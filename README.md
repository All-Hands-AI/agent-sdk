--- conflicted
+++ resolved
@@ -91,7 +91,7 @@
 
 The SDK is built around two core packages:
 
-- **`openhands.sdk.**: Core SDK functionality (agents, LLM, context, conversation)
+- **`openhands.sdk`**: Core SDK functionality (agents, LLM, context, conversation)
 - **`openhands/tools`**: Tool implementations (bash execution, file editing)
 
 Each package is independently testable and deployable, with clear separation of concerns.
@@ -130,13 +130,8 @@
 #### 4. Testing Strategy
 
 **Unit Tests**: Located in package-specific test directories
-<<<<<<< HEAD
-
-- `openhands/core/tests/` - Tests for core functionality
-=======
-- `openhands.sdk.tests/` - Tests for core functionality
->>>>>>> e4cb2cef
-- `openhands/tools/tests/` - Tests for tool implementations
+- `tests/sdk/` - Tests for core functionality
+- `tests/tools/` - Tests for tool implementations
 
 **Integration Tests**: Located in root `tests/` directory
 
@@ -149,7 +144,7 @@
 uv run pytest
 
 # Run specific test file
-uv run pytest openhands.sdk.tests/tool/test_tool.py
+uv run pytest tests/sdk/tool/test_tool.py
 
 # Run with coverage
 uv run pytest --cov=openhands
