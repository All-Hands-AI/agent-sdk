--- conflicted
+++ resolved
@@ -138,12 +138,7 @@
 
 ### Tools
 
-<<<<<<< HEAD
-- **`openhands.sdk`**: Core SDK functionality (agents, LLM, context, conversation)
-- **`openhands/tools`**: Tool implementations (bash execution, file editing)
-=======
 Tools provide agents with capabilities to interact with the environment:
->>>>>>> 79378f1b
 
 #### Simplified Pattern (Recommended)
 
@@ -295,38 +290,20 @@
 # Run pre-commit hooks
 uv run pre-commit run --all-files
 
-<<<<<<< HEAD
-**Unit Tests**: Located in package-specific test directories
-- `tests/sdk/` - Tests for core functionality
-- `tests/tools/` - Tests for tool implementations
-
-**Integration Tests**: Located in root `tests/` directory
-
-- Tests that involve both core and tools packages
-
-**Running Tests**:
-
-=======
 # Type checking (included in pre-commit)
 uv run pyright
 ```
 
 ### Testing
 
->>>>>>> 79378f1b
 ```bash
 # Run all tests
 uv run pytest
 
-<<<<<<< HEAD
-# Run specific test file
-uv run pytest tests/sdk/tool/test_tool.py
-=======
 # Run specific test suite
 uv run pytest tests/sdk/
 uv run pytest tests/tools/
 uv run pytest tests/integration/
->>>>>>> 79378f1b
 
 # Run with coverage
 uv run pytest --cov=openhands --cov-report=html
