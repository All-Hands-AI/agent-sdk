--- conflicted
+++ resolved
@@ -77,7 +77,6 @@
         EventSortOrder,
         Query(title="Sort order for events"),
     ] = EventSortOrder.TIMESTAMP,
-<<<<<<< HEAD
     timestamp__gte: Annotated[
         datetime | None,
         Query(title="Filter: event timestamp >= this datetime"),
@@ -86,17 +85,11 @@
         datetime | None,
         Query(title="Filter: event timestamp < this datetime"),
     ] = None,
-=======
     event_service: EventService = Depends(get_event_service),
->>>>>>> 952c5585
 ) -> EventPage:
     """Search / List local events"""
     assert limit > 0
     assert limit <= 100
-<<<<<<< HEAD
-    event_service = await conversation_service.get_event_service(conversation_id)
-    if event_service is None:
-        raise HTTPException(status.HTTP_404_NOT_FOUND)
 
     # Normalize timezone-aware datetimes to server timezone
     normalized_gte = (
@@ -111,9 +104,6 @@
     return await event_service.search_events(
         page_id, limit, kind, sort_order, normalized_gte, normalized_lt
     )
-=======
-    return await event_service.search_events(page_id, limit, kind, sort_order)
->>>>>>> 952c5585
 
 
 @event_router.get("/count", responses={404: {"description": "Conversation not found"}})
@@ -124,7 +114,6 @@
             title="Optional filter by event kind/type (e.g., ActionEvent, MessageEvent)"
         ),
     ] = None,
-<<<<<<< HEAD
     timestamp__gte: Annotated[
         datetime | None,
         Query(title="Filter: event timestamp >= this datetime"),
@@ -133,12 +122,9 @@
         datetime | None,
         Query(title="Filter: event timestamp < this datetime"),
     ] = None,
+    event_service: EventService = Depends(get_event_service),
 ) -> int:
     """Count local events matching the given filters"""
-    event_service = await conversation_service.get_event_service(conversation_id)
-    if event_service is None:
-        raise HTTPException(status.HTTP_404_NOT_FOUND)
-
     # Normalize timezone-aware datetimes to server timezone
     normalized_gte = (
         normalize_datetime_to_server_timezone(timestamp__gte)
@@ -150,12 +136,7 @@
     )
 
     count = await event_service.count_events(kind, normalized_gte, normalized_lt)
-=======
-    event_service: EventService = Depends(get_event_service),
-) -> int:
-    """Count local events matching the given filters"""
-    count = await event_service.count_events(kind)
->>>>>>> 952c5585
+
     return count
 
 
