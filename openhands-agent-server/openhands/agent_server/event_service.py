--- conflicted
+++ resolved
@@ -34,11 +34,7 @@
 
     stored: StoredConversation
     conversations_dir: Path
-<<<<<<< HEAD
-    working_dir: Path
     cipher: Cipher | None = None
-=======
->>>>>>> 877c590c
     _conversation: LocalConversation | None = field(default=None, init=False)
     _pub_sub: PubSub[Event] = field(default_factory=lambda: PubSub[Event](), init=False)
     _run_task: asyncio.Task | None = field(default=None, init=False)
