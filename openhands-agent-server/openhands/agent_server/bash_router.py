"""Bash router for OpenHands SDK."""

import logging
from datetime import datetime
from typing import Annotated, Literal, cast
from uuid import UUID

from fastapi import (
    APIRouter,
    HTTPException,
    Query,
    status,
)

from openhands.agent_server.bash_service import get_default_bash_event_service
from openhands.agent_server.models import (
    BashCommand,
    BashEventBase,
    BashEventPage,
    BashEventSortOrder,
    BashOutput,
    ExecuteBashRequest,
)


bash_router = APIRouter(prefix="/bash", tags=["Bash"])
bash_event_service = get_default_bash_event_service()
logger = logging.getLogger(__name__)


# bash event routes
@bash_router.get("/bash_events/search")
async def search_bash_events(
    kind__eq: Literal["BashCommand", "BashOutput"] | None = None,
    command_id__eq: UUID | None = None,
    timestamp__gte: datetime | None = None,
    timestamp__lt: datetime | None = None,
    sort_order: BashEventSortOrder = BashEventSortOrder.TIMESTAMP,
    page_id: Annotated[
        str | None,
        Query(title="Optional next_page_id from the previously returned page"),
    ] = None,
    limit: Annotated[
        int,
        Query(title="The max number of results in the page", gt=0, lte=100),
    ] = 100,
) -> BashEventPage:
    """Search / List bash event events"""
    assert limit > 0
    assert limit <= 100

    return await bash_event_service.search_bash_events(
        kind__eq=kind__eq,
        command_id__eq=command_id__eq,
        timestamp__gte=timestamp__gte,
        timestamp__lt=timestamp__lt,
        sort_order=sort_order,
        page_id=page_id,
        limit=limit,
    )


@bash_router.get(
    "/bash_events/{event_id}", responses={404: {"description": "Item not found"}}
)
async def get_bash_event(event_id: str) -> BashEventBase:
    """Get a bash event event given an id"""
    event = await bash_event_service.get_bash_event(event_id)
    if event is None:
        raise HTTPException(status.HTTP_404_NOT_FOUND)
    return event


@bash_router.get("/bash_events/")
async def batch_get_bash_events(
    event_ids: list[str],
) -> list[BashEventBase | None]:
    """Get a batch of bash event events given their ids, returning null for any
    missing item."""
    events = await bash_event_service.batch_get_bash_events(event_ids)
    return events


@bash_router.post("/start_bash_command")
async def start_bash_command(request: ExecuteBashRequest) -> BashCommand:
    """Execute a bash command in the background"""
    command, _ = await bash_event_service.start_bash_command(request)
    return command


@bash_router.post("/execute_bash_command")
async def execute_bash_command(request: ExecuteBashRequest) -> BashOutput:
    """Execute a bash command and wait for a result"""
    command, task = await bash_event_service.start_bash_command(request)
<<<<<<< HEAD
=======
    await task
>>>>>>> cab92fc6
    page = await bash_event_service.search_bash_events(command_id__eq=command.id)
    result = cast(BashOutput, page.items[-1])
    return result


@bash_router.delete("/bash_events")
async def clear_all_bash_events() -> dict[str, int]:
    """Clear all bash events from storage"""
    count = await bash_event_service.clear_all_events()
    return {"cleared_count": count}<|MERGE_RESOLUTION|>--- conflicted
+++ resolved
@@ -92,10 +92,7 @@
 async def execute_bash_command(request: ExecuteBashRequest) -> BashOutput:
     """Execute a bash command and wait for a result"""
     command, task = await bash_event_service.start_bash_command(request)
-<<<<<<< HEAD
-=======
     await task
->>>>>>> cab92fc6
     page = await bash_event_service.search_bash_events(command_id__eq=command.id)
     result = cast(BashOutput, page.items[-1])
     return result
