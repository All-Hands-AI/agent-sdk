import asyncio
import logging
import shutil
from dataclasses import dataclass, field
from pathlib import Path
from uuid import UUID, uuid4

import httpx

from openhands.agent_server.config import Config, WebhookSpec
from openhands.agent_server.event_service import EventService
from openhands.agent_server.models import (
    ConversationInfo,
    ConversationPage,
    ConversationSortOrder,
    StartConversationRequest,
    StoredConversation,
    UpdateConversationRequest,
)
from openhands.agent_server.pub_sub import Subscriber
from openhands.agent_server.server_details_router import update_last_execution_time
from openhands.agent_server.utils import utc_now
from openhands.sdk import LLM, Event, Message
from openhands.sdk.conversation.state import AgentExecutionStatus, ConversationState
from openhands.sdk.utils.cipher import Cipher


logger = logging.getLogger(__name__)


def _compose_conversation_info(
    stored: StoredConversation, state: ConversationState
) -> ConversationInfo:
    return ConversationInfo(
        **state.model_dump(),
        title=stored.title,
        metrics=stored.metrics,
        created_at=stored.created_at,
        updated_at=stored.updated_at,
    )


@dataclass
class ConversationService:
    """
    Conversation service which stores to a local file store. When the context starts
    all event_services are loaded into memory, and stored when it stops.
    """

    conversations_dir: Path = field()
    webhook_specs: list[WebhookSpec] = field(default_factory=list)
    session_api_key: str | None = field(default=None)
    cipher: Cipher | None = field(default=None)
    _event_services: dict[UUID, EventService] | None = field(default=None, init=False)
    _conversation_webhook_subscribers: list["ConversationWebhookSubscriber"] = field(
        default_factory=list, init=False
    )

    async def get_conversation(self, conversation_id: UUID) -> ConversationInfo | None:
        if self._event_services is None:
            raise ValueError("inactive_service")
        event_service = self._event_services.get(conversation_id)
        if event_service is None:
            return None
        state = await event_service.get_state()
        return _compose_conversation_info(event_service.stored, state)

    async def search_conversations(
        self,
        page_id: str | None = None,
        limit: int = 100,
        agent_status: AgentExecutionStatus | None = None,
        sort_order: ConversationSortOrder = ConversationSortOrder.CREATED_AT_DESC,
    ) -> ConversationPage:
        if self._event_services is None:
            raise ValueError("inactive_service")

        # Collect all conversations with their info
        all_conversations = []
        for id, event_service in self._event_services.items():
            state = await event_service.get_state()
            conversation_info = _compose_conversation_info(event_service.stored, state)
            # Apply status filter if provided
            if (
                agent_status is not None
                and conversation_info.agent_status != agent_status
            ):
                continue

            all_conversations.append((id, conversation_info))

        # Sort conversations based on sort_order
        if sort_order == ConversationSortOrder.CREATED_AT:
            all_conversations.sort(key=lambda x: x[1].created_at)
        elif sort_order == ConversationSortOrder.CREATED_AT_DESC:
            all_conversations.sort(key=lambda x: x[1].created_at, reverse=True)
        elif sort_order == ConversationSortOrder.UPDATED_AT:
            all_conversations.sort(key=lambda x: x[1].updated_at)
        elif sort_order == ConversationSortOrder.UPDATED_AT_DESC:
            all_conversations.sort(key=lambda x: x[1].updated_at, reverse=True)

        # Handle pagination
        items = []
        start_index = 0

        # Find the starting point if page_id is provided
        if page_id:
            for i, (id, _) in enumerate(all_conversations):
                if id.hex == page_id:
                    start_index = i
                    break

        # Collect items for this page
        next_page_id = None
        for i in range(start_index, len(all_conversations)):
            if len(items) >= limit:
                # We have more items, set next_page_id
                if i < len(all_conversations):
                    next_page_id = all_conversations[i][0].hex
                break
            items.append(all_conversations[i][1])

        return ConversationPage(items=items, next_page_id=next_page_id)

    async def count_conversations(
        self,
        agent_status: AgentExecutionStatus | None = None,
    ) -> int:
        """Count conversations matching the given filters."""
        if self._event_services is None:
            raise ValueError("inactive_service")

        count = 0
        for event_service in self._event_services.values():
            state = await event_service.get_state()

            # Apply status filter if provided
            if agent_status is not None and state.agent_status != agent_status:
                continue

            count += 1

        return count

    async def batch_get_conversations(
        self, conversation_ids: list[UUID]
    ) -> list[ConversationInfo | None]:
        """Given a list of ids, get a batch of conversation info, returning
        None for any that were not found."""
        results = []
        for id in conversation_ids:
            result = await self.get_conversation(id)
            results.append(result)
        return results

    async def _notify_conversation_webhooks(self, conversation_info: ConversationInfo):
        """Notify all conversation webhook subscribers about conversation changes."""
        if not self._conversation_webhook_subscribers:
            return

        # Send notifications to all conversation webhook subscribers
        await asyncio.gather(
            *[
                subscriber.post_conversation_info(conversation_info)
                for subscriber in self._conversation_webhook_subscribers
            ],
            return_exceptions=True,  # Don't fail if one webhook fails
        )

    # Write Methods

    async def start_conversation(
        self, request: StartConversationRequest
    ) -> tuple[ConversationInfo, bool]:
        """Start a local event_service and return its id."""
        if self._event_services is None:
            raise ValueError("inactive_service")
        conversation_id = request.conversation_id or uuid4()

        if conversation_id in self._event_services:
            existing_event_service = self._event_services[conversation_id]
            state = await existing_event_service.get_state()
            conversation_info = _compose_conversation_info(
                existing_event_service.stored, state
            )
            return conversation_info, False

        stored = StoredConversation(id=conversation_id, **request.model_dump())
        event_service = await self._start_event_service(stored)
        initial_message = request.initial_message
        if initial_message:
            message = Message(
                role=initial_message.role, content=initial_message.content
            )
            await event_service.send_message(message, True)

        state = await event_service.get_state()
        conversation_info = _compose_conversation_info(event_service.stored, state)

        # Notify conversation webhooks about the started conversation
        await self._notify_conversation_webhooks(conversation_info)

        return conversation_info, True

    async def pause_conversation(self, conversation_id: UUID) -> bool:
        if self._event_services is None:
            raise ValueError("inactive_service")
        event_service = self._event_services.get(conversation_id)
        if event_service:
            await event_service.pause()
            # Notify conversation webhooks about the paused conversation
            state = await event_service.get_state()
            conversation_info = _compose_conversation_info(event_service.stored, state)
            await self._notify_conversation_webhooks(conversation_info)
        return bool(event_service)

    async def resume_conversation(self, conversation_id: UUID) -> bool:
        if self._event_services is None:
            raise ValueError("inactive_service")
        event_service = self._event_services.get(conversation_id)
        if event_service:
            await event_service.start()
        return bool(event_service)

    async def delete_conversation(self, conversation_id: UUID) -> bool:
        if self._event_services is None:
            raise ValueError("inactive_service")
        event_service = self._event_services.pop(conversation_id, None)
        if event_service:
            # Notify conversation webhooks about the stopped conversation before closing
            state = await event_service.get_state()
            conversation_info = _compose_conversation_info(event_service.stored, state)
            await self._notify_conversation_webhooks(conversation_info)

            await event_service.close()
            shutil.rmtree(event_service.conversation_dir)
            shutil.rmtree(event_service.stored.workspace.working_dir)
            return True
        return False

    async def update_conversation(
        self, conversation_id: UUID, request: UpdateConversationRequest
    ) -> bool:
        """Update conversation metadata.

        Args:
            conversation_id: The ID of the conversation to update
            request: Request object containing fields to update (e.g., title)

        Returns:
            bool: True if the conversation was updated successfully, False if not found
        """
        if self._event_services is None:
            raise ValueError("inactive_service")
        event_service = self._event_services.get(conversation_id)
        if event_service is None:
            return False

        # Update the title in stored conversation
        event_service.stored.title = request.title.strip()
        # Save the updated metadata to disk
        await event_service.save_meta()

        # Notify conversation webhooks about the updated conversation
        state = await event_service.get_state()
        conversation_info = _compose_conversation_info(event_service.stored, state)
        await self._notify_conversation_webhooks(conversation_info)

        logger.info(
            f"Successfully updated conversation {conversation_id} "
            f"with title: {request.title}"
        )
        return True

    async def get_event_service(self, conversation_id: UUID) -> EventService | None:
        if self._event_services is None:
            raise ValueError("inactive_service")
        return self._event_services.get(conversation_id)

    async def generate_conversation_title(
        self, conversation_id: UUID, max_length: int = 50, llm: LLM | None = None
    ) -> str | None:
        """Generate a title for the conversation using LLM."""
        if self._event_services is None:
            raise ValueError("inactive_service")
        event_service = self._event_services.get(conversation_id)
        if event_service is None:
            return None

        # Delegate to EventService to avoid accessing private conversation internals
        title = await event_service.generate_title(llm=llm, max_length=max_length)
        return title

    async def __aenter__(self):
        self.conversations_dir.mkdir(parents=True, exist_ok=True)
        self._event_services = {}
        for conversation_dir in self.conversations_dir.iterdir():
            try:
                meta_file = conversation_dir / "meta.json"
                if not meta_file.exists():
                    continue
                json_str = meta_file.read_text()
                stored = StoredConversation.model_validate_json(
                    json_str,
                    context={
                        "cipher": self.cipher,
                    },
                )
                await self._start_event_service(stored)
            except Exception:
                logger.exception(
                    f"error_loading_event_service:{conversation_dir}", stack_info=True
                )

        # Initialize conversation webhook subscribers
        self._conversation_webhook_subscribers = [
            ConversationWebhookSubscriber(
                spec=webhook_spec,
                session_api_key=self.session_api_key,
            )
            for webhook_spec in self.webhook_specs
        ]

        return self

    async def __aexit__(self, exc_type, exc_value, traceback):
        event_services = self._event_services
        if event_services is None:
            return
        self._event_services = None
        # This stops conversations and saves meta
        await asyncio.gather(
            *[
                event_service.__aexit__(exc_type, exc_value, traceback)
                for event_service in event_services.values()
            ]
        )

    @classmethod
    def get_instance(cls, config: Config) -> "ConversationService":
        return ConversationService(
            conversations_dir=config.conversations_path,
            webhook_specs=config.webhooks,
            session_api_key=(
                config.session_api_keys[0] if config.session_api_keys else None
            ),
            cipher=config.cipher,
        )

    async def _start_event_service(self, stored: StoredConversation) -> EventService:
        event_services = self._event_services
        if event_services is None:
            raise ValueError("inactive_service")

        event_service = EventService(
            stored=stored,
            conversations_dir=self.conversations_dir,
<<<<<<< HEAD
            working_dir=Path(stored.workspace.working_dir),
            cipher=self.cipher,
=======
>>>>>>> 877c590c
        )
        # Create subscribers...
        await event_service.subscribe_to_events(_EventSubscriber(service=event_service))
        asyncio.gather(
            *[
                event_service.subscribe_to_events(
                    WebhookSubscriber(
                        conversation_id=stored.id,
                        service=event_service,
                        spec=webhook_spec,
                        session_api_key=self.session_api_key,
                    )
                )
                for webhook_spec in self.webhook_specs
            ]
        )

        event_services[stored.id] = event_service
        await event_service.start()
        return event_service


@dataclass
class _EventSubscriber(Subscriber):
    service: EventService

    async def __call__(self, _event: Event):
        self.service.stored.updated_at = utc_now()
        update_last_execution_time()


@dataclass
class WebhookSubscriber(Subscriber):
    conversation_id: UUID
    service: EventService
    spec: WebhookSpec
    session_api_key: str | None = None
    queue: list[Event] = field(default_factory=list)
    _flush_timer: asyncio.Task | None = field(default=None, init=False)

    async def __call__(self, event: Event):
        """Add event to queue and post to webhook when buffer size is reached."""
        self.queue.append(event)

        if len(self.queue) >= self.spec.event_buffer_size:
            # Cancel timer since we're flushing due to buffer size
            self._cancel_flush_timer()
            await self._post_events()
        else:
            # Reset the flush timer
            self._reset_flush_timer()

    async def close(self):
        """Post any remaining items in the queue to the webhook."""
        # Cancel any pending flush timer
        self._cancel_flush_timer()

        if self.queue:
            await self._post_events()

    async def _post_events(self):
        """Post queued events to the webhook with retry logic."""
        if not self.queue:
            return

        events_to_post = self.queue.copy()
        self.queue.clear()

        # Prepare headers
        headers = self.spec.headers.copy()
        if self.session_api_key:
            headers["X-Session-API-Key"] = self.session_api_key

        # Convert events to serializable format
        event_data = [
            event.model_dump() if hasattr(event, "model_dump") else event.__dict__
            for event in events_to_post
        ]

        # Construct events URL
        events_url = (
            f"{self.spec.base_url.rstrip('/')}/events/{self.conversation_id.hex}"
        )

        # Retry logic
        for attempt in range(self.spec.num_retries + 1):
            try:
                async with httpx.AsyncClient() as client:
                    response = await client.request(
                        method="POST",
                        url=events_url,
                        json=event_data,
                        headers=headers,
                        timeout=30.0,
                    )
                    response.raise_for_status()
                    logger.debug(
                        f"Successfully posted {len(event_data)} events "
                        f"to webhook {events_url}"
                    )
                    return
            except Exception as e:
                logger.warning(f"Webhook post attempt {attempt + 1} failed: {e}")
                if attempt < self.spec.num_retries:
                    await asyncio.sleep(self.spec.retry_delay)
                else:
                    logger.error(
                        f"Failed to post events to webhook {events_url} "
                        f"after {self.spec.num_retries + 1} attempts"
                    )
                    # Re-queue events for potential retry later
                    self.queue.extend(events_to_post)

    def _cancel_flush_timer(self):
        """Cancel the current flush timer if it exists."""
        if self._flush_timer and not self._flush_timer.done():
            self._flush_timer.cancel()
        self._flush_timer = None

    def _reset_flush_timer(self):
        """Reset the flush timer to trigger after flush_delay seconds."""
        # Cancel existing timer
        self._cancel_flush_timer()

        # Create new timer
        self._flush_timer = asyncio.create_task(self._flush_after_delay())

    async def _flush_after_delay(self):
        """Wait for flush_delay seconds then flush events if any exist."""
        try:
            await asyncio.sleep(self.spec.flush_delay)
            # Only flush if there are events in the queue
            if self.queue:
                await self._post_events()
        except asyncio.CancelledError:
            # Timer was cancelled, which is expected behavior
            pass
        finally:
            self._flush_timer = None


@dataclass
class ConversationWebhookSubscriber:
    """Webhook subscriber for conversation lifecycle events (start, pause, stop)."""

    spec: WebhookSpec
    session_api_key: str | None = None

    async def post_conversation_info(self, conversation_info: ConversationInfo):
        """Post conversation info to the webhook immediately (no batching)."""
        # Prepare headers
        headers = self.spec.headers.copy()
        if self.session_api_key:
            headers["X-Session-API-Key"] = self.session_api_key

        # Construct conversations URL
        conversations_url = f"{self.spec.base_url.rstrip('/')}/conversations"

        # Convert conversation info to serializable format
        conversation_data = conversation_info.model_dump(mode="json")

        # Retry logic
        for attempt in range(self.spec.num_retries + 1):
            try:
                async with httpx.AsyncClient() as client:
                    response = await client.request(
                        method="POST",
                        url=conversations_url,
                        json=conversation_data,
                        headers=headers,
                        timeout=30.0,
                    )
                    response.raise_for_status()
                    logger.debug(
                        f"Successfully posted conversation info "
                        f"to webhook {conversations_url}"
                    )
                    return
            except Exception as e:
                logger.warning(
                    f"Conversation webhook post attempt {attempt + 1} failed: {e}"
                )
                if attempt < self.spec.num_retries:
                    await asyncio.sleep(self.spec.retry_delay)
                else:
                    logger.error(
                        f"Failed to post conversation info to webhook "
                        f"{conversations_url} after {self.spec.num_retries + 1} "
                        "attempts"
                    )


_conversation_service: ConversationService | None = None


def get_default_conversation_service() -> ConversationService:
    global _conversation_service
    if _conversation_service:
        return _conversation_service

    from openhands.agent_server.config import (
        get_default_config,
    )

    config = get_default_config()
    _conversation_service = ConversationService.get_instance(config)
    return _conversation_service<|MERGE_RESOLUTION|>--- conflicted
+++ resolved
@@ -355,11 +355,7 @@
         event_service = EventService(
             stored=stored,
             conversations_dir=self.conversations_dir,
-<<<<<<< HEAD
-            working_dir=Path(stored.workspace.working_dir),
             cipher=self.cipher,
-=======
->>>>>>> 877c590c
         )
         # Create subscribers...
         await event_service.subscribe_to_events(_EventSubscriber(service=event_service))
