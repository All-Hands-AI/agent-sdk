--- conflicted
+++ resolved
@@ -17,12 +17,9 @@
     "ruff>=0.12.10",
     "pycodestyle>=2.12.0",
     "pytest-asyncio>=1.1.0",
-<<<<<<< HEAD
+    "pytest-forked>=1.6.0",
     "interrogate>=1.7.0",
     "griffe2md>=1.2.3",
-=======
-    "pytest-forked>=1.6.0",
->>>>>>> b3ddfb34
 ]
 
 # Ruff configuration
