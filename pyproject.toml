--- conflicted
+++ resolved
@@ -20,11 +20,8 @@
     "pycodestyle>=2.12.0",
     "pytest-asyncio>=1.1.0",
     "pytest-forked>=1.6.0",
-<<<<<<< HEAD
     "pyinstaller>=6.15.0",
-=======
     "tabulate>=0.9.0",
->>>>>>> 1e5ab08c
 ]
 
 # Ruff configuration
