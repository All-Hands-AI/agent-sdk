--- conflicted
+++ resolved
@@ -64,7 +64,7 @@
         )
 
     def _export_envs(
-        self, action: ExecuteBashAction, conversation: "BaseConversation | None" = None
+        self, action: ExecuteBashAction, conversation: "LocalConversation | None" = None
     ) -> None:
         if not action.command.strip():
             return
@@ -137,11 +137,7 @@
     def __call__(
         self,
         action: ExecuteBashAction,
-<<<<<<< HEAD
-        conversation: "BaseConversation | None" = None,
-=======
-        conversation: "LocalConversation | None" = None,  # noqa: ARG002
->>>>>>> 9c4e9957
+        conversation: "LocalConversation | None" = None,
     ) -> ExecuteBashObservation:
         # Validate field combinations
         if action.reset and action.is_input:
