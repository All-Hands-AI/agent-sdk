--- conflicted
+++ resolved
@@ -86,11 +86,8 @@
 def get_default_agent(
     llm: LLM,
     cli_mode: bool = False,
-<<<<<<< HEAD
     enable_delegation: bool = True,
-=======
     add_security_analyzer: bool = False,
->>>>>>> f58cd8ce
 ) -> Agent:
     """Get the default agent with delegation capabilities.
 
