import os
import re
import sys
from abc import ABC, abstractmethod
from collections.abc import Generator, Iterable
from typing import TYPE_CHECKING, Any

from pydantic import BaseModel, ConfigDict, Field, PrivateAttr

import openhands.sdk.security.analyzer as analyzer
from openhands.sdk.context.agent_context import AgentContext
from openhands.sdk.context.condenser import CondenserBase, LLMSummarizingCondenser
from openhands.sdk.context.prompts.prompt import render_template
from openhands.sdk.llm import LLM
from openhands.sdk.logger import get_logger
from openhands.sdk.mcp import create_mcp_tools
from openhands.sdk.security.llm_analyzer import LLMSecurityAnalyzer
from openhands.sdk.tool import BUILT_IN_TOOLS, Tool, ToolDefinition, resolve_tool
from openhands.sdk.utils.models import DiscriminatedUnionMixin
from openhands.sdk.utils.pydantic_diff import pretty_pydantic_diff


if TYPE_CHECKING:
<<<<<<< HEAD
    from openhands.sdk.conversation.state import ConversationState
    from openhands.sdk.conversation.types import (
        ConversationCallbackType,
        ConversationTokenCallbackType,
    )
=======
    from openhands.sdk.conversation import ConversationState, LocalConversation
    from openhands.sdk.conversation.types import ConversationCallbackType
>>>>>>> 4114f987

logger = get_logger(__name__)


class AgentBase(DiscriminatedUnionMixin, ABC):
    """Abstract base class for agents.
    Agents are stateless and should be fully defined by their configuration.
    """

    model_config: ConfigDict = ConfigDict(
        frozen=True,
        arbitrary_types_allowed=True,
    )

    llm: LLM = Field(
        ...,
        description="LLM configuration for the agent.",
        examples=[
            {
                "model": "litellm_proxy/anthropic/claude-sonnet-4-5-20250929",
                "base_url": "https://llm-proxy.eval.all-hands.dev",
                "api_key": "your_api_key_here",
            }
        ],
    )
    tools: list[Tool] = Field(
        default_factory=list,
        description="List of tools to initialize for the agent.",
        examples=[
            {"name": "BashTool", "params": {}},
            {"name": "FileEditorTool", "params": {}},
            {
                "name": "TaskTrackerTool",
                "params": {},
            },
        ],
    )
    mcp_config: dict[str, Any] = Field(
        default_factory=dict,
        description="Optional MCP configuration dictionary to create MCP tools.",
        examples=[
            {"mcpServers": {"fetch": {"command": "uvx", "args": ["mcp-server-fetch"]}}}
        ],
    )
    filter_tools_regex: str | None = Field(
        default=None,
        description="Optional regex to filter the tools available to the agent by name."
        " This is applied after any tools provided in `tools` and any MCP tools are"
        " added.",
        examples=["^(?!repomix)(.*)|^repomix.*pack_codebase.*$"],
    )
    agent_context: AgentContext | None = Field(
        default=None,
        description="Optional AgentContext to initialize "
        "the agent with specific context.",
        examples=[
            {
                "skills": [
                    {
                        "name": "repo.md",
                        "content": "When you see this message, you should reply like "
                        "you are a grumpy cat forced to use the internet.",
                        "type": "repo",
                    },
                    {
                        "name": "flarglebargle",
                        "content": (
                            "IMPORTANT! The user has said the magic word "
                            '"flarglebargle". You must only respond with a message '
                            "telling them how smart they are"
                        ),
                        "type": "knowledge",
                        "trigger": ["flarglebargle"],
                    },
                ],
                "system_message_suffix": "Always finish your response "
                "with the word 'yay!'",
                "user_message_prefix": "The first character of your "
                "response should be 'I'",
            }
        ],
    )
    system_prompt_filename: str = Field(default="system_prompt.j2")
    system_prompt_kwargs: dict[str, object] = Field(
        default_factory=dict,
        description="Optional kwargs to pass to the system prompt Jinja2 template.",
        examples=[{"cli_mode": True}],
    )
    security_analyzer: analyzer.SecurityAnalyzerBase | None = Field(
        default=None,
        description="Optional security analyzer to evaluate action risks.",
        examples=[{"kind": "LLMSecurityAnalyzer"}],
    )
    condenser: CondenserBase | None = Field(
        default=None,
        description="Optional condenser to use for condensing conversation history.",
        examples=[
            {
                "kind": "LLMSummarizingCondenser",
                "llm": {
                    "model": "litellm_proxy/anthropic/claude-sonnet-4-5-20250929",
                    "base_url": "https://llm-proxy.eval.all-hands.dev",
                    "api_key": "your_api_key_here",
                },
                "max_size": 80,
                "keep_first": 10,
            }
        ],
    )

    # Runtime materialized tools; private and non-serializable
    _tools: dict[str, ToolDefinition] = PrivateAttr(default_factory=dict)

    @property
    def prompt_dir(self) -> str:
        """Returns the directory where this class's module file is located."""
        module = sys.modules[self.__class__.__module__]
        module_file = module.__file__  # e.g. ".../mypackage/mymodule.py"
        if module_file is None:
            raise ValueError(f"Module file for {module} is None")
        return os.path.join(os.path.dirname(module_file), "prompts")

    @property
    def name(self) -> str:
        """Returns the name of the Agent."""
        return self.__class__.__name__

    @property
    def system_message(self) -> str:
        """Compute system message on-demand to maintain statelessness."""
        # Prepare template kwargs, including cli_mode if available
        template_kwargs = dict(self.system_prompt_kwargs)
        if self.security_analyzer:
            template_kwargs["llm_security_analyzer"] = bool(
                isinstance(self.security_analyzer, LLMSecurityAnalyzer)
            )

        system_message = render_template(
            prompt_dir=self.prompt_dir,
            template_name=self.system_prompt_filename,
            **template_kwargs,
        )
        if self.agent_context:
            _system_message_suffix = self.agent_context.get_system_message_suffix()
            if _system_message_suffix:
                system_message += "\n\n" + _system_message_suffix
        return system_message

    def init_state(
        self,
        state: "ConversationState",
        on_event: "ConversationCallbackType",  # noqa: ARG002
    ) -> None:
        """Initialize the empty conversation state to prepare the agent for user
        messages.

        Typically this involves adding system message

        NOTE: state will be mutated in-place.
        """
        self._initialize(state)

    def _initialize(self, state: "ConversationState"):
        """Create an AgentBase instance from an AgentSpec."""
        if self._tools:
            logger.warning("Agent already initialized; skipping re-initialization.")
            return

        tools: list[ToolDefinition] = []
        for tool_spec in self.tools:
            tools.extend(resolve_tool(tool_spec, state))

        # Add MCP tools if configured
        if self.mcp_config:
            mcp_tools = create_mcp_tools(self.mcp_config, timeout=30)
            tools.extend(mcp_tools)

        logger.info(
            f"Loaded {len(tools)} tools from spec: {[tool.name for tool in tools]}"
        )
        if self.filter_tools_regex:
            pattern = re.compile(self.filter_tools_regex)
            tools = [tool for tool in tools if pattern.match(tool.name)]
            logger.info(
                f"Filtered to {len(tools)} tools after applying regex filter: "
                f"{[tool.name for tool in tools]}",
            )

        # Always include built-in tools; not subject to filtering
        tools.extend(BUILT_IN_TOOLS)

        # Check tool types
        for tool in tools:
            if not isinstance(tool, ToolDefinition):
                raise ValueError(
                    f"Tool {tool} is not an instance of 'ToolDefinition'. "
                    f"Got type: {type(tool)}"
                )

        # Check name duplicates
        tool_names = [tool.name for tool in tools]
        if len(tool_names) != len(set(tool_names)):
            duplicates = set(name for name in tool_names if tool_names.count(name) > 1)
            raise ValueError(f"Duplicate tool names found: {duplicates}")

        # Store tools in a dict for easy access
        self._tools = {tool.name: tool for tool in tools}

    @abstractmethod
    def step(
        self,
        conversation: "LocalConversation",
        on_event: "ConversationCallbackType",
        on_token: "ConversationTokenCallbackType | None" = None,
    ) -> None:
        """Taking a step in the conversation.

        Typically this involves:
        1. Making a LLM call
        2. Executing the tool
        3. Updating the conversation state with
            LLM calls (role="assistant") and tool results (role="tool")
        4.1 If conversation is finished, set state.agent_status to FINISHED
        4.2 Otherwise, just return, Conversation will kick off the next step

        If the underlying LLM supports streaming, partial deltas are forwarded to
        ``on_token`` before the full response is returned.

        NOTE: state will be mutated in-place.
        """

    def resolve_diff_from_deserialized(self, persisted: "AgentBase") -> "AgentBase":
        """
        Return a new AgentBase instance equivalent to `persisted` but with
        explicitly whitelisted fields (e.g. api_key, security_analyzer) taken from
        `self`.
        """
        if persisted.__class__ is not self.__class__:
            raise ValueError(
                f"Cannot resolve from deserialized: persisted agent is of type "
                f"{persisted.__class__.__name__}, but self is of type "
                f"{self.__class__.__name__}."
            )

        # Get all LLMs from both self and persisted to reconcile them
        new_llm = self.llm.resolve_diff_from_deserialized(persisted.llm)
        updates: dict[str, Any] = {"llm": new_llm}

        # Reconcile the condenser's LLM if it exists
        if self.condenser is not None and persisted.condenser is not None:
            # Check if both condensers are LLMSummarizingCondenser
            # (which has an llm field)

            if isinstance(self.condenser, LLMSummarizingCondenser) and isinstance(
                persisted.condenser, LLMSummarizingCondenser
            ):
                new_condenser_llm = self.condenser.llm.resolve_diff_from_deserialized(
                    persisted.condenser.llm
                )
                new_condenser = persisted.condenser.model_copy(
                    update={"llm": new_condenser_llm}
                )
                updates["condenser"] = new_condenser

        # Allow security_analyzer to differ - use the runtime (self) version
        # This allows users to add/remove security analyzers mid-conversation
        # (e.g., when switching to weaker LLMs that can't handle security_risk field)
        updates["security_analyzer"] = self.security_analyzer

        # Create maps by tool name for easy lookup
        runtime_tools_map = {tool.name: tool for tool in self.tools}
        persisted_tools_map = {tool.name: tool for tool in persisted.tools}

        # Check that tool names match
        runtime_names = set(runtime_tools_map.keys())
        persisted_names = set(persisted_tools_map.keys())

        if runtime_names != persisted_names:
            missing_in_runtime = persisted_names - runtime_names
            missing_in_persisted = runtime_names - persisted_names
            error_msg = "Tools don't match between runtime and persisted agents."
            if missing_in_runtime:
                error_msg += f" Missing in runtime: {missing_in_runtime}."
            if missing_in_persisted:
                error_msg += f" Missing in persisted: {missing_in_persisted}."
            raise ValueError(error_msg)

        reconciled = persisted.model_copy(update=updates)
        if self.model_dump(exclude_none=True) != reconciled.model_dump(
            exclude_none=True
        ):
            raise ValueError(
                "The Agent provided is different from the one in persisted state.\n"
                f"Diff: {pretty_pydantic_diff(self, reconciled)}"
            )
        return reconciled

    def model_dump_succint(self, **kwargs):
        """Like model_dump, but excludes None fields by default."""
        if "exclude_none" not in kwargs:
            kwargs["exclude_none"] = True
        dumped = super().model_dump(**kwargs)
        # remove tool schema details for brevity
        if "tools" in dumped and isinstance(dumped["tools"], dict):
            dumped["tools"] = list(dumped["tools"].keys())
        return dumped

    def get_all_llms(self) -> Generator[LLM, None, None]:
        """Recursively yield unique *base-class* LLM objects reachable from `self`.

        - Returns actual object references (not copies).
        - De-dupes by `id(LLM)`.
        - Cycle-safe via a visited set for *all* traversed objects.
        - Only yields objects whose type is exactly `LLM` (no subclasses).
        - Does not handle dataclasses.
        """
        yielded_ids: set[int] = set()
        visited: set[int] = set()

        def _walk(obj: object) -> Iterable[LLM]:
            oid = id(obj)
            # Guard against cycles on anything we might recurse into
            if oid in visited:
                return ()
            visited.add(oid)

            # Traverse LLM based classes and its fields
            # e.g., LLMRouter that is a subclass of LLM
            # yet contains LLM in its fields
            if isinstance(obj, LLM):
                llm_out: list[LLM] = []

                # Yield only the *raw* base-class LLM (exclude subclasses)
                if type(obj) is LLM and oid not in yielded_ids:
                    yielded_ids.add(oid)
                    llm_out.append(obj)

                # Traverse all fields for LLM objects
                for name in type(obj).model_fields:
                    try:
                        val = getattr(obj, name)
                    except Exception:
                        continue
                    llm_out.extend(_walk(val))
                return llm_out

            # Pydantic models: iterate declared fields
            if isinstance(obj, BaseModel):
                model_out: list[LLM] = []
                for name in type(obj).model_fields:
                    try:
                        val = getattr(obj, name)
                    except Exception:
                        continue
                    model_out.extend(_walk(val))
                return model_out

            # Built-in containers
            if isinstance(obj, dict):
                dict_out: list[LLM] = []
                for k, v in obj.items():
                    dict_out.extend(_walk(k))
                    dict_out.extend(_walk(v))
                return dict_out

            if isinstance(obj, (list, tuple, set, frozenset)):
                container_out: list[LLM] = []
                for item in obj:
                    container_out.extend(_walk(item))
                return container_out

            # Unknown object types: nothing to do
            return ()

        # Drive the traversal from self
        yield from _walk(self)

    @property
    def tools_map(self) -> dict[str, ToolDefinition]:
        """Get the initialized tools map.
        Raises:
            RuntimeError: If the agent has not been initialized.
        """
        if not self._tools:
            raise RuntimeError("Agent not initialized; call initialize() before use")
        return self._tools<|MERGE_RESOLUTION|>--- conflicted
+++ resolved
@@ -21,16 +21,11 @@
 
 
 if TYPE_CHECKING:
-<<<<<<< HEAD
-    from openhands.sdk.conversation.state import ConversationState
+    from openhands.sdk.conversation import ConversationState, LocalConversation
     from openhands.sdk.conversation.types import (
         ConversationCallbackType,
         ConversationTokenCallbackType,
     )
-=======
-    from openhands.sdk.conversation import ConversationState, LocalConversation
-    from openhands.sdk.conversation.types import ConversationCallbackType
->>>>>>> 4114f987
 
 logger = get_logger(__name__)
 
