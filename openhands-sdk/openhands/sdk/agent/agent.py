import json

from pydantic import ValidationError

import openhands.sdk.security.risk as risk
from openhands.sdk.agent.base import AgentBase
from openhands.sdk.context.view import View
from openhands.sdk.conversation import (
    ConversationCallbackType,
    ConversationState,
    LocalConversation,
)
from openhands.sdk.conversation.state import AgentExecutionStatus
from openhands.sdk.event import (
    ActionEvent,
    AgentErrorEvent,
    LLMConvertibleEvent,
    MessageEvent,
    ObservationEvent,
    SystemPromptEvent,
)
from openhands.sdk.event.condenser import Condensation, CondensationRequest
from openhands.sdk.llm import (
    Message,
    MessageToolCall,
    ReasoningItemModel,
    RedactedThinkingBlock,
    TextContent,
    ThinkingBlock,
)
from openhands.sdk.llm.exceptions import FunctionCallValidationError
from openhands.sdk.logger import get_logger
from openhands.sdk.security.confirmation_policy import NeverConfirm
from openhands.sdk.security.llm_analyzer import LLMSecurityAnalyzer
from openhands.sdk.tool import (
    Action,
    FinishTool,
    Observation,
    StatefulToolExecutor,
)
from openhands.sdk.tool.builtins import FinishAction, ThinkAction


logger = get_logger(__name__)


class Agent(AgentBase):
    @property
    def _add_security_risk_prediction(self) -> bool:
        return isinstance(self.security_analyzer, LLMSecurityAnalyzer)

    def _configure_bash_tools_env_provider(self, state: ConversationState) -> None:
        """
        Configure bash tool with reference to secrets manager.
        Updated secrets automatically propagate.
        """

        secrets_manager = state.secrets_manager

        def env_for_cmd(cmd: str) -> dict[str, str]:
            try:
                return secrets_manager.get_secrets_as_env_vars(cmd)
            except Exception:
                return {}

        def env_masker(output: str) -> str:
            try:
                return secrets_manager.mask_secrets_in_output(output)
            except Exception:
                return ""

        execute_bash_exists = False
        for tool in self.tools_map.values():
            if tool.name == "execute_bash":
                try:
                    executable_tool = tool.as_executable()
                    # Wire the env provider and env masker for the bash executor
                    setattr(executable_tool.executor, "env_provider", env_for_cmd)
                    setattr(executable_tool.executor, "env_masker", env_masker)
                    execute_bash_exists = True
                except NotImplementedError:
                    # Tool has no executor, skip it
                    continue

        if not execute_bash_exists:
            logger.warning("Skipped wiring SecretsManager: missing bash tool")

    def init_state(
        self,
        state: ConversationState,
        on_event: ConversationCallbackType,
    ) -> None:
        super().init_state(state, on_event=on_event)
        # TODO(openhands): we should add test to test this init_state will actually
        # modify state in-place

        # Validate security analyzer configuration once during initialization
        if self._add_security_risk_prediction and isinstance(
            state.confirmation_policy, NeverConfirm
        ):
            # If security analyzer is enabled, we always need a policy that is not
            # NeverConfirm, otherwise we are just predicting risks without using them,
            # and waste tokens!
            logger.warning(
                "LLM security analyzer is enabled but confirmation "
                "policy is set to NeverConfirm"
            )

        # Configure bash tools with env provider
        self._configure_bash_tools_env_provider(state)

        llm_convertible_messages = [
            event for event in state.events if isinstance(event, LLMConvertibleEvent)
        ]
        if len(llm_convertible_messages) == 0:
            # Prepare system message
            event = SystemPromptEvent(
                source="agent",
                system_prompt=TextContent(text=self.system_message),
                tools=[
                    t.to_openai_tool(
                        add_security_risk_prediction=self._add_security_risk_prediction
                    )
                    for t in self.tools_map.values()
                ],
            )
            on_event(event)

    def _execute_actions(
        self,
        conversation: LocalConversation,
        action_events: list[ActionEvent],
        on_event: ConversationCallbackType,
    ):
        for action_event in action_events:
            self._execute_action_event(conversation, action_event, on_event=on_event)

    def step(
        self,
        conversation: LocalConversation,
        on_event: ConversationCallbackType,
    ) -> None:
        state = conversation.state
        # Check for pending actions (implicit confirmation)
        # and execute them before sampling new actions.
        pending_actions = ConversationState.get_unmatched_actions(state.events)
        if pending_actions:
            logger.info(
                "Confirmation mode: Executing %d pending action(s)",
                len(pending_actions),
            )
            self._execute_actions(conversation, pending_actions, on_event)
            return

        # If a condenser is registered with the agent, we need to give it an
        # opportunity to transform the events. This will either produce a list
        # of events, exactly as expected, or a new condensation that needs to be
        # processed before the agent can sample another action.
        if self.condenser is not None:
            view = View.from_events(state.events)
            condensation_result = self.condenser.condense(view)

            match condensation_result:
                case View():
                    llm_convertible_events = condensation_result.events

                case Condensation():
                    on_event(condensation_result)
                    return None

        else:
            llm_convertible_events = [
                e for e in state.events if isinstance(e, LLMConvertibleEvent)
            ]

        # Get LLM Response (Action)
        _messages = LLMConvertibleEvent.events_to_messages(llm_convertible_events)
        logger.debug(
            "Sending messages to LLM: "
            f"{json.dumps([m.model_dump() for m in _messages[1:]], indent=2)}"
        )

        try:
            if self.llm.uses_responses_api():
                llm_response = self.llm.responses(
                    messages=_messages,
                    tools=list(self.tools_map.values()),
                    include=None,
                    store=False,
                    add_security_risk_prediction=self._add_security_risk_prediction,
                    metadata=self.llm.metadata,
                )
            else:
                llm_response = self.llm.completion(
                    messages=_messages,
                    tools=list(self.tools_map.values()),
                    extra_body={"metadata": self.llm.metadata},
                    add_security_risk_prediction=self._add_security_risk_prediction,
                )
        except FunctionCallValidationError as e:
            logger.warning(f"LLM generated malformed function call: {e}")
            error_message = MessageEvent(
                source="user",
                llm_message=Message(
                    role="user",
                    content=[TextContent(text=str(e))],
                ),
            )
            on_event(error_message)
            return
        except Exception as e:
            # If there is a condenser registered and the exception is a context window
            # exceeded, we can recover by triggering a condensation request.
            if (
                self.condenser is not None
                and self.condenser.handles_condensation_requests()
                and self.llm.is_context_window_exceeded_exception(e)
            ):
                logger.warning(
                    "LLM raised context window exceeded error, triggering condensation"
                )
                on_event(CondensationRequest())
                return
            # If the error isn't recoverable, keep propagating it up the stack.
            else:
                raise e

        # LLMResponse already contains the converted message and metrics snapshot
        message: Message = llm_response.message

        if message.tool_calls and len(message.tool_calls) > 0:
            if not all(isinstance(c, TextContent) for c in message.content):
                logger.warning(
                    "LLM returned tool calls but message content is not all "
                    "TextContent - ignoring non-text content"
                )

            # Generate unique batch ID for this LLM response
            thought_content = [c for c in message.content if isinstance(c, TextContent)]

            action_events: list[ActionEvent] = []
            for i, tool_call in enumerate(message.tool_calls):
                action_event = self._get_action_event(
                    tool_call,
                    llm_response_id=llm_response.id,
                    on_event=on_event,
                    thought=thought_content
                    if i == 0
                    else [],  # Only first gets thought
                    # Only first gets reasoning content
                    reasoning_content=message.reasoning_content if i == 0 else None,
                    # Only first gets thinking blocks
                    thinking_blocks=list(message.thinking_blocks) if i == 0 else [],
                    responses_reasoning_item=message.responses_reasoning_item
                    if i == 0
                    else None,
                )
                if action_event is None:
                    continue
                action_events.append(action_event)

            # Handle confirmation mode - exit early if actions need confirmation
            if self._requires_user_confirmation(state, action_events):
                return

            if action_events:
                self._execute_actions(conversation, action_events, on_event)

        else:
            logger.info("LLM produced a message response - awaits user input")
            state.agent_status = AgentExecutionStatus.FINISHED
            msg_event = MessageEvent(
                source="agent",
                llm_message=message,
            )
            on_event(msg_event)

    def _requires_user_confirmation(
        self, state: ConversationState, action_events: list[ActionEvent]
    ) -> bool:
        """
        Decide whether user confirmation is needed to proceed.

        Rules:
            1. Confirmation mode is enabled
            2. Every action requires confirmation
            3. A single `FinishAction` never requires confirmation
            4. A single `ThinkAction` never requires confirmation
        """
        # A single `FinishAction` or `ThinkAction` never requires confirmation
        if len(action_events) == 1 and isinstance(
            action_events[0].action, (FinishAction, ThinkAction)
        ):
            return False

        # If there are no actions there is nothing to confirm
        if len(action_events) == 0:
            return False

        # If a security analyzer is registered, use it to grab the risks of the actions
        # involved. If not, we'll set the risks to UNKNOWN.
        if self.security_analyzer is not None:
            risks = [
                risk
                for _, risk in self.security_analyzer.analyze_pending_actions(
                    action_events
                )
            ]
        else:
            risks = [risk.SecurityRisk.UNKNOWN] * len(action_events)

        # Grab the confirmation policy from the state and pass in the risks.
        if any(state.confirmation_policy.should_confirm(risk) for risk in risks):
            state.agent_status = AgentExecutionStatus.WAITING_FOR_CONFIRMATION
            return True

        return False

    def _get_action_event(
        self,
        tool_call: MessageToolCall,
        llm_response_id: str,
        on_event: ConversationCallbackType,
        thought: list[TextContent] = [],
        reasoning_content: str | None = None,
        thinking_blocks: list[ThinkingBlock | RedactedThinkingBlock] = [],
        responses_reasoning_item: ReasoningItemModel | None = None,
    ) -> ActionEvent | None:
        """Converts a tool call into an ActionEvent, validating arguments.

        NOTE: state will be mutated in-place.
        """
        tool_name = tool_call.name
        tool = self.tools_map.get(tool_name, None)
        # Handle non-existing tools
        if tool is None:
            available = list(self.tools_map.keys())
            err = f"Tool '{tool_name}' not found. Available: {available}"
            logger.error(err)
            # Persist assistant function_call so next turn has matching call_id
            tc_event = ActionEvent(
                source="agent",
                thought=thought,
                reasoning_content=reasoning_content,
                thinking_blocks=thinking_blocks,
                responses_reasoning_item=responses_reasoning_item,
                tool_call=tool_call,
                tool_name=tool_call.name,
                tool_call_id=tool_call.id,
                llm_response_id=llm_response_id,
                action=None,
            )
            on_event(tc_event)
            event = AgentErrorEvent(
                error=err,
                tool_name=tool_name,
                tool_call_id=tool_call.id,
            )
            on_event(event)
            return

        # Validate arguments
        security_risk: risk.SecurityRisk = risk.SecurityRisk.UNKNOWN
        try:
            arguments = json.loads(tool_call.arguments)

            # if the tool has a security_risk field (when security analyzer is set),
            # pop it out as it's not part of the tool's action schema
            if (
                _predicted_risk := arguments.pop("security_risk", None)
            ) is not None and self.security_analyzer is not None:
                try:
                    security_risk = risk.SecurityRisk(_predicted_risk)
                except ValueError:
                    logger.warning(
                        f"Invalid security_risk value from LLM: {_predicted_risk}"
                    )

            assert "security_risk" not in arguments, (
                "Unexpected 'security_risk' key found in tool arguments"
            )

            action: Action = tool.action_from_arguments(arguments)
        except (json.JSONDecodeError, ValidationError) as e:
            err = (
                f"Error validating args {tool_call.arguments} for tool "
                f"'{tool.name}': {e}"
            )
            # Persist assistant function_call so next turn has matching call_id
            tc_event = ActionEvent(
                source="agent",
                thought=thought,
                reasoning_content=reasoning_content,
                thinking_blocks=thinking_blocks,
                responses_reasoning_item=responses_reasoning_item,
                tool_call=tool_call,
                tool_name=tool_call.name,
                tool_call_id=tool_call.id,
                llm_response_id=llm_response_id,
                action=None,
            )
            on_event(tc_event)
            event = AgentErrorEvent(
                error=err,
                tool_name=tool_name,
                tool_call_id=tool_call.id,
            )
            on_event(event)
            return

        action_event = ActionEvent(
            action=action,
            thought=thought,
            reasoning_content=reasoning_content,
            thinking_blocks=thinking_blocks,
            responses_reasoning_item=responses_reasoning_item,
            tool_name=tool.name,
            tool_call_id=tool_call.id,
            tool_call=tool_call,
            llm_response_id=llm_response_id,
            security_risk=security_risk,
        )
        on_event(action_event)
        return action_event

    def _execute_action_event(
        self,
        conversation: LocalConversation,
        action_event: ActionEvent,
        on_event: ConversationCallbackType,
    ):
        """Execute an action event and update the conversation state.

        It will call the tool's executor and update the state & call callback fn
        with the observation.
        """
        state = conversation.state
        tool = self.tools_map.get(action_event.tool_name, None)
        if tool is None:
            raise RuntimeError(
                f"Tool '{action_event.tool_name}' not found. This should not happen "
                "as it was checked earlier."
            )

        # Execute actions!
<<<<<<< HEAD
        # Check if the tool executor needs conversation state
        if tool.executor is not None and isinstance(
            tool.executor, StatefulToolExecutor
        ):
            observation: Observation = tool.executor(action_event.action, state=state)
        else:
            observation: Observation = tool(action_event.action)

=======
        observation: Observation = tool(action_event.action, conversation)
>>>>>>> 16124434
        assert isinstance(observation, Observation), (
            f"Tool '{tool.name}' executor must return an Observation"
        )

        obs_event = ObservationEvent(
            observation=observation,
            action_id=action_event.id,
            tool_name=tool.name,
            tool_call_id=action_event.tool_call.id,
        )
        on_event(obs_event)

        # Set conversation state
        if tool.name == FinishTool.name:
            state.agent_status = AgentExecutionStatus.FINISHED
        return obs_event<|MERGE_RESOLUTION|>--- conflicted
+++ resolved
@@ -443,7 +443,6 @@
             )
 
         # Execute actions!
-<<<<<<< HEAD
         # Check if the tool executor needs conversation state
         if tool.executor is not None and isinstance(
             tool.executor, StatefulToolExecutor
@@ -452,9 +451,6 @@
         else:
             observation: Observation = tool(action_event.action)
 
-=======
-        observation: Observation = tool(action_event.action, conversation)
->>>>>>> 16124434
         assert isinstance(observation, Observation), (
             f"Tool '{tool.name}' executor must return an Observation"
         )
