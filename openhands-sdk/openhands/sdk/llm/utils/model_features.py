--- conflicted
+++ resolved
@@ -17,6 +17,7 @@
 
 @dataclass(frozen=True)
 class ModelFeatures:
+    supports_function_calling: bool
     supports_reasoning_effort: bool
     supports_extended_thinking: bool
     supports_prompt_cache: bool
@@ -25,7 +26,6 @@
 
 
 # Pattern tables capturing current behavior. Keep patterns lowercase.
-<<<<<<< HEAD
 FUNCTION_CALLING_PATTERNS: list[str] = [
     # Anthropic families
     "claude-3-7-sonnet",
@@ -54,8 +54,6 @@
     "qwen3-coder-480b-a35b-instruct",
 ]
 
-=======
->>>>>>> 7e6774f7
 REASONING_EFFORT_PATTERNS: list[str] = [
     # Mirror main behavior exactly (no unintended expansion)
     "o1-2024-12-17",
@@ -110,19 +108,14 @@
 # Models that should use the OpenAI Responses API path by default
 RESPONSES_API_PATTERNS: list[str] = [
     # OpenAI GPT-5 family (includes mini variants)
-<<<<<<< HEAD
     "gpt-5",
-=======
-    "gpt-5*",
-    # OpenAI Codex (uses Responses API)
-    "codex-mini-latest",
->>>>>>> 7e6774f7
 ]
 
 
 def get_features(model: str) -> ModelFeatures:
     """Get model features."""
     return ModelFeatures(
+        supports_function_calling=model_matches(model, FUNCTION_CALLING_PATTERNS),
         supports_reasoning_effort=model_matches(model, REASONING_EFFORT_PATTERNS),
         supports_extended_thinking=model_matches(model, EXTENDED_THINKING_PATTERNS),
         supports_prompt_cache=model_matches(model, PROMPT_CACHE_PATTERNS),
