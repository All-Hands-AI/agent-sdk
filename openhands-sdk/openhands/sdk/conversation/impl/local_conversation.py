--- conflicted
+++ resolved
@@ -299,22 +299,17 @@
                     ):
                         self._state.agent_status = AgentExecutionStatus.RUNNING
 
-<<<<<<< HEAD
                     if self._on_token is not None:
                         self.agent.step(
-                            self._state,
+                            self,
                             on_event=self._on_event,
                             on_token=self._on_token,
                         )
                     else:
                         self.agent.step(
-                            self._state,
+                            self,
                             on_event=self._on_event,
                         )
-=======
-                    # step must mutate the SAME state object
-                    self.agent.step(self, on_event=self._on_event)
->>>>>>> 4114f987
                     iteration += 1
 
                     # Check for non-finished terminal conditions
