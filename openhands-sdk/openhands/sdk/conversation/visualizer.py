--- conflicted
+++ resolved
@@ -314,13 +314,6 @@
         )
         cost_str = f"{data.total_cost:.4f}"
 
-<<<<<<< HEAD
-=======
-        # Cost
-        cost_str = f"{cost:.4f}" if cost > 0 else "0.00"
-
-        # Build with fixed color scheme
->>>>>>> efa06061
         parts: list[str] = []
         input_part = f"[cyan]↑ input {abbr(data.input_tokens)}"
         if include_since_last and data.since_last_input_tokens is not None:
