--- conflicted
+++ resolved
@@ -22,16 +22,8 @@
     """Create a sample StoredConversation for testing."""
     return StoredConversation(
         id=uuid4(),
-<<<<<<< HEAD
-        llm=LLM(model="gpt-4"),
-        tools=[],
-        mcp_config={},
-        agent_context=None,
+        agent=Agent(llm=LLM(model="gpt-4"), tools=[]),
         confirmation_policy=NeverConfirm(),
-=======
-        agent=Agent(llm=LLM(model="gpt-4"), tools=[]),
-        confirmation_mode=False,
->>>>>>> c261220c
         initial_message=None,
         metrics=None,
         created_at=datetime(2025, 1, 1, 12, 0, 0, tzinfo=timezone.utc),
