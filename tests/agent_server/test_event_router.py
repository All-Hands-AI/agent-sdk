"""Tests for event_router.py endpoints."""

from typing import cast
from unittest.mock import AsyncMock
from uuid import uuid4

import pytest
from fastapi import FastAPI
from fastapi.testclient import TestClient

from openhands.agent_server.event_router import event_router
from openhands.agent_server.event_service import EventService
from openhands.sdk import Message
from openhands.sdk.llm.message import TextContent


@pytest.fixture
def client():
    """Create a test client for the FastAPI app without authentication."""
    app = FastAPI()
    app.include_router(event_router, prefix="/api")
    return TestClient(app)


@pytest.fixture
def sample_conversation_id():
    """Return a sample conversation ID."""
    return uuid4()


@pytest.fixture
def mock_event_service():
    """Create a mock EventService for testing."""
    service = AsyncMock(spec=EventService)
    service.send_message = AsyncMock()
    return service


class TestSendMessageEndpoint:
    """Test cases for the send_message endpoint."""

    @pytest.mark.asyncio
    async def test_send_message_with_run_true(
        self, client, sample_conversation_id, mock_event_service
    ):
        """Test send_message endpoint with run=True."""
        from openhands.agent_server.dependencies import get_event_service

        # Override the dependency to return our mock
        client.app.dependency_overrides[get_event_service] = lambda: mock_event_service

        try:
            request_data = {
                "role": "user",
                "content": [{"type": "text", "text": "Hello, world!"}],
                "run": True,
            }

            response = client.post(
                f"/api/conversations/{sample_conversation_id}/events", json=request_data
            )

            assert response.status_code == 200
            assert response.json() == {"success": True}

            # Verify send_message was called with correct parameters
            mock_event_service.send_message.assert_called_once()
            call_args = mock_event_service.send_message.call_args
            message, run_flag = call_args[0]

            assert isinstance(message, Message)
            assert message.role == "user"
            assert len(message.content) == 1
            assert isinstance(message.content[0], TextContent)
            assert message.content[0].text == "Hello, world!"
            assert run_flag is True
        finally:
            # Clean up the dependency override
            client.app.dependency_overrides.clear()

    @pytest.mark.asyncio
    async def test_send_message_with_run_false(
        self, client, sample_conversation_id, mock_event_service
    ):
        """Test send_message endpoint with run=False."""
        from openhands.agent_server.dependencies import get_event_service

        # Override the dependency to return our mock
        client.app.dependency_overrides[get_event_service] = lambda: mock_event_service

        try:
            request_data = {
                "role": "assistant",
                "content": [{"type": "text", "text": "I understand."}],
                "run": False,
            }

            response = client.post(
                f"/api/conversations/{sample_conversation_id}/events", json=request_data
            )

            assert response.status_code == 200
            assert response.json() == {"success": True}

            # Verify send_message was called with run=False
            mock_event_service.send_message.assert_called_once()
            call_args = mock_event_service.send_message.call_args
            message, run_flag = call_args[0]

            assert isinstance(message, Message)
            assert message.role == "assistant"
            assert run_flag is False
        finally:
            # Clean up the dependency override
            client.app.dependency_overrides.clear()

    @pytest.mark.asyncio
    async def test_send_message_default_run_value(
        self, client, sample_conversation_id, mock_event_service
    ):
        """Test send_message endpoint with default run value."""
        from openhands.agent_server.dependencies import get_event_service

        # Override the dependency to return our mock
        client.app.dependency_overrides[get_event_service] = lambda: mock_event_service

        try:
            # Request without run field should use default value
            request_data = {
                "role": "user",
                "content": [{"type": "text", "text": "Test message"}],
            }

            response = client.post(
                f"/api/conversations/{sample_conversation_id}/events", json=request_data
            )

            assert response.status_code == 200
            assert response.json() == {"success": True}

            # Verify send_message was called with default run value (False)
            mock_event_service.send_message.assert_called_once()
            call_args = mock_event_service.send_message.call_args
            message, run_flag = call_args[0]

            assert isinstance(message, Message)
            assert message.role == "user"
            assert run_flag is False  # Default value from SendMessageRequest
        finally:
            # Clean up the dependency override
            client.app.dependency_overrides.clear()

    @pytest.mark.asyncio
    async def test_send_message_conversation_not_found(
        self, client, sample_conversation_id
    ):
        """Test send_message endpoint when conversation is not found."""
        from fastapi import HTTPException, status

        from openhands.agent_server.dependencies import get_event_service

        def raise_not_found():
            raise HTTPException(
                status_code=status.HTTP_404_NOT_FOUND,
                detail=f"Conversation not found: {sample_conversation_id}",
            )

        # Override the dependency to raise HTTPException
        client.app.dependency_overrides[get_event_service] = raise_not_found

        try:
            request_data = {
                "role": "user",
                "content": [{"type": "text", "text": "Hello"}],
                "run": True,
            }

            response = client.post(
                f"/api/conversations/{sample_conversation_id}/events", json=request_data
            )

            assert response.status_code == 404
        finally:
            # Clean up the dependency override
            client.app.dependency_overrides.clear()

    @pytest.mark.asyncio
    async def test_send_message_with_different_content_types(
        self, client, sample_conversation_id, mock_event_service
    ):
        """Test send_message endpoint with different content types."""
        from openhands.agent_server.dependencies import get_event_service

        # Override the dependency to return our mock
        client.app.dependency_overrides[get_event_service] = lambda: mock_event_service

        try:
            # Test with multiple content items
            request_data = {
                "role": "user",
                "content": [
                    {"type": "text", "text": "First part"},
                    {"type": "text", "text": "Second part"},
                ],
                "run": False,
            }

            response = client.post(
                f"/api/conversations/{sample_conversation_id}/events", json=request_data
            )

            assert response.status_code == 200
            assert response.json() == {"success": True}

            # Verify message content was parsed correctly
            mock_event_service.send_message.assert_called_once()
            call_args = mock_event_service.send_message.call_args
            message, run_flag = call_args[0]

            assert isinstance(message, Message)
            assert message.role == "user"
            assert len(message.content) == 2
            assert all(isinstance(content, TextContent) for content in message.content)
            text_content = cast(list[TextContent], message.content)
            assert text_content[0].text == "First part"
            assert text_content[1].text == "Second part"
            assert run_flag is False
        finally:
            # Clean up the dependency override
            client.app.dependency_overrides.clear()

    @pytest.mark.asyncio
    async def test_send_message_with_system_role(
        self, client, sample_conversation_id, mock_event_service
    ):
        """Test send_message endpoint with system role."""
        from openhands.agent_server.dependencies import get_event_service

        # Override the dependency to return our mock
        client.app.dependency_overrides[get_event_service] = lambda: mock_event_service

        try:
            request_data = {
                "role": "system",
                "content": [{"type": "text", "text": "System initialization message"}],
                "run": True,
            }

            response = client.post(
                f"/api/conversations/{sample_conversation_id}/events", json=request_data
            )

            assert response.status_code == 200
            assert response.json() == {"success": True}

            # Verify system message was processed correctly
            mock_event_service.send_message.assert_called_once()
            call_args = mock_event_service.send_message.call_args
            message, run_flag = call_args[0]

            assert isinstance(message, Message)
            assert message.role == "system"
            assert run_flag is True
        finally:
            # Clean up the dependency override
            client.app.dependency_overrides.clear()

    @pytest.mark.asyncio
    async def test_send_message_invalid_request_data(
        self, client, sample_conversation_id
    ):
        """Test send_message endpoint with invalid request data."""
<<<<<<< HEAD
        # Test with invalid role value
        invalid_role_data = {
            "role": "invalid_role",
            "content": [{"type": "text", "text": "Hello"}],
            "run": True,
        }

        response = client.post(
            f"/api/conversations/{sample_conversation_id}/events",
            json=invalid_role_data,
        )

        assert response.status_code == 422  # Validation error

        # Test with invalid content structure
        invalid_content_data = {
            "role": "user",
            "content": "invalid_content_should_be_list",  # Should be a list
            "run": True,
        }

        response = client.post(
            f"/api/conversations/{sample_conversation_id}/events",
            json=invalid_content_data,
        )

        assert response.status_code == 422  # Validation error


class TestSearchEventsEndpoint:
    """Test cases for the search events endpoint with timestamp filtering."""

    @pytest.mark.asyncio
    async def test_search_events_with_naive_datetime(
        self, client, sample_conversation_id, mock_event_service
    ):
        """Test search events with naive datetime (no timezone)."""
        with patch(
            "openhands.agent_server.event_router.conversation_service"
        ) as mock_conv_service:
            mock_conv_service.get_event_service = AsyncMock(
                return_value=mock_event_service
            )

            # Mock the search_events method to return a sample result
            mock_event_service.search_events = AsyncMock(
                return_value={"items": [], "next_page_id": None}
            )

            # Test with naive datetime
            response = client.get(
                f"/api/conversations/{sample_conversation_id}/events/search",
                params={
                    "timestamp__gte": "2025-01-01T12:00:00",  # Naive datetime string
                    "limit": 10,
                },
            )

            assert response.status_code == 200
            mock_event_service.search_events.assert_called_once()
            # Verify that the datetime was normalized (converted to datetime object)
            call_args = mock_event_service.search_events.call_args
            # Check positional arguments: (page_id, limit, kind, sort_order,
            # timestamp__gte, timestamp__lt)
            assert len(call_args[0]) >= 5  # Should have at least 5 positional args
            assert call_args[0][4] is not None  # timestamp__gte should be normalized
            assert call_args[0][5] is None  # timestamp__lt should be None

    @pytest.mark.asyncio
    async def test_search_events_with_timezone_aware_datetime(
        self, client, sample_conversation_id, mock_event_service
    ):
        """Test search events with timezone-aware datetime."""
        with patch(
            "openhands.agent_server.event_router.conversation_service"
        ) as mock_conv_service:
            mock_conv_service.get_event_service = AsyncMock(
                return_value=mock_event_service
            )

            # Mock the search_events method to return a sample result
            mock_event_service.search_events = AsyncMock(
                return_value={"items": [], "next_page_id": None}
            )

            # Test with timezone-aware datetime (UTC)
            response = client.get(
                f"/api/conversations/{sample_conversation_id}/events/search",
                params={
                    "timestamp__gte": "2025-01-01T12:00:00Z",  # UTC timezone
                    "limit": 10,
                },
            )

            assert response.status_code == 200
            mock_event_service.search_events.assert_called_once()
            # Verify that the datetime was normalized
            call_args = mock_event_service.search_events.call_args
            # Check positional arguments: (page_id, limit, kind, sort_order,
            # timestamp__gte, timestamp__lt)
            assert len(call_args[0]) >= 5  # Should have at least 5 positional args
            assert call_args[0][4] is not None  # timestamp__gte should be normalized
            assert call_args[0][5] is None  # timestamp__lt should be None

    @pytest.mark.asyncio
    async def test_search_events_with_timezone_range(
        self, client, sample_conversation_id, mock_event_service
    ):
        """Test search events with both timestamp filters using
        timezone-aware datetimes."""
        with patch(
            "openhands.agent_server.event_router.conversation_service"
        ) as mock_conv_service:
            mock_conv_service.get_event_service = AsyncMock(
                return_value=mock_event_service
            )

            # Mock the search_events method to return a sample result
            mock_event_service.search_events = AsyncMock(
                return_value={"items": [], "next_page_id": None}
            )

            # Test with both timestamp filters using timezone-aware datetimes
            response = client.get(
                f"/api/conversations/{sample_conversation_id}/events/search",
                params={
                    "timestamp__gte": "2025-01-01T10:00:00+05:00",  # UTC+5
                    "timestamp__lt": "2025-01-01T14:00:00-08:00",  # UTC-8
                    "limit": 10,
                },
            )

            assert response.status_code == 200
            mock_event_service.search_events.assert_called_once()
            # Verify that both datetimes were normalized
            call_args = mock_event_service.search_events.call_args
            # Check positional arguments: (page_id, limit, kind, sort_order,
            # timestamp__gte, timestamp__lt)
            assert len(call_args[0]) >= 6  # Should have at least 6 positional args
            assert call_args[0][4] is not None  # timestamp__gte should be normalized
            assert call_args[0][5] is not None  # timestamp__lt should be normalized

    @pytest.mark.asyncio
    async def test_count_events_with_timezone_aware_datetime(
        self, client, sample_conversation_id, mock_event_service
    ):
        """Test count events with timezone-aware datetime."""
        with patch(
            "openhands.agent_server.event_router.conversation_service"
        ) as mock_conv_service:
            mock_conv_service.get_event_service = AsyncMock(
                return_value=mock_event_service
            )

            # Mock the count_events method to return a sample result
            mock_event_service.count_events = AsyncMock(return_value=5)

            # Test with timezone-aware datetime
            response = client.get(
                f"/api/conversations/{sample_conversation_id}/events/count",
                params={
                    "timestamp__gte": "2025-01-01T12:00:00+02:00",  # UTC+2
                },
            )

            assert response.status_code == 200
            assert response.json() == 5
            mock_event_service.count_events.assert_called_once()
            # Verify that the datetime was normalized
            call_args = mock_event_service.count_events.call_args
            # Check positional arguments: (kind, timestamp__gte, timestamp__lt)
            assert len(call_args[0]) >= 2  # Should have at least 2 positional args
            assert call_args[0][1] is not None  # timestamp__gte should be normalized
            assert call_args[0][2] is None  # timestamp__lt should be None

    @pytest.mark.asyncio
    async def test_search_events_timezone_normalization_consistency(
        self, client, sample_conversation_id, mock_event_service
    ):
        """Test that different timezone representations of the same moment
        normalize consistently."""
        with patch(
            "openhands.agent_server.event_router.conversation_service"
        ) as mock_conv_service:
            mock_conv_service.get_event_service = AsyncMock(
                return_value=mock_event_service
            )

            # Mock the search_events method to return a sample result
            mock_event_service.search_events = AsyncMock(
                return_value={"items": [], "next_page_id": None}
            )

            # Test 1: UTC timezone
            response1 = client.get(
                f"/api/conversations/{sample_conversation_id}/events/search",
                params={
                    "timestamp__gte": "2025-01-01T12:00:00Z",  # 12:00 UTC
                    "limit": 10,
                },
            )

            # Test 2: EST timezone (UTC-5) - same moment as 12:00 UTC
            response2 = client.get(
                f"/api/conversations/{sample_conversation_id}/events/search",
                params={
                    # 07:00 EST = 12:00 UTC
                    "timestamp__gte": "2025-01-01T07:00:00-05:00",
                    "limit": 10,
                },
            )

            assert response1.status_code == 200
            assert response2.status_code == 200

            # Both calls should have been made
            assert mock_event_service.search_events.call_count == 2

            # Get the normalized datetimes from both calls
            call1_args = mock_event_service.search_events.call_args_list[0]
            call2_args = mock_event_service.search_events.call_args_list[1]

            # Both should normalize to the same server time
            # Check positional arguments: (page_id, limit, kind, sort_order,
            # timestamp__gte, timestamp__lt)
            normalized_time1 = call1_args[0][4]  # timestamp__gte from first call
            normalized_time2 = call2_args[0][4]  # timestamp__gte from second call

            # They should be the same after normalization
            assert normalized_time1 == normalized_time2
=======
        from openhands.agent_server.dependencies import get_event_service

        # Override the dependency (though it shouldn't be called for validation errors)
        client.app.dependency_overrides[get_event_service] = lambda: None

        try:
            # Test with invalid role value
            invalid_role_data = {
                "role": "invalid_role",
                "content": [{"type": "text", "text": "Hello"}],
                "run": True,
            }

            response = client.post(
                f"/api/conversations/{sample_conversation_id}/events",
                json=invalid_role_data,
            )

            assert response.status_code == 422  # Validation error

            # Test with invalid content structure
            invalid_content_data = {
                "role": "user",
                "content": "invalid_content_should_be_list",  # Should be a list
                "run": True,
            }

            response = client.post(
                f"/api/conversations/{sample_conversation_id}/events",
                json=invalid_content_data,
            )

            assert response.status_code == 422  # Validation error
        finally:
            # Clean up the dependency override
            client.app.dependency_overrides.clear()
>>>>>>> 952c5585
<|MERGE_RESOLUTION|>--- conflicted
+++ resolved
@@ -270,34 +270,42 @@
         self, client, sample_conversation_id
     ):
         """Test send_message endpoint with invalid request data."""
-<<<<<<< HEAD
-        # Test with invalid role value
-        invalid_role_data = {
-            "role": "invalid_role",
-            "content": [{"type": "text", "text": "Hello"}],
-            "run": True,
-        }
-
-        response = client.post(
-            f"/api/conversations/{sample_conversation_id}/events",
-            json=invalid_role_data,
-        )
-
-        assert response.status_code == 422  # Validation error
-
-        # Test with invalid content structure
-        invalid_content_data = {
-            "role": "user",
-            "content": "invalid_content_should_be_list",  # Should be a list
-            "run": True,
-        }
-
-        response = client.post(
-            f"/api/conversations/{sample_conversation_id}/events",
-            json=invalid_content_data,
-        )
-
-        assert response.status_code == 422  # Validation error
+        from openhands.agent_server.dependencies import get_event_service
+
+        # Override the dependency (though it shouldn't be called for validation errors)
+        client.app.dependency_overrides[get_event_service] = lambda: None
+
+        try:
+            # Test with invalid role value
+            invalid_role_data = {
+                "role": "invalid_role",
+                "content": [{"type": "text", "text": "Hello"}],
+                "run": True,
+            }
+
+            response = client.post(
+                f"/api/conversations/{sample_conversation_id}/events",
+                json=invalid_role_data,
+            )
+
+            assert response.status_code == 422  # Validation error
+
+            # Test with invalid content structure
+            invalid_content_data = {
+                "role": "user",
+                "content": "invalid_content_should_be_list",  # Should be a list
+                "run": True,
+            }
+
+            response = client.post(
+                f"/api/conversations/{sample_conversation_id}/events",
+                json=invalid_content_data,
+            )
+
+            assert response.status_code == 422  # Validation error
+        finally:
+            # Clean up the dependency override
+            client.app.dependency_overrides.clear()
 
 
 class TestSearchEventsEndpoint:
@@ -308,13 +316,12 @@
         self, client, sample_conversation_id, mock_event_service
     ):
         """Test search events with naive datetime (no timezone)."""
-        with patch(
-            "openhands.agent_server.event_router.conversation_service"
-        ) as mock_conv_service:
-            mock_conv_service.get_event_service = AsyncMock(
-                return_value=mock_event_service
-            )
-
+        from openhands.agent_server.dependencies import get_event_service
+
+        # Override the dependency to return our mock
+        client.app.dependency_overrides[get_event_service] = lambda: mock_event_service
+
+        try:
             # Mock the search_events method to return a sample result
             mock_event_service.search_events = AsyncMock(
                 return_value={"items": [], "next_page_id": None}
@@ -338,19 +345,21 @@
             assert len(call_args[0]) >= 5  # Should have at least 5 positional args
             assert call_args[0][4] is not None  # timestamp__gte should be normalized
             assert call_args[0][5] is None  # timestamp__lt should be None
+        finally:
+            # Clean up the dependency override
+            client.app.dependency_overrides.clear()
 
     @pytest.mark.asyncio
     async def test_search_events_with_timezone_aware_datetime(
         self, client, sample_conversation_id, mock_event_service
     ):
         """Test search events with timezone-aware datetime."""
-        with patch(
-            "openhands.agent_server.event_router.conversation_service"
-        ) as mock_conv_service:
-            mock_conv_service.get_event_service = AsyncMock(
-                return_value=mock_event_service
-            )
-
+        from openhands.agent_server.dependencies import get_event_service
+
+        # Override the dependency to return our mock
+        client.app.dependency_overrides[get_event_service] = lambda: mock_event_service
+
+        try:
             # Mock the search_events method to return a sample result
             mock_event_service.search_events = AsyncMock(
                 return_value={"items": [], "next_page_id": None}
@@ -374,6 +383,9 @@
             assert len(call_args[0]) >= 5  # Should have at least 5 positional args
             assert call_args[0][4] is not None  # timestamp__gte should be normalized
             assert call_args[0][5] is None  # timestamp__lt should be None
+        finally:
+            # Clean up the dependency override
+            client.app.dependency_overrides.clear()
 
     @pytest.mark.asyncio
     async def test_search_events_with_timezone_range(
@@ -381,13 +393,12 @@
     ):
         """Test search events with both timestamp filters using
         timezone-aware datetimes."""
-        with patch(
-            "openhands.agent_server.event_router.conversation_service"
-        ) as mock_conv_service:
-            mock_conv_service.get_event_service = AsyncMock(
-                return_value=mock_event_service
-            )
-
+        from openhands.agent_server.dependencies import get_event_service
+
+        # Override the dependency to return our mock
+        client.app.dependency_overrides[get_event_service] = lambda: mock_event_service
+
+        try:
             # Mock the search_events method to return a sample result
             mock_event_service.search_events = AsyncMock(
                 return_value={"items": [], "next_page_id": None}
@@ -412,19 +423,21 @@
             assert len(call_args[0]) >= 6  # Should have at least 6 positional args
             assert call_args[0][4] is not None  # timestamp__gte should be normalized
             assert call_args[0][5] is not None  # timestamp__lt should be normalized
+        finally:
+            # Clean up the dependency override
+            client.app.dependency_overrides.clear()
 
     @pytest.mark.asyncio
     async def test_count_events_with_timezone_aware_datetime(
         self, client, sample_conversation_id, mock_event_service
     ):
         """Test count events with timezone-aware datetime."""
-        with patch(
-            "openhands.agent_server.event_router.conversation_service"
-        ) as mock_conv_service:
-            mock_conv_service.get_event_service = AsyncMock(
-                return_value=mock_event_service
-            )
-
+        from openhands.agent_server.dependencies import get_event_service
+
+        # Override the dependency to return our mock
+        client.app.dependency_overrides[get_event_service] = lambda: mock_event_service
+
+        try:
             # Mock the count_events method to return a sample result
             mock_event_service.count_events = AsyncMock(return_value=5)
 
@@ -445,6 +458,9 @@
             assert len(call_args[0]) >= 2  # Should have at least 2 positional args
             assert call_args[0][1] is not None  # timestamp__gte should be normalized
             assert call_args[0][2] is None  # timestamp__lt should be None
+        finally:
+            # Clean up the dependency override
+            client.app.dependency_overrides.clear()
 
     @pytest.mark.asyncio
     async def test_search_events_timezone_normalization_consistency(
@@ -452,13 +468,12 @@
     ):
         """Test that different timezone representations of the same moment
         normalize consistently."""
-        with patch(
-            "openhands.agent_server.event_router.conversation_service"
-        ) as mock_conv_service:
-            mock_conv_service.get_event_service = AsyncMock(
-                return_value=mock_event_service
-            )
-
+        from openhands.agent_server.dependencies import get_event_service
+
+        # Override the dependency to return our mock
+        client.app.dependency_overrides[get_event_service] = lambda: mock_event_service
+
+        try:
             # Mock the search_events method to return a sample result
             mock_event_service.search_events = AsyncMock(
                 return_value={"items": [], "next_page_id": None}
@@ -501,41 +516,6 @@
 
             # They should be the same after normalization
             assert normalized_time1 == normalized_time2
-=======
-        from openhands.agent_server.dependencies import get_event_service
-
-        # Override the dependency (though it shouldn't be called for validation errors)
-        client.app.dependency_overrides[get_event_service] = lambda: None
-
-        try:
-            # Test with invalid role value
-            invalid_role_data = {
-                "role": "invalid_role",
-                "content": [{"type": "text", "text": "Hello"}],
-                "run": True,
-            }
-
-            response = client.post(
-                f"/api/conversations/{sample_conversation_id}/events",
-                json=invalid_role_data,
-            )
-
-            assert response.status_code == 422  # Validation error
-
-            # Test with invalid content structure
-            invalid_content_data = {
-                "role": "user",
-                "content": "invalid_content_should_be_list",  # Should be a list
-                "run": True,
-            }
-
-            response = client.post(
-                f"/api/conversations/{sample_conversation_id}/events",
-                json=invalid_content_data,
-            )
-
-            assert response.status_code == 422  # Validation error
-        finally:
-            # Clean up the dependency override
-            client.app.dependency_overrides.clear()
->>>>>>> 952c5585
+        finally:
+            # Clean up the dependency override
+            client.app.dependency_overrides.clear()