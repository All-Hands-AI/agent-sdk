--- conflicted
+++ resolved
@@ -99,12 +99,7 @@
 
     def __init__(self, *args, **kwargs):
         super().__init__(*args, **kwargs)
-<<<<<<< HEAD
-        self.temp_dir: Path | None = None
         self.server_process: subprocess.Popen[bytes] | None = None
-=======
-        self.server_process = None
->>>>>>> aa30853b
 
     @property
     def tools(self) -> list[Tool]:
@@ -120,16 +115,8 @@
         """Set up a local web server with the HTML file."""
 
         try:
-<<<<<<< HEAD
-            # Create a temporary directory for the HTML file
-            self.temp_dir: Path | None = tempfile.mkdtemp()
-
-            # Write the HTML file
-            html_path = os.path.join(self.temp_dir, "index.html")
-=======
             # Write the HTML file to the workspace
             html_path = os.path.join(self.workspace, "index.html")
->>>>>>> aa30853b
             with open(html_path, "w") as f:
                 f.write(HTML_FILE)
 
@@ -201,16 +188,6 @@
             except subprocess.TimeoutExpired:
                 self.server_process.kill()
             except Exception as e:
-<<<<<<< HEAD
                 logger.warning(f"Error terminating server process: {e}")
 
-        if self.temp_dir and os.path.exists(self.temp_dir):
-            try:
-                shutil.rmtree(self.temp_dir)
-            except Exception as e:
-                logger.warning(f"Error cleaning up temp directory: {e}")
-
-        logger.info("Cleaned up web server and temporary files")
-=======
-                logger.warning(f"Error terminating server process: {e}")
->>>>>>> aa30853b
+        logger.info("Cleaned up web server")