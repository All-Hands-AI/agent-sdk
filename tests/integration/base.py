--- conflicted
+++ resolved
@@ -5,12 +5,9 @@
 import os
 import sys
 from abc import ABC, abstractmethod
-<<<<<<< HEAD
-from pathlib import Path
-=======
 from contextlib import redirect_stderr, redirect_stdout
 from io import StringIO
->>>>>>> aa30853b
+from pathlib import Path
 from typing import Any
 
 from pydantic import BaseModel, SecretStr
@@ -58,16 +55,10 @@
         instance_id: str,
         workspace: str,
     ):
-<<<<<<< HEAD
         self.instruction: str = instruction
-        self.llm_config: LLMConfig = llm_config
-        self.cwd: Path = cwd
-=======
-        self.instruction = instruction
-        self.llm_config = llm_config
-        self.workspace = workspace
-        self.instance_id = instance_id
->>>>>>> aa30853b
+        self.llm_config: dict[str, Any] = llm_config
+        self.workspace: str = workspace
+        self.instance_id: str = instance_id
         api_key = os.getenv("LLM_API_KEY")
         if not api_key:
             raise ValueError(
