--- conflicted
+++ resolved
@@ -20,12 +20,8 @@
 from openhands.sdk.event.llm_convertible import (
     MessageEvent,
 )
-<<<<<<< HEAD
 from openhands.sdk.llm.config import LLMConfig
-from openhands.sdk.tool import ToolSpec
-=======
 from openhands.sdk.tool import Tool
->>>>>>> b3710eb4
 
 
 class TestResult(BaseModel):
