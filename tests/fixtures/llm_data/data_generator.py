--- conflicted
+++ resolved
@@ -8,7 +8,7 @@
 import os
 import shutil
 from pathlib import Path
-from typing import Any
+from typing import Any, Dict, List, Optional
 
 from pydantic import SecretStr
 
@@ -30,7 +30,7 @@
 logger = get_logger(__name__)
 
 
-def get_output_dir(output_dir: Path | None = None) -> Path:
+def get_output_dir(output_dir: Optional[Path] = None) -> Path:
     """Get output directory, creating if needed."""
     dir_path = Path(__file__).parent
     dir_path.mkdir(parents=True, exist_ok=True)
@@ -41,7 +41,7 @@
     api_key: str,
     base_url: str,
     model: str,
-    log_completions_folder: str | None = None,
+    log_completions_folder: Optional[str] = None,
     **kwargs,
 ) -> LLM:
     """Create an LLM instance for data generation."""
@@ -57,13 +57,8 @@
     return LLM(**llm_kwargs)
 
 
-<<<<<<< HEAD
-def create_tools(working_dir: str | None = None) -> list[ToolBase]:
-    """Create standard tools for testing."""
-=======
 def create_tools(working_dir: Optional[str] = None) -> List[ToolSpec]:
     """Create standard tool specifications for testing."""
->>>>>>> 853bce0f
     cwd = working_dir or os.getcwd()
     register_tool("BashTool", BashTool)
     register_tool("FileEditorTool", FileEditorTool)
@@ -80,8 +75,8 @@
     user_message: str,
     output_dir: Path,
     output_filename: str,
-    log_completions_folder: str | None = None,
-) -> list[dict[str, Any]]:
+    log_completions_folder: Optional[str] = None,
+) -> List[Dict[str, Any]]:
     """Run a conversation and collect LLM messages."""
     llm = create_llm(api_key, base_url, model, log_completions_folder)
     tools = create_tools()
@@ -114,7 +109,7 @@
     user_message: str,
     output_dir: Path,
     is_function_calling: bool,
-) -> list[dict[str, Any]]:
+) -> List[Dict[str, Any]]:
     """Generate test data for a specific model type."""
     data_type = "function calling" if is_function_calling else "non-function calling"
     logger.info(f"Generating {data_type} data with model: {model}")
@@ -218,14 +213,14 @@
 def generate_all_test_data(
     api_key: str,
     base_url: str = "https://llm-proxy.eval.all-hands.dev",
-    output_dir: Path | None = None,
+    output_dir: Optional[Path] = None,
     fncall_model: str = "litellm_proxy/anthropic/claude-sonnet-4-20250514",
     nonfncall_model: str = "litellm_proxy/deepseek/deepseek-chat",
     user_message: str = (
         "Hello! Can you create a new Python file named hello.py that prints "
         "'Hello, World!'?"
     ),
-) -> dict[str, list[dict[str, Any]]]:
+) -> Dict[str, List[Dict[str, Any]]]:
     """Generate all test data."""
     logger.info("Generating all test data...")
 
