"""
Message while finishing: ensure concurrent user messages during the final agent step
are properly processed by the LLM after the agent finishes.

Purpose
- Validate correct conversation behavior when a user message arrives while the agent
  is already executing its final step (one that includes a finish action).
- The message should be appended to the conversation events AND be fed into
  a new LLM call after the finish action completes.

Approach
- Use an instrumented SleepTool to control timing and mark the start/end of the final
  step (sleep followed by finish in a single LLM response with multiple tool calls).
- Send two user messages:
  1) During an earlier (non-final) step: this message should be processed in the next
     LLM call (proves that mid-run messages are normally handled).
  2) During the final step's sleep: this message should be processed by the LLM
     after the finish action completes, ensuring no messages are lost.

Assertions
- Both user messages appear in the persisted events.
- The first message (“alligator”) appears in the LLM input (was processed).
- The second message (“butterfly”) DOES appear in an LLM input (was processed).

This test verifies the fix that ensures unattended user messages sent during the
final step are detected and processed after the agent finishes, preventing message loss.
"""

import os
import sys


# Ensure repo root on sys.path when running this file as a script
_REPO_ROOT = os.path.abspath(os.path.join(os.path.dirname(__file__), "../../../"))
if _REPO_ROOT not in sys.path:
    sys.path.insert(0, _REPO_ROOT)

import threading  # noqa: E402
import time  # noqa: E402
from collections.abc import Sequence  # noqa: E402
from unittest.mock import patch  # noqa: E402

from litellm import ChatCompletionMessageToolCall  # noqa: E402
from litellm.types.utils import (  # noqa: E402
    Choices,
    Function,
    Message as LiteLLMMessage,
    ModelResponse,
)
from pydantic import Field  # noqa: E402

from openhands.sdk.agent import Agent  # noqa: E402
from openhands.sdk.conversation import Conversation  # noqa: E402
from openhands.sdk.event import MessageEvent  # noqa: E402
from openhands.sdk.llm import LLM, ImageContent, Message, TextContent  # noqa: E402
from openhands.sdk.tool import (  # noqa: E402
<<<<<<< HEAD
    ActionBase,
    ObservationBase,
    ToolDefinition,
=======
    Action,
    Observation,
    Tool,
>>>>>>> 49806a47
    ToolExecutor,
    ToolSpec,
    register_tool,
)


# Custom sleep tool for testing timing scenarios
class SleepAction(Action):
    duration: float = Field(description="Sleep duration in seconds")
    message: str = Field(description="Message to return after sleep")


class SleepObservation(Observation):
    message: str = Field(description="Message returned after sleep")

    @property
    def to_llm_content(self) -> Sequence[TextContent | ImageContent]:
        return [TextContent(text=self.message)]


class SleepExecutor(ToolExecutor):
    test_start_time: float
    test_instance: "TestMessageWhileFinishing"

    def __call__(self, action: SleepAction) -> SleepObservation:
        start_time = time.time()
        elapsed = start_time - getattr(self, "test_start_time", start_time)
        print(
            f"[+{elapsed:.3f}s] Sleep action STARTED: "
            f"{action.duration}s - '{action.message}'"
        )

        # Track final step timing if this is the final sleep
        if "Final sleep" in action.message:
            print(f"[+{elapsed:.3f}s] FINAL STEP STARTED")
            if hasattr(self, "test_instance"):
                self.test_instance.timestamps.append(("final_step_start", start_time))

        time.sleep(action.duration)

        end_time = time.time()
        actual_duration = end_time - start_time
        end_elapsed = end_time - getattr(self, "test_start_time", start_time)
        print(
            f"[+{end_elapsed:.3f}s] Sleep action COMPLETED: "
            f"{actual_duration:.3f}s actual - '{action.message}'"
        )

        # Track final step end timing
        if "Final sleep" in action.message:
            print(f"[+{end_elapsed:.3f}s] FINAL STEP ENDED")
            if hasattr(self, "test_instance"):
                self.test_instance.timestamps.append(("final_step_end", end_time))

        return SleepObservation(message=action.message)


def _make_sleep_tool(conv_state=None, **kwargs) -> Sequence[ToolDefinition]:
    """Create sleep tool for testing."""
    return [
        ToolDefinition(
            name="sleep_tool",
            action_type=SleepAction,
            observation_type=SleepObservation,
            description="Sleep for specified duration and return a message",
            executor=SleepExecutor(),
        )
    ]


# Register the tool
register_tool("SleepTool", _make_sleep_tool)


class TestMessageWhileFinishing:
    """Test suite demonstrating the unprocessed message issue."""

    def setup_method(self):
        """Set up test fixtures."""
        # Use gpt-4o which supports native function calling and multiple tool calls
        self.llm = LLM(model="gpt-4o", native_tool_calling=True, service_id="test-llm")
        self.llm_completion_calls = []
        self.agent = Agent(llm=self.llm, tools=[ToolSpec(name="SleepTool")])
        self.step_count = 0
        self.final_step_started = False
        self.timestamps = []  # Track key timing events

    def _mock_llm_response(self, messages, **kwargs):
        """
        Mock LLM that demonstrates the message processing bug through a 2-step scenario.
        """
        self.llm_completion_calls.append({"messages": messages, "kwargs": kwargs})
        self.step_count += 1
        elapsed = time.time() - self.test_start_time
        print(f"[+{elapsed:.3f}s] Step {self.step_count} LLM call")

        all_content = str(messages).lower()
        has_alligator = "alligator" in all_content
        has_butterfly = "butterfly" in all_content

        if self.step_count == 1:
            # Step 1: Process initial request - single sleep
            sleep_call = ChatCompletionMessageToolCall(
                id="sleep_call_1",
                type="function",
                function=Function(
                    name="sleep_tool",
                    arguments='{"duration": 2.0, "message": "First sleep completed"}',
                ),
            )
            return ModelResponse(
                id=f"response_step_{self.step_count}",
                choices=[
                    Choices(
                        message=LiteLLMMessage(
                            role="assistant",
                            content="I'll sleep for 2 seconds first",
                            tool_calls=[sleep_call],
                        )
                    )
                ],
                created=0,
                model="test-model",
                object="chat.completion",
            )

        elif self.step_count == 2:
            # Step 2: Final step - sleep AND finish (multiple tool calls)
            self.final_step_started = True

            response_content = "Now I'll sleep for a longer time and then finish"
            sleep_message = "Final sleep completed"
            final_message = "Task completed"

            if has_alligator:
                response_content += " with alligator"
                sleep_message += " with alligator"
                final_message += " with alligator"

            if has_butterfly:
                response_content += " and butterfly"
                sleep_message += " and butterfly"
                final_message += " and butterfly"  # This should NOT happen

            # Multiple tool calls: sleep THEN finish
            sleep_call = ChatCompletionMessageToolCall(
                id="sleep_call_2",
                type="function",
                function=Function(
                    name="sleep_tool",
                    arguments=f'{{"duration": 3.0, "message": "{sleep_message}"}}',
                ),
            )

            finish_call = ChatCompletionMessageToolCall(
                id="finish_call_2",
                type="function",
                function=Function(
                    name="finish",
                    arguments=f'{{"message": "{final_message}"}}',
                ),
            )

            return ModelResponse(
                id=f"response_step_{self.step_count}",
                choices=[
                    Choices(
                        message=LiteLLMMessage(
                            role="assistant",
                            content=response_content,
                            tool_calls=[sleep_call, finish_call],
                        )
                    )
                ],
                created=0,
                model="test-model",
                object="chat.completion",
            )
        else:
            # Step 3: This happens because butterfly message reset FINISHED status
            # This demonstrates the bug: messages sent during final step reset status
            response_content = "I see the butterfly message"
            if has_butterfly:
                response_content += " with butterfly"

            # Return a simple message response (no tool calls)
            return ModelResponse(
                id=f"response_step_{self.step_count}",
                choices=[
                    Choices(
                        message=LiteLLMMessage(
                            role="assistant",
                            content=response_content,
                        )
                    )
                ],
                created=0,
                model="test-model",
                object="chat.completion",
            )

    def test_message_processing_fix_verification(self):
        """
        Verifies the fix: messages sent during final step are processed after finishing.

        This test shows that when a user sends a message while the agent is executing
        its final step (which includes a finish action), the message is properly
        detected as unattended and processed in a subsequent LLM call.

        Timeline:
        1. Step 1: Agent sleeps for 2 seconds
        2. User sends "alligator" request during step 1 → Gets processed in step 2 ✓
        3. Step 2: Agent sleeps for 3 seconds AND finishes (final step with multiple actions)
        4. User sends "butterfly" request WHILE step 2 sleep is executing → Detected as unattended
        5. Step 3: Conversation continues to process the butterfly message ✓

        Key: The butterfly message is detected and processed, ensuring no message loss.

        Expected: Conversation processes butterfly message after finish action.
        Actual: Conversation continues to step 3 to handle unattended message.
        """  # noqa
        # Reset step count for this test
        self.step_count = 0
        self.llm_completion_calls = []
        self.final_step_started = False
        self.test_start_time = time.time()

        # Set the test start time reference for the sleep executor
        # Access the actual tool instances from the agent's _tools dict
        sleep_tool = self.agent._tools.get("sleep_tool")
        if sleep_tool and sleep_tool.executor is not None:
            setattr(sleep_tool.executor, "test_start_time", self.test_start_time)
            setattr(sleep_tool.executor, "test_instance", self)

        conversation = Conversation(agent=self.agent)
        # Store conversation reference for use in mock LLM
        self.conversation = conversation

        def elapsed_time():
            return f"[+{time.time() - self.test_start_time:.3f}s]"

        print(f"{elapsed_time()} Test started")

        with patch(
            "openhands.sdk.llm.llm.litellm_completion",
            side_effect=self._mock_llm_response,
        ):
            # Start the conversation with a natural request
            print(f"{elapsed_time()} Sending initial message")
            conversation.send_message(
                Message(
                    role="user",
                    content=[
                        TextContent(
                            text="Please sleep for 2 seconds, then sleep for "
                            "3 seconds and finish"
                        )
                    ],
                )
            )

            # Run conversation in background thread
            print(f"{elapsed_time()} Starting conversation thread")
            thread = threading.Thread(target=conversation.run)
            thread.start()

            # Wait for step 1 to be processing (LLM call made, but not finished)
            print(f"{elapsed_time()} Waiting for step 1 to be processing...")
            while self.step_count < 1:
                time.sleep(0.1)

            print(
                f"{elapsed_time()} Sending alligator request during step 1 processing"
            )
            conversation.send_message(
                Message(
                    role="user",
                    content=[
                        TextContent(
                            text="Please add the word 'alligator' to your next message"
                        )
                    ],
                )
            )

            # Send butterfly message when final step starts
            def send_butterfly_when_final_step_starts():
                # Wait for final step to start
                while not self.final_step_started:
                    time.sleep(0.01)  # Small sleep to avoid busy waiting

                # Send the message immediately when final step starts
                # This simulates a user sending a message during final step execution
                butterfly_send_time = time.time()
                self.timestamps.append(("butterfly_sent", butterfly_send_time))
                elapsed = butterfly_send_time - self.test_start_time
                print(f"[+{elapsed:.3f}s] BUTTERFLY MESSAGE SENT DURING FINAL STEP")

                conversation.send_message(
                    Message(
                        role="user",
                        content=[
                            TextContent(
                                text="Please add the word 'butterfly' to your next "
                                "message"
                            )
                        ],
                    )
                )

            butterfly_thread = threading.Thread(
                target=send_butterfly_when_final_step_starts
            )
            butterfly_thread.start()

            # Wait for conversation to complete
            print(f"{elapsed_time()} Waiting for conversation to complete...")

            # Wait for completion
            thread.join(timeout=10)
            butterfly_thread.join(timeout=5)

        # Debug: Print what we got
        print(f"\nDEBUG: Made {len(self.llm_completion_calls)} LLM calls")

        # The key insight: butterfly was sent during final step execution,
        # it should only appear in events but NEVER in any LLM call
        # because no subsequent step() occurs after the finish action

        # Check that both messages exist in the events list
        with conversation.state:
            message_events = [
                event
                for event in conversation.state.events
                if isinstance(event, MessageEvent) and event.llm_message.role == "user"
            ]

        user_messages = []
        for event in message_events:
            for content in event.llm_message.content:
                if isinstance(content, TextContent):
                    user_messages.append(content.text)

        assert "alligator" in str(user_messages), (
            "Alligator request message should be in events"
        )
        assert "butterfly" in str(user_messages), (
            "Butterfly request message should be in events"
        )

        # Note: The "alligator" message is sent during step 1 while the run loop
        # holds the state lock. Whether it appears in the very next LLM call can be
        # timing-dependent (who acquires the lock first for the next iteration).
        # For the purpose of this test (guarding against the finishing race), we do
        # not assert on "alligator" presence. We only require that the final-step
        # message ("butterfly") is never processed.

        # Verify that butterfly request WAS processed (fix verification)
        butterfly_seen = any(
            "butterfly" in str(call["messages"]).lower()
            for call in self.llm_completion_calls
        )
        assert butterfly_seen, (
            "Butterfly request should have been seen by LLM. "
            "The fix should ensure unattended messages are processed."
        )

        # TIMING ANALYSIS: Verify butterfly was sent during final step execution
        print("\nTIMING ANALYSIS:")

        # Extract timestamps
        timestamp_dict = dict(self.timestamps)
        if (
            "final_step_start" in timestamp_dict
            and "butterfly_sent" in timestamp_dict
            and "final_step_end" in timestamp_dict
        ):
            final_start = timestamp_dict["final_step_start"]
            butterfly_sent = timestamp_dict["butterfly_sent"]
            final_end = timestamp_dict["final_step_end"]

            print(f"- Final step started: [{final_start - self.test_start_time:.3f}s]")
            print(f"- Butterfly sent: [{butterfly_sent - self.test_start_time:.3f}s]")
            print(f"- Final step ended: [{final_end - self.test_start_time:.3f}s]")

            # CRITICAL ASSERTION: Butterfly message sent during final step execution
            assert final_start <= butterfly_sent <= final_end, (
                f"Butterfly message was NOT sent during final step execution! "
                f"Final step: {final_start:.3f}s-{final_end:.3f}s, "
                f"Butterfly sent: {butterfly_sent:.3f}s"
            )
            print("VERIFIED: Butterfly message was sent DURING final step execution")

            # Duration calculations
            step_duration = final_end - final_start
            butterfly_timing = butterfly_sent - final_start
            print(
                f"- Butterfly sent {butterfly_timing:.3f}s into "
                f"{step_duration:.3f}s final step"
            )
        else:
            print("WARNING: Missing timing data for analysis")
            print(f"Available timestamps: {list(timestamp_dict.keys())}")

        # Test has successfully verified the fix behavior!
        print("\nTEST SUCCESSFULLY VERIFIES THE FIX:")
        print("- Alligator request: sent during step 1 → processed in step 2")
        print(
            "- Butterfly request: sent during step 2 (final step execution) "
            "→ processed in step 3"
        )
        print("- Both messages exist in events, and both reached LLM")
        print(
            "- This proves: messages sent during final step execution "
            "are properly detected and processed"
        )


# Optional: run this test N times in parallel when executed as a script
# Usage (from repo root):
#   python tests/sdk/agent/test_message_while_finishing.py --runs 50 --concurrency 50
# This invokes pytest for this test many times, summarizing the results.


def _run_parallel_main():  # pragma: no cover - helper for manual stress testing
    import argparse
    import os
    import shutil
    import subprocess
    import sys
    from concurrent.futures import ThreadPoolExecutor, as_completed
    from datetime import datetime

    repo_root = os.path.abspath(os.path.join(os.path.dirname(__file__), "../../../"))
    test_rel = os.path.relpath(__file__, repo_root)
    default_node = (
        f"{test_rel}::"
        "TestMessageWhileFinishing::test_message_processing_fix_verification"
    )

    parser = argparse.ArgumentParser(
        description="Run this race test many times in parallel"
    )
    parser.add_argument("--nodeid", default=default_node, help="Pytest node id")
    parser.add_argument("--runs", type=int, default=50, help="Total runs")
    parser.add_argument("--concurrency", type=int, default=50, help="Max parallel runs")
    parser.add_argument(
        "--no-uv", action="store_true", help="Run pytest directly (no 'uv run')"
    )
    parser.add_argument(
        "--pytest-args", nargs=argparse.REMAINDER, help="Extra args passed to pytest"
    )
    args = parser.parse_args()

    use_uv = not args.no_uv
    extra_args = args.pytest_args if args.pytest_args else []

    print(
        f"Running {args.nodeid} {args.runs} times with "
        f"concurrency={args.concurrency} (uv={use_uv})"
    )

    def run_one(idx: int) -> tuple[int, int, str]:
        cmd: list[str] = []
        if use_uv and shutil.which("uv"):
            cmd.extend(["uv", "run"])  # prefer uv if available
        cmd.extend(["pytest", "-q", args.nodeid])
        if extra_args:
            cmd.extend(extra_args)

        env = os.environ.copy()
        start = datetime.now()
        proc = subprocess.run(
            cmd,
            stdout=subprocess.PIPE,
            stderr=subprocess.STDOUT,
            cwd=repo_root,
            env=env,
            text=True,
        )
        duration = (datetime.now() - start).total_seconds()
        out = f"[run {idx:02d}] rc={proc.returncode} dur={duration:.2f}s\n" + (
            proc.stdout or ""
        )
        return idx, proc.returncode, out

    failures: list[tuple[int, int, str]] = []
    with ThreadPoolExecutor(max_workers=args.concurrency) as ex:
        futures = [ex.submit(run_one, i + 1) for i in range(args.runs)]
        for fut in as_completed(futures):
            idx, rc, output = fut.result()
            status = "PASS" if rc == 0 else "FAIL"
            print(f"[run {idx:02d}] {status}")
            if rc != 0:
                failures.append((idx, rc, output))

    print("\nSummary:")
    print(
        f"Total: {args.runs}, Passed: "
        f"{args.runs - len(failures)}, Failed: {len(failures)}"
    )
    if failures:
        print("\n--- Failure outputs (first 3) ---")
        for i, (_idx, _rc, out) in enumerate(failures[:3], 1):
            print(f"\n[Failure {i}]\n{out}")
        sys.exit(1)

    print("All runs passed ✅")


if __name__ == "__main__":  # pragma: no cover - manual invocation only
    _run_parallel_main()<|MERGE_RESOLUTION|>--- conflicted
+++ resolved
@@ -54,15 +54,9 @@
 from openhands.sdk.event import MessageEvent  # noqa: E402
 from openhands.sdk.llm import LLM, ImageContent, Message, TextContent  # noqa: E402
 from openhands.sdk.tool import (  # noqa: E402
-<<<<<<< HEAD
-    ActionBase,
-    ObservationBase,
-    ToolDefinition,
-=======
     Action,
     Observation,
-    Tool,
->>>>>>> 49806a47
+    ToolDefinition,
     ToolExecutor,
     ToolSpec,
     register_tool,
