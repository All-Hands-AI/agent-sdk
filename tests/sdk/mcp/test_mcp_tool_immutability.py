"""Tests for MCP tool functionality with new simplified implementation."""

from typing import Any, cast
from unittest.mock import MagicMock, Mock

import mcp.types
import pytest

from openhands.sdk.mcp.client import MCPClient
from openhands.sdk.mcp.tool import MCPToolDefinition, MCPToolExecutor


class MockMCPClient(MCPClient):
    """Mock MCPClient for testing that bypasses the complex constructor."""

    def __init__(self):
        # Skip the parent constructor to avoid needing transport
        pass


class TestMCPToolImmutability:
    """Test suite for MCPTool immutability features."""

    def setup_method(self):
        """Set up test environment."""
        self.mock_client: Mock = MockMCPClient()

        # Create a mock MCP tool
        self.mock_mcp_tool: Mock = MagicMock(spec=mcp.types.Tool)
        self.mock_mcp_tool.name = "test_tool"
        self.mock_mcp_tool.description = "Test tool description"
        self.mock_mcp_tool.inputSchema = {
            "type": "object",
            "properties": {"command": {"type": "string"}},
        }
        self.mock_mcp_tool.annotations = None
        self.mock_mcp_tool.meta = {"version": "1.0"}

<<<<<<< HEAD
        tools = MCPTool.create(mcp_tool=self.mock_mcp_tool, mcp_client=self.mock_client)
        self.tool: Any = tools[0]  # Extract single tool from sequence
=======
        tools = MCPToolDefinition.create(
            mcp_tool=self.mock_mcp_tool, mcp_client=self.mock_client
        )
        self.tool = tools[0]  # Extract single tool from sequence
>>>>>>> 0e1ec5b6

    def test_mcp_tool_is_frozen(self):
        """Test that MCPTool instances are frozen and cannot be modified."""
        # Test that direct field assignment raises ValidationError
        with pytest.raises(
            Exception
        ):  # Pydantic raises ValidationError for frozen models
            self.tool.name = "modified_name"

        with pytest.raises(Exception):
            self.tool.description = "modified_description"

    def test_mcp_tool_set_executor_returns_new_instance(self):
        """Test that set_executor returns a new MCPTool instance."""
        new_executor = MCPToolExecutor(tool_name="new_tool", client=self.mock_client)
        new_tool = self.tool.set_executor(new_executor)

        # Verify that a new instance was created
        assert new_tool is not self.tool
        assert cast(MCPToolExecutor, self.tool.executor).tool_name == "test_tool"
        assert cast(MCPToolExecutor, new_tool.executor).tool_name == "new_tool"
        assert new_tool.name == self.tool.name
        assert new_tool.description == self.tool.description

    def test_mcp_tool_model_copy_creates_modified_instance(self):
        """Test that model_copy can create modified versions of MCPTool instances."""
        # Create a copy with modified fields
        modified_tool = self.tool.model_copy(
            update={"name": "modified_tool", "description": "Modified description"}
        )

        # Verify that a new instance was created with modifications
        assert modified_tool is not self.tool
        assert self.tool.name == "test_tool"
        assert self.tool.description == "Test tool description"
        assert modified_tool.name == "modified_tool"
        assert modified_tool.description == "Modified description"

    def test_mcp_tool_meta_field_immutability(self):
        """Test that the meta field works correctly and is immutable."""
        # Verify meta field is accessible
        assert self.tool.meta == {"version": "1.0"}

        # Test that meta field cannot be directly modified
        with pytest.raises(Exception):
            self.tool.meta = {"version": "2.0"}

        # Test that meta field can be modified via model_copy
        new_meta = {"version": "2.0", "author": "new_author"}
        modified_tool = self.tool.model_copy(update={"meta": new_meta})
        assert modified_tool.meta == new_meta
        assert self.tool.meta == {"version": "1.0"}  # Original unchanged

    def test_mcp_tool_extra_fields_immutability(self):
        """Test that MCPTool extra fields (mcp_client, mcp_tool) are immutable."""

        with pytest.raises(Exception):
            self.tool.mcp_tool = self.mock_mcp_tool

        assert self.tool.mcp_tool is self.mock_mcp_tool

    def test_mcp_tool_create_immutable_instance(self):
        """Test that MCPToolDefinition.create() creates immutable instances."""
        # Create another tool using create
        mock_tool2 = MagicMock(spec=mcp.types.Tool)
        mock_tool2.name = "another_tool"
        mock_tool2.description = "Another test tool"
        mock_tool2.inputSchema = {"type": "object"}
        mock_tool2.annotations = None
        mock_tool2.meta = None

        tools2 = MCPToolDefinition.create(
            mcp_tool=mock_tool2, mcp_client=self.mock_client
        )
        tool2 = tools2[0]  # Extract single tool from sequence

        # Verify it's immutable
        with pytest.raises(Exception):
            tool2.name = "modified_name"

        # Verify it has the correct properties
        assert tool2.name == "another_tool"
        assert tool2.description == "Another test tool"
        assert isinstance(tool2.executor, MCPToolExecutor)<|MERGE_RESOLUTION|>--- conflicted
+++ resolved
@@ -1,6 +1,6 @@
 """Tests for MCP tool functionality with new simplified implementation."""
 
-from typing import Any, cast
+from typing import cast
 from unittest.mock import MagicMock, Mock
 
 import mcp.types
@@ -36,15 +36,10 @@
         self.mock_mcp_tool.annotations = None
         self.mock_mcp_tool.meta = {"version": "1.0"}
 
-<<<<<<< HEAD
-        tools = MCPTool.create(mcp_tool=self.mock_mcp_tool, mcp_client=self.mock_client)
-        self.tool: Any = tools[0]  # Extract single tool from sequence
-=======
         tools = MCPToolDefinition.create(
             mcp_tool=self.mock_mcp_tool, mcp_client=self.mock_client
         )
         self.tool = tools[0]  # Extract single tool from sequence
->>>>>>> 0e1ec5b6
 
     def test_mcp_tool_is_frozen(self):
         """Test that MCPTool instances are frozen and cannot be modified."""
