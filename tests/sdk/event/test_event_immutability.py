--- conflicted
+++ resolved
@@ -94,13 +94,8 @@
 
 def test_action_event_is_frozen():
     """Test that ActionEvent instances are frozen."""
-<<<<<<< HEAD
-    action = TestEventsImmutabilityMockAction()
+    action = EventsImmutabilityMockAction()
     tool_call = MessageToolCall(
-=======
-    action = EventsImmutabilityMockAction()
-    tool_call = ChatCompletionMessageToolCall(
->>>>>>> 64aa22da
         id="test_call_id", function={"name": "test_tool", "arguments": "{}"}
     )
 
