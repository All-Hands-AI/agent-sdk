--- conflicted
+++ resolved
@@ -8,13 +8,8 @@
 from pydantic import SecretStr
 
 from openhands.sdk.llm import LLM, Message, TextContent
-<<<<<<< HEAD
-from openhands.sdk.tool.schema import ActionBase
+from openhands.sdk.tool.schema import Action
 from openhands.sdk.tool.tool import ToolBase, ToolDefinition
-=======
-from openhands.sdk.tool.schema import Action
-from openhands.sdk.tool.tool import Tool, ToolBase
->>>>>>> 49806a47
 
 
 def create_mock_response(content: str = "Test response", response_id: str = "test-id"):
