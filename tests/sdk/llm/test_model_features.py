--- conflicted
+++ resolved
@@ -23,7 +23,6 @@
 
 
 @pytest.mark.parametrize(
-<<<<<<< HEAD
     "model,expected_function_calling",
     [
         ("gpt-4o", True),
@@ -58,8 +57,6 @@
 
 
 @pytest.mark.parametrize(
-=======
->>>>>>> 7e6774f7
     "model,expected_reasoning",
     [
         ("o1-2024-12-17", True),
