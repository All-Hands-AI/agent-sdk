--- conflicted
+++ resolved
@@ -8,14 +8,8 @@
 
 from openhands.sdk.llm.message import ImageContent, TextContent
 from openhands.sdk.tool import (
-<<<<<<< HEAD
-    ActionBase,
-    ObservationBase,
-=======
     Action,
     Observation,
-    Tool,
->>>>>>> 49806a47
     ToolAnnotations,
     ToolDefinition,
     ToolExecutor,
