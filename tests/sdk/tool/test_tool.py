"""Tests for the Tool class in openhands.sdk.runtime.tool."""

from typing import Any, Dict, List, Optional

import pytest
from pydantic import Field

from openhands.sdk.tool import (
    ActionBase,
    ObservationBase,
    Tool,
    ToolAnnotations,
    ToolExecutor,
)


class TestToolMockAction(ActionBase):
    """Mock action class for testing."""

    command: str = Field(description="Command to execute")
    optional_field: Optional[str] = Field(default=None, description="Optional field")
    nested: Dict[str, Any] = Field(default_factory=dict, description="Nested object")
    array_field: List[int] = Field(default_factory=list, description="Array field")


class TestToolMockObservation(ObservationBase):
    """Mock observation class for testing."""

    result: str = Field(description="Result of the action")
    extra_field: Optional[str] = Field(default=None, description="Extra field")


class TestTool:
    """Test cases for the Tool class."""

    def test_tool_creation_basic(self):
        """Test basic tool creation."""
        tool = Tool(
            name="test_tool",
            description="A test tool",
            action_type=TestToolMockAction,
            observation_type=TestToolMockObservation,
        )

        assert tool.name == "test_tool"
        assert tool.description == "A test tool"
        assert tool.action_type == TestToolMockAction
        assert tool.observation_type == TestToolMockObservation
        assert tool.executor is None

    def test_tool_creation_with_executor(self):
        """Test tool creation with executor function."""

        class MockExecutor(ToolExecutor):
            def __call__(self, action: TestToolMockAction) -> TestToolMockObservation:
                return TestToolMockObservation(result=f"Executed: {action.command}")

        tool = Tool(
            name="test_tool",
            description="A test tool",
            action_type=TestToolMockAction,
            observation_type=TestToolMockObservation,
            executor=MockExecutor(),
        )

        assert tool.executor is not None
<<<<<<< HEAD
        action = MockAction(command="test")
        result = tool(action)
        assert isinstance(result, MockObservation)
=======
        action = TestToolMockAction(command="test")
        result = tool.call(action)
        assert isinstance(result, TestToolMockObservation)
>>>>>>> 25c22396
        assert result.result == "Executed: test"

    def test_tool_creation_with_annotations(self):
        """Test tool creation with annotations."""
        annotations = ToolAnnotations(
            title="Annotated Tool",
            readOnlyHint=True,
            destructiveHint=False,
        )

        tool = Tool(
            name="test_tool",
            description="A test tool",
            action_type=TestToolMockAction,
            observation_type=TestToolMockObservation,
            annotations=annotations,
        )

        assert tool.annotations is not None
        assert tool.annotations == annotations
        assert tool.annotations.title == "Annotated Tool"
        assert tool.annotations.readOnlyHint is True
        assert tool.annotations.destructiveHint is False

    def test_to_mcp_tool_basic(self):
        """Test conversion to MCP tool format."""
        tool = Tool(
            name="test_tool",
            description="A test tool",
            action_type=TestToolMockAction,
            observation_type=TestToolMockObservation,
        )

        mcp_tool = tool.to_mcp_tool()

        assert mcp_tool["name"] == "test_tool"
        assert mcp_tool["description"] == "A test tool"
        assert "inputSchema" in mcp_tool
        assert mcp_tool["inputSchema"]["type"] == "object"
        assert "properties" in mcp_tool["inputSchema"]

        # Check that action fields are in the schema
        properties = mcp_tool["inputSchema"]["properties"]
        assert "command" in properties
        assert "optional_field" in properties
        assert "nested" in properties
        assert "array_field" in properties

    def test_to_mcp_tool_with_annotations(self):
        """Test MCP tool conversion with annotations."""
        annotations = ToolAnnotations(
            title="Custom Tool",
            readOnlyHint=True,
        )

        tool = Tool(
            name="test_tool",
            description="A test tool",
            action_type=TestToolMockAction,
            observation_type=TestToolMockObservation,
            annotations=annotations,
        )

        mcp_tool = tool.to_mcp_tool()

        # Tool should include annotations
        assert mcp_tool["name"] == "test_tool"
        assert mcp_tool["description"] == "A test tool"
        assert "annotations" in mcp_tool
        assert mcp_tool["annotations"] == annotations

    def test_call_without_executor(self):
        """Test calling tool without executor raises error."""
        tool = Tool(
            name="test_tool",
            description="A test tool",
            action_type=TestToolMockAction,
            observation_type=TestToolMockObservation,
        )

        action = TestToolMockAction(command="test")
        with pytest.raises(
            NotImplementedError, match="Tool 'test_tool' has no executor"
        ):
            tool(action)

    def test_call_with_executor(self):
        """Test calling tool with executor."""

        class MockExecutor(ToolExecutor):
            def __call__(self, action: TestToolMockAction) -> TestToolMockObservation:
                return TestToolMockObservation(result=f"Processed: {action.command}")

        tool = Tool(
            name="test_tool",
            description="A test tool",
            action_type=TestToolMockAction,
            observation_type=TestToolMockObservation,
            executor=MockExecutor(),
        )

<<<<<<< HEAD
        action = MockAction(command="test_command")
        result = tool(action)
=======
        action = TestToolMockAction(command="test_command")
        result = tool.call(action)
>>>>>>> 25c22396

        assert isinstance(result, TestToolMockObservation)
        assert result.result == "Processed: test_command"

    def test_schema_generation_complex_types(self):
        """Test schema generation with complex field types."""

        class ComplexAction(ActionBase):
            simple_field: str = Field(description="Simple string field")
            optional_int: int | None = Field(
                default=None, description="Optional integer"
            )
            string_list: list[str] = Field(
                default_factory=list, description="List of strings"
            )

        tool = Tool(
            name="complex_tool",
            description="Tool with complex types",
            action_type=ComplexAction,
            observation_type=TestToolMockObservation,
        )

        mcp_tool = tool.to_mcp_tool()
        properties = mcp_tool["inputSchema"]["properties"]
        assert "simple_field" in properties
        assert properties["simple_field"]["type"] == "string"
        assert "optional_int" in properties
        assert properties["optional_int"]["type"] == "integer"
        assert "string_list" in properties
        assert properties["string_list"]["type"] == "array"
        assert properties["string_list"]["items"]["type"] == "string"

    def test_observation_type_validation(self):
        """Test that observation type is properly validated."""

        class MockExecutor(ToolExecutor):
            def __call__(self, action: TestToolMockAction) -> TestToolMockObservation:
                return TestToolMockObservation(result="success")

        tool = Tool(
            name="test_tool",
            description="A test tool",
            action_type=TestToolMockAction,
            observation_type=TestToolMockObservation,
            executor=MockExecutor(),
        )

<<<<<<< HEAD
        action = MockAction(command="test")
        result = tool(action)
=======
        action = TestToolMockAction(command="test")
        result = tool.call(action)
>>>>>>> 25c22396

        # Should return the correct observation type
        assert isinstance(result, TestToolMockObservation)
        assert result.result == "success"

    def test_observation_with_extra_fields(self):
        """Test observation with additional fields."""

        class MockExecutor(ToolExecutor):
            def __call__(self, action: TestToolMockAction) -> TestToolMockObservation:
                return TestToolMockObservation(result="test", extra_field="extra_data")

        tool = Tool(
            name="test_tool",
            description="A test tool",
            action_type=TestToolMockAction,
            observation_type=TestToolMockObservation,
            executor=MockExecutor(),
        )

<<<<<<< HEAD
        action = MockAction(command="test")
        result = tool(action)
=======
        action = TestToolMockAction(command="test")
        result = tool.call(action)
>>>>>>> 25c22396

        assert isinstance(result, TestToolMockObservation)
        assert result.result == "test"
        assert result.extra_field == "extra_data"

    def test_action_validation_with_nested_data(self):
        """Test action validation with nested data structures."""
        tool = Tool(
            name="test_tool",
            description="A test tool",
            action_type=TestToolMockAction,
            observation_type=TestToolMockObservation,
        )

        # Create action with nested data
        action_data = {
            "command": "test",
            "nested": {"value": "test"},
            "array_field": [1, 2, 3],
        }
        action = tool.action_type.model_validate(action_data)

        assert isinstance(action, TestToolMockAction)
        assert action.nested == {"value": "test"}
        assert action.array_field == [1, 2, 3]
        assert hasattr(action, "optional_field")

    def test_schema_roundtrip_conversion(self):
        """Test that schema conversion is consistent."""
        # Start with a class
        original_schema = TestToolMockAction.to_mcp_schema()

        # Create tool and get its schema
        tool = Tool(
            name="test_tool",
            description="A test tool",
            action_type=TestToolMockAction,
            observation_type=TestToolMockObservation,
        )
        tool_schema = tool.to_mcp_tool()["inputSchema"]

        # Schemas should be equivalent (ignoring order)
        assert original_schema["type"] == tool_schema["type"]
        assert set(original_schema["properties"].keys()) == set(
            tool_schema["properties"].keys()
        )

    def test_tool_with_no_observation_type(self):
        """Test tool creation with None observation type."""
        tool = Tool(
            name="test_tool",
            description="A test tool",
            action_type=TestToolMockAction,
            observation_type=None,
        )

        assert tool.observation_type is None

        # Should still be able to create MCP tool
        mcp_tool = tool.to_mcp_tool()
        assert mcp_tool["name"] == "test_tool"

    def test_executor_function_attachment(self):
        """Test creating tool with executor."""

        # Create executor first
        class MockExecutor(ToolExecutor):
            def __call__(self, action: TestToolMockAction) -> TestToolMockObservation:
                return TestToolMockObservation(result=f"Attached: {action.command}")

        executor = MockExecutor()

        tool = Tool(
            name="test_tool",
            description="A test tool",
            action_type=TestToolMockAction,
            observation_type=TestToolMockObservation,
            executor=executor,
        )

        # Should have executor
        assert tool.executor is not None

        # Should work
<<<<<<< HEAD
        action = MockAction(command="test")
        result = tool(action)
        assert isinstance(result, MockObservation)
=======
        action = TestToolMockAction(command="test")
        result = tool.call(action)
        assert isinstance(result, TestToolMockObservation)
>>>>>>> 25c22396
        assert result.result == "Attached: test"

    def test_tool_name_validation(self):
        """Test tool name validation."""
        # Valid names should work
        tool = Tool(
            name="valid_tool_name",
            description="A test tool",
            action_type=TestToolMockAction,
            observation_type=TestToolMockObservation,
        )
        assert tool.name == "valid_tool_name"

        # Empty name should still work (validation might be elsewhere)
        tool2 = Tool(
            name="",
            description="A test tool",
            action_type=TestToolMockAction,
            observation_type=TestToolMockObservation,
        )
        assert tool2.name == ""

    def test_complex_executor_return_types(self):
        """Test executor with complex return types."""

        class ComplexObservation(ObservationBase):
            data: Dict[str, Any] = Field(
                default_factory=dict, description="Complex data"
            )
            count: int = Field(default=0, description="Count field")

        class MockComplexExecutor(ToolExecutor):
            def __call__(self, action: TestToolMockAction) -> ComplexObservation:
                return ComplexObservation(
                    data={"processed": action.command, "timestamp": 12345},
                    count=len(action.command) if hasattr(action, "command") else 0,
                )

        tool = Tool(
            name="complex_tool",
            description="Tool with complex observation",
            action_type=TestToolMockAction,
            observation_type=ComplexObservation,
            executor=MockComplexExecutor(),
        )

<<<<<<< HEAD
        action = MockAction(command="test_command")
        result = tool(action)
=======
        action = TestToolMockAction(command="test_command")
        result = tool.call(action)
>>>>>>> 25c22396

        assert isinstance(result, ComplexObservation)
        assert result.data["processed"] == "test_command"
        assert result.count == len("test_command")

    def test_error_handling_in_executor(self):
        """Test error handling when executor raises exceptions."""

        class FailingExecutor(ToolExecutor):
            def __call__(self, action: TestToolMockAction) -> TestToolMockObservation:
                raise RuntimeError("Executor failed")

        tool = Tool(
            name="failing_tool",
            description="Tool that fails",
            action_type=TestToolMockAction,
            observation_type=TestToolMockObservation,
            executor=FailingExecutor(),
        )

        action = TestToolMockAction(command="test")
        with pytest.raises(RuntimeError, match="Executor failed"):
            tool(action)

    def test_executor_with_observation_validation(self):
        """Test that executor return values are validated."""

        class StrictObservation(ObservationBase):
            message: str = Field(description="Required message field")
            value: int = Field(description="Required value field")

        class ValidExecutor(ToolExecutor):
            def __call__(self, action: TestToolMockAction) -> StrictObservation:
                return StrictObservation(message="success", value=42)

        tool = Tool(
            name="strict_tool",
            description="Tool with strict observation",
            action_type=TestToolMockAction,
            observation_type=StrictObservation,
            executor=ValidExecutor(),
        )

<<<<<<< HEAD
        action = MockAction(command="test")
        result = tool(action)
=======
        action = TestToolMockAction(command="test")
        result = tool.call(action)
>>>>>>> 25c22396
        assert isinstance(result, StrictObservation)
        assert result.message == "success"
        assert result.value == 42

    def test_tool_equality_and_hashing(self):
        """Test tool equality and hashing behavior."""
        tool1 = Tool(
            name="test_tool",
            description="A test tool",
            action_type=TestToolMockAction,
            observation_type=TestToolMockObservation,
        )

        tool2 = Tool(
            name="test_tool",
            description="A test tool",
            action_type=TestToolMockAction,
            observation_type=TestToolMockObservation,
        )

        # Tools with same parameters should be equal
        assert tool1.name == tool2.name
        assert tool1.description == tool2.description
        assert tool1.action_type == tool2.action_type

    def test_mcp_tool_schema_required_fields(self):
        """Test that MCP tool schema includes required fields."""

        class RequiredFieldAction(ActionBase):
            required_field: str = Field(description="This field is required")
            optional_field: Optional[str] = Field(
                default=None, description="This field is optional"
            )

        tool = Tool(
            name="required_tool",
            description="Tool with required fields",
            action_type=RequiredFieldAction,
            observation_type=TestToolMockObservation,
        )

        mcp_tool = tool.to_mcp_tool()
        schema = mcp_tool["inputSchema"]

        # Check that required fields are marked as required
        assert "required" in schema
        assert "required_field" in schema["required"]
        assert "optional_field" not in schema["required"]

    def test_tool_with_meta_data(self):
        """Test tool creation with metadata."""
        meta_data = {"version": "1.0", "author": "test"}

        tool = Tool(
            name="meta_tool",
            description="Tool with metadata",
            action_type=TestToolMockAction,
            observation_type=TestToolMockObservation,
            meta=meta_data,
        )

        assert tool.meta == meta_data

        mcp_tool = tool.to_mcp_tool()
        assert "_meta" in mcp_tool
        assert mcp_tool["_meta"] == meta_data

    def test_to_mcp_tool_complex_nested_types(self):
        """Test MCP tool schema generation with complex nested types."""

        class ComplexNestedAction(ActionBase):
            """Action with complex nested types for testing."""

            simple_string: str = Field(description="Simple string field")
            optional_int: Optional[int] = Field(
                default=None, description="Optional integer"
            )
            string_array: List[str] = Field(
                default_factory=list, description="Array of strings"
            )
            int_array: List[int] = Field(
                default_factory=list, description="Array of integers"
            )
            nested_dict: Dict[str, Any] = Field(
                default_factory=dict, description="Nested dictionary"
            )
            optional_array: Optional[List[str]] = Field(
                default=None, description="Optional array"
            )

        tool = Tool(
            name="complex_nested_tool",
            description="Tool with complex nested types",
            action_type=ComplexNestedAction,
            observation_type=TestToolMockObservation,
        )

        mcp_tool = tool.to_mcp_tool()
        schema = mcp_tool["inputSchema"]
        props = schema["properties"]

        # Test simple string
        assert props["simple_string"]["type"] == "string"
        assert "simple_string" in schema["required"]

        # Test optional int
        optional_int_schema = props["optional_int"]
        assert "anyOf" not in optional_int_schema
        assert optional_int_schema["type"] == "integer"
        assert "optional_int" not in schema["required"]

        # Test string array
        string_array_schema = props["string_array"]
        assert string_array_schema["type"] == "array"
        assert string_array_schema["items"]["type"] == "string"

        # Test int array
        int_array_schema = props["int_array"]
        assert int_array_schema["type"] == "array"
        assert int_array_schema["items"]["type"] == "integer"

        # Test nested dict
        nested_dict_schema = props["nested_dict"]
        assert nested_dict_schema["type"] == "object"

        # Test optional array
        optional_array_schema = props["optional_array"]
        assert "anyOf" not in optional_array_schema
        assert optional_array_schema["type"] == "array"
        assert optional_array_schema["items"]["type"] == "string"

    def test_security_risk_only_added_for_non_readonly_tools(self):
        """Test that security_risk is only added if the tool is not read-only."""
        # Test with read-only tool
        readonly_annotations = ToolAnnotations(
            title="Read-only Tool",
            readOnlyHint=True,
        )

        readonly_tool = Tool(
            name="readonly_tool",
            description="A read-only tool",
            action_type=TestToolMockAction,
            observation_type=TestToolMockObservation,
            annotations=readonly_annotations,
        )

        # Test with non-read-only tool
        writable_annotations = ToolAnnotations(
            title="Writable Tool",
            readOnlyHint=False,
        )

        writable_tool = Tool(
            name="writable_tool",
            description="A writable tool",
            action_type=TestToolMockAction,
            observation_type=TestToolMockObservation,
            annotations=writable_annotations,
        )

        # Test with tool that has no annotations (should be treated as writable)
        no_annotations_tool = Tool(
            name="no_annotations_tool",
            description="A tool with no annotations",
            action_type=TestToolMockAction,
            observation_type=TestToolMockObservation,
            annotations=None,
        )

        # Test read-only tool - security_risk should NOT be added
        readonly_openai_tool = readonly_tool.to_openai_tool(
            add_security_risk_prediction=True
        )
        readonly_function = readonly_openai_tool["function"]
        assert "parameters" in readonly_function
        readonly_params = readonly_function["parameters"]
        assert "security_risk" not in readonly_params["properties"]

        # Test writable tool - security_risk SHOULD be added
        writable_openai_tool = writable_tool.to_openai_tool(
            add_security_risk_prediction=True
        )
        writable_function = writable_openai_tool["function"]
        assert "parameters" in writable_function
        writable_params = writable_function["parameters"]
        assert "security_risk" in writable_params["properties"]

        # Test tool with no annotations - security_risk SHOULD be added
        no_annotations_openai_tool = no_annotations_tool.to_openai_tool(
            add_security_risk_prediction=True
        )
        no_annotations_function = no_annotations_openai_tool["function"]
        assert "parameters" in no_annotations_function
        no_annotations_params = no_annotations_function["parameters"]
        assert "security_risk" in no_annotations_params["properties"]

        # Test that when add_security_risk_prediction=False, no security_risk is added
        readonly_no_risk = readonly_tool.to_openai_tool(
            add_security_risk_prediction=False
        )
        readonly_no_risk_function = readonly_no_risk["function"]
        assert "parameters" in readonly_no_risk_function
        readonly_no_risk_params = readonly_no_risk_function["parameters"]
        assert "security_risk" not in readonly_no_risk_params["properties"]

        writable_no_risk = writable_tool.to_openai_tool(
            add_security_risk_prediction=False
        )
        writable_no_risk_function = writable_no_risk["function"]
        assert "parameters" in writable_no_risk_function
        writable_no_risk_params = writable_no_risk_function["parameters"]
        assert "security_risk" not in writable_no_risk_params["properties"]<|MERGE_RESOLUTION|>--- conflicted
+++ resolved
@@ -64,15 +64,9 @@
         )
 
         assert tool.executor is not None
-<<<<<<< HEAD
-        action = MockAction(command="test")
+        action = TestToolMockAction(command="test")
         result = tool(action)
-        assert isinstance(result, MockObservation)
-=======
-        action = TestToolMockAction(command="test")
-        result = tool.call(action)
         assert isinstance(result, TestToolMockObservation)
->>>>>>> 25c22396
         assert result.result == "Executed: test"
 
     def test_tool_creation_with_annotations(self):
@@ -174,13 +168,8 @@
             executor=MockExecutor(),
         )
 
-<<<<<<< HEAD
-        action = MockAction(command="test_command")
+        action = TestToolMockAction(command="test_command")
         result = tool(action)
-=======
-        action = TestToolMockAction(command="test_command")
-        result = tool.call(action)
->>>>>>> 25c22396
 
         assert isinstance(result, TestToolMockObservation)
         assert result.result == "Processed: test_command"
@@ -229,13 +218,8 @@
             executor=MockExecutor(),
         )
 
-<<<<<<< HEAD
-        action = MockAction(command="test")
+        action = TestToolMockAction(command="test")
         result = tool(action)
-=======
-        action = TestToolMockAction(command="test")
-        result = tool.call(action)
->>>>>>> 25c22396
 
         # Should return the correct observation type
         assert isinstance(result, TestToolMockObservation)
@@ -256,13 +240,8 @@
             executor=MockExecutor(),
         )
 
-<<<<<<< HEAD
-        action = MockAction(command="test")
+        action = TestToolMockAction(command="test")
         result = tool(action)
-=======
-        action = TestToolMockAction(command="test")
-        result = tool.call(action)
->>>>>>> 25c22396
 
         assert isinstance(result, TestToolMockObservation)
         assert result.result == "test"
@@ -347,15 +326,9 @@
         assert tool.executor is not None
 
         # Should work
-<<<<<<< HEAD
-        action = MockAction(command="test")
+        action = TestToolMockAction(command="test")
         result = tool(action)
-        assert isinstance(result, MockObservation)
-=======
-        action = TestToolMockAction(command="test")
-        result = tool.call(action)
         assert isinstance(result, TestToolMockObservation)
->>>>>>> 25c22396
         assert result.result == "Attached: test"
 
     def test_tool_name_validation(self):
@@ -402,13 +375,8 @@
             executor=MockComplexExecutor(),
         )
 
-<<<<<<< HEAD
-        action = MockAction(command="test_command")
+        action = TestToolMockAction(command="test_command")
         result = tool(action)
-=======
-        action = TestToolMockAction(command="test_command")
-        result = tool.call(action)
->>>>>>> 25c22396
 
         assert isinstance(result, ComplexObservation)
         assert result.data["processed"] == "test_command"
@@ -452,13 +420,8 @@
             executor=ValidExecutor(),
         )
 
-<<<<<<< HEAD
-        action = MockAction(command="test")
+        action = TestToolMockAction(command="test")
         result = tool(action)
-=======
-        action = TestToolMockAction(command="test")
-        result = tool.call(action)
->>>>>>> 25c22396
         assert isinstance(result, StrictObservation)
         assert result.message == "success"
         assert result.value == 42
