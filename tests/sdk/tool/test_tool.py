"""Test Tool class functionality."""

import pytest
from pydantic import ValidationError

from openhands.sdk.tool.spec import Tool


def test_tool_minimal():
    """Test creating Tool with minimal required fields."""
    tool = Tool(name="TestTool")

    assert tool.name == "TestTool"
    assert tool.params == {}


def test_tool_with_params():
    """Test creating Tool with parameters."""
    params = {"working_dir": "/workspace", "timeout": 30}
    tool = Tool(name="TestTool", params=params)

    assert tool.name == "TestTool"
    assert tool.params == params


def test_tool_complex_params():
    """Test creating Tool with complex parameters."""
    params = {
        "working_dir": "/workspace",
        "env_vars": {"PATH": "/usr/bin", "HOME": "/home/user"},
        "timeout": 60,
        "shell": "/bin/bash",
        "debug": True,
    }

    tool = Tool(name="TestTool", params=params)

    assert tool.name == "TestTool"
    assert tool.params == params
    assert tool.params["env_vars"]["PATH"] == "/usr/bin"
    assert tool.params["debug"] is True


def test_tool_serialization():
    """Test Tool serialization and deserialization."""
    params = {"working_dir": "/test", "timeout": 45}
    tool = Tool(name="TestTool", params=params)

    # Test model_dump
    tool_dict = tool.model_dump()
    assert tool_dict["name"] == "TestTool"
    assert tool_dict["params"] == params

    # Test model_dump_json
    tool_json = tool.model_dump_json()
    assert isinstance(tool_json, str)

    # Test deserialization
    tool_restored = Tool.model_validate_json(tool_json)
    assert tool_restored.name == "TestTool"
    assert tool_restored.params == params


def test_tool_validation_requires_name():
    """Test that Tool requires a name."""
    with pytest.raises(ValidationError):
        Tool()  # type: ignore


def test_tool_examples_from_docstring():
    """Test the examples provided in Tool docstring."""
    # Test the examples from the docstring
    examples = ["TestTool", "AnotherTool", "TaskTrackerTool"]

    for example_name in examples:
        spec = Tool(name=example_name)
        assert spec.name == example_name
        assert spec.params == {}

    # Test with params example
<<<<<<< HEAD
    spec_with_params = Tool(name="TestTool", params={"custom_param": "/workspace"})
    assert spec_with_params.name == "TestTool"
    assert spec_with_params.params == {"custom_param": "/workspace"}
=======
    spec_with_params = Tool(name="TestTool", params={"working_dir": "/workspace"})
    assert spec_with_params.name == "TestTool"
    assert spec_with_params.params == {"working_dir": "/workspace"}
>>>>>>> 8ce82b0d


def test_tool_different_tool_types():
    """Test creating Tool for different tool types."""
    # TestTool
    test_tool = Tool(
<<<<<<< HEAD
        name="TestTool", params={"custom_dir": "/workspace", "timeout": 30}
    )
    assert test_tool.name == "TestTool"
    assert test_tool.params["custom_dir"] == "/workspace"
=======
        name="TestTool", params={"working_dir": "/workspace", "timeout": 30}
    )
    assert test_tool.name == "TestTool"
    assert test_tool.params["working_dir"] == "/workspace"
>>>>>>> 8ce82b0d

    # AnotherTool
    another_tool = Tool(name="AnotherTool")
    assert another_tool.name == "AnotherTool"
    assert another_tool.params == {}

    # TaskTrackerTool
    tracker_tool = Tool(
        name="TaskTrackerTool", params={"save_dir": "/workspace/.openhands"}
    )
    assert tracker_tool.name == "TaskTrackerTool"
    assert tracker_tool.params["save_dir"] == "/workspace/.openhands"


def test_tool_nested_params():
    """Test Tool with nested parameter structures."""
    params = {
        "config": {
            "timeout": 30,
            "retries": 3,
            "options": {"verbose": True, "debug": False},
        },
        "paths": ["/usr/bin", "/usr/local/bin"],
        "env": {"LANG": "en_US.UTF-8"},
    }

    tool = Tool(name="ComplexTool", params=params)

    assert tool.name == "ComplexTool"
    assert tool.params["config"]["timeout"] == 30
    assert tool.params["config"]["options"]["verbose"] is True
    assert tool.params["paths"] == ["/usr/bin", "/usr/local/bin"]
    assert tool.params["env"]["LANG"] == "en_US.UTF-8"


def test_tool_field_descriptions():
    """Test that Tool fields have proper descriptions."""
    fields = Tool.model_fields

    assert "name" in fields
    assert fields["name"].description is not None
    assert "Name of the tool class" in fields["name"].description
    assert (
        "Import it from an `openhands.tools.<module>` subpackage."
        in fields["name"].description
    )

    assert "params" in fields
    assert fields["params"].description is not None
    assert "Parameters for the tool's .create() method" in fields["params"].description


def test_tool_default_params():
    """Test that Tool has correct default for params."""
    tool = Tool(name="TestTool")
    assert tool.params == {}


def test_tool_immutability():
    """Test that Tool behaves correctly with parameter modifications."""
    original_params = {"working_dir": "/workspace"}
    tool = Tool(name="BashTool", params=original_params)

    # Modifying the original params should not affect the tool
    original_params["working_dir"] = "/changed"
    assert tool.params["working_dir"] == "/workspace"


def test_tool_validation_edge_cases():
    """Test Tool validation with edge cases."""
    # Empty string name should be invalid
    with pytest.raises(ValidationError):
        Tool(name="")

    # None params should use default empty dict (handled by validator)
    tool = Tool(name="TestTool")
    assert tool.params == {}


def test_tool_repr():
    """Test Tool string representation."""
<<<<<<< HEAD
    tool = Tool(name="BashTool", params={"test_param": "/test"})
=======
    tool = Tool(name="BashTool", params={"working_dir": "/test"})
>>>>>>> 8ce82b0d
    repr_str = repr(tool)

    assert "Tool" in repr_str
    assert "BashTool" in repr_str<|MERGE_RESOLUTION|>--- conflicted
+++ resolved
@@ -78,32 +78,22 @@
         assert spec.params == {}
 
     # Test with params example
-<<<<<<< HEAD
     spec_with_params = Tool(name="TestTool", params={"custom_param": "/workspace"})
     assert spec_with_params.name == "TestTool"
     assert spec_with_params.params == {"custom_param": "/workspace"}
-=======
     spec_with_params = Tool(name="TestTool", params={"working_dir": "/workspace"})
     assert spec_with_params.name == "TestTool"
     assert spec_with_params.params == {"working_dir": "/workspace"}
->>>>>>> 8ce82b0d
 
 
 def test_tool_different_tool_types():
     """Test creating Tool for different tool types."""
     # TestTool
     test_tool = Tool(
-<<<<<<< HEAD
         name="TestTool", params={"custom_dir": "/workspace", "timeout": 30}
     )
     assert test_tool.name == "TestTool"
     assert test_tool.params["custom_dir"] == "/workspace"
-=======
-        name="TestTool", params={"working_dir": "/workspace", "timeout": 30}
-    )
-    assert test_tool.name == "TestTool"
-    assert test_tool.params["working_dir"] == "/workspace"
->>>>>>> 8ce82b0d
 
     # AnotherTool
     another_tool = Tool(name="AnotherTool")
@@ -185,11 +175,7 @@
 
 def test_tool_repr():
     """Test Tool string representation."""
-<<<<<<< HEAD
     tool = Tool(name="BashTool", params={"test_param": "/test"})
-=======
-    tool = Tool(name="BashTool", params={"working_dir": "/test"})
->>>>>>> 8ce82b0d
     repr_str = repr(tool)
 
     assert "Tool" in repr_str
