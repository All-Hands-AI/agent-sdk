--- conflicted
+++ resolved
@@ -4,6 +4,7 @@
 import tempfile
 import uuid
 from pathlib import Path
+from unittest.mock import patch
 
 import pytest
 from pydantic import SecretStr
@@ -14,6 +15,14 @@
 from openhands.sdk.event.llm_convertible import MessageEvent, SystemPromptEvent
 from openhands.sdk.llm import LLM, Message, TextContent
 from openhands.sdk.security.confirmation_policy import AlwaysConfirm
+from openhands.sdk.tool import ToolSpec, register_tool
+from openhands.tools.execute_bash import BashTool
+from openhands.tools.str_replace_editor import FileEditorTool
+
+
+# Register tools for ToolSpec usage in conversation tests
+register_tool("BashTool", BashTool)
+register_tool("FileEditorTool", FileEditorTool)
 
 
 def test_conversation_state_basic_serialization():
@@ -256,7 +265,6 @@
             Conversation(agent=agent, persist_filestore=file_store)
 
 
-<<<<<<< HEAD
 def test_conversation_with_different_agent_tools_raises_error():
     """Test that using an agent with different tools raises ValueError."""
     with tempfile.TemporaryDirectory() as temp_dir:
@@ -436,8 +444,6 @@
         assert len(new_conversation.state.events) >= original_event_count + 2
 
 
-=======
->>>>>>> ff72fe1b
 def test_conversation_state_empty_filestore():
     """Test ConversationState behavior with empty filestore."""
     with tempfile.TemporaryDirectory() as temp_dir:
