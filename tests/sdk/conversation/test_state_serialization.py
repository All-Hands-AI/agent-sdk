"""Test ConversationState serialization and persistence logic."""

import json
import tempfile
import uuid
from pathlib import Path

import pytest
from pydantic import SecretStr

from openhands.sdk import Agent, Conversation, LocalFileStore
from openhands.sdk.agent.base import AgentBase
from openhands.sdk.conversation.state import AgentExecutionStatus, ConversationState
from openhands.sdk.event.llm_convertible import MessageEvent, SystemPromptEvent
from openhands.sdk.llm import LLM, Message, TextContent
from openhands.sdk.security.confirmation_policy import AlwaysConfirm


def test_conversation_state_basic_serialization():
    """Test basic ConversationState serialization and deserialization."""
    llm = LLM(model="gpt-4o-mini", api_key=SecretStr("test-key"))
    agent = Agent(llm=llm, tools=[])
    state = ConversationState.create(
        agent=agent, id=uuid.UUID("12345678-1234-5678-9abc-123456789001")
    )

    # Add some events
    event1 = SystemPromptEvent(
        source="agent", system_prompt=TextContent(text="system"), tools=[]
    )
    event2 = MessageEvent(
        source="user",
        llm_message=Message(role="user", content=[TextContent(text="hello")]),
    )
    state.events.append(event1)
    state.events.append(event2)

    # Test serialization - note that events are not included in base state
    serialized = state.model_dump_json(exclude_none=True)
    assert isinstance(serialized, str)

    # Test deserialization - events won't be included in base state
    deserialized = ConversationState.model_validate_json(serialized)
    assert deserialized.id == state.id

    # Events are stored separately, so we need to check the actual events
    # through the EventLog, not through serialization
    assert len(state.events) >= 2  # May have additional events from Agent.init_state

    # Find our test events
    our_events = [
        e
        for e in state.events
        if isinstance(e, (SystemPromptEvent, MessageEvent))
        and e.source in ["agent", "user"]
    ]
    assert len(our_events) >= 2
    assert deserialized.agent.llm.model == state.agent.llm.model
    assert deserialized.agent.__class__ == state.agent.__class__

    # Verify agent properties
    assert deserialized.agent.llm.model == agent.llm.model
    assert deserialized.agent.__class__ == agent.__class__


def test_conversation_state_persistence_save_load():
    """Test ConversationState persistence with FileStore."""
    with tempfile.TemporaryDirectory() as temp_dir:
        file_store = LocalFileStore(temp_dir)
        llm = LLM(model="gpt-4o-mini", api_key=SecretStr("test-key"))
        agent = Agent(llm=llm, tools=[])
        state = ConversationState.create(
            agent=agent,
            id=uuid.UUID("12345678-1234-5678-9abc-123456789002"),
            file_store=file_store,
        )

        # Add events
        event1 = SystemPromptEvent(
            source="agent", system_prompt=TextContent(text="system"), tools=[]
        )
        event2 = MessageEvent(
            source="user",
            llm_message=Message(role="user", content=[TextContent(text="hello")]),
        )
        state.events.append(event1)
        state.events.append(event2)

        # State auto-saves when events are added
        # Verify files were created
        assert Path(temp_dir, "base_state.json").exists()

        # Events are stored with new naming pattern
        event_files = list(Path(temp_dir, "events").glob("*.json"))
        assert len(event_files) == 2

        # Load state using Conversation (which handles loading)
        conversation = Conversation(
            agent=agent,
            persist_filestore=file_store,
            conversation_id=uuid.UUID("12345678-1234-5678-9abc-123456789002"),
        )
        loaded_state = conversation.state

        # Verify loaded state matches original
        assert loaded_state.id == state.id
        assert len(loaded_state.events) == 2
        assert isinstance(loaded_state.events[0], SystemPromptEvent)
        assert isinstance(loaded_state.events[1], MessageEvent)
        assert loaded_state.agent.llm.model == agent.llm.model
        assert loaded_state.agent.__class__ == agent.__class__
        # Test model_dump equality
        assert loaded_state.model_dump(mode="json") == state.model_dump(mode="json")
        # Also verify key fields are preserved
        assert loaded_state.id == state.id
        assert len(loaded_state.events) == len(state.events)


def test_conversation_state_incremental_save():
    """Test that ConversationState saves events incrementally."""
    with tempfile.TemporaryDirectory() as temp_dir:
        file_store = LocalFileStore(temp_dir)
        llm = LLM(model="gpt-4o-mini", api_key=SecretStr("test-key"))
        agent = Agent(llm=llm, tools=[])
        state = ConversationState.create(
            agent=agent,
            id=uuid.UUID("12345678-1234-5678-9abc-123456789003"),
            file_store=file_store,
        )

        # Add first event - auto-saves
        event1 = SystemPromptEvent(
            source="agent", system_prompt=TextContent(text="system"), tools=[]
        )
        state.events.append(event1)

        # Verify event files exist (may have additional events from Agent.init_state)
        event_files = list(Path(temp_dir, "events").glob("*.json"))
        assert len(event_files) == 1

        # Add second event - auto-saves
        event2 = MessageEvent(
            source="user",
            llm_message=Message(role="user", content=[TextContent(text="hello")]),
        )
        state.events.append(event2)

        # Verify additional event file was created
        event_files = list(Path(temp_dir, "events").glob("*.json"))
        assert len(event_files) == 2

        # Load using Conversation and verify events are present
        conversation = Conversation(
            agent=agent,
            persist_filestore=file_store,
            conversation_id=uuid.UUID("12345678-1234-5678-9abc-123456789003"),
        )
        loaded_state = conversation.state
        assert len(loaded_state.events) == 2
        # Test model_dump equality
        assert loaded_state.model_dump(mode="json") == state.model_dump(mode="json")


def test_conversation_state_event_file_scanning():
    """Test event file scanning and sorting logic through EventLog."""
    with tempfile.TemporaryDirectory() as temp_dir:
        file_store = LocalFileStore(temp_dir)
        llm = LLM(model="gpt-4o-mini", api_key=SecretStr("test-key"))
        agent = Agent(llm=llm, tools=[])

        # Create event files with valid format (new pattern)
        events_dir = Path(temp_dir, "events")
        events_dir.mkdir()

        # Create files with different indices using valid event format
        event1 = SystemPromptEvent(
            id="abcdef01",
            source="agent",
            system_prompt=TextContent(text="system1"),
            tools=[],
        )
        (events_dir / "event-00000-abcdef01.json").write_text(
            event1.model_dump_json(exclude_none=True)
        )

        event2 = SystemPromptEvent(
            id="abcdef02",
            source="agent",
            system_prompt=TextContent(text="system2"),
            tools=[],
        )
        (events_dir / "event-00001-abcdef02.json").write_text(
            event2.model_dump_json(exclude_none=True)
        )

        # Invalid file should be ignored
        (events_dir / "invalid-file.json").write_text('{"type": "test"}')

        # Load state - EventLog should handle scanning
        conversation = Conversation(agent=agent, persist_filestore=file_store)

        # Should load valid events in order
        assert (
            len(conversation.state.events) == 2
        )  # May have additional events from Agent.init_state

        # Find our test events
        our_events = [
            e
            for e in conversation.state.events
            if isinstance(e, SystemPromptEvent) and e.id in ["abcdef01", "abcdef02"]
        ]
        assert len(our_events) == 2


def test_conversation_state_corrupted_event_handling():
    """Test handling of corrupted event files during replay."""
    with tempfile.TemporaryDirectory() as temp_dir:
        file_store = LocalFileStore(temp_dir)
        llm = LLM(model="gpt-4o-mini", api_key=SecretStr("test-key"))
        agent = Agent(llm=llm, tools=[])

        # Create event files with some corrupted
        events_dir = Path(temp_dir, "events")
        events_dir.mkdir()

        # Valid event with proper format
        valid_event = SystemPromptEvent(
            id="abcdef01",
            source="agent",
            system_prompt=TextContent(text="system"),
            tools=[],
        )
        (events_dir / "event-00000-abcdef01.json").write_text(
            valid_event.model_dump_json(exclude_none=True)
        )

        # Corrupted JSON - will be ignored by EventLog
        (events_dir / "event-00001-abcdef02.json").write_text('{"invalid": json}')

        # Empty file - will be ignored by EventLog
        (events_dir / "event-00002-abcdef03.json").write_text("")

        # Valid event with proper format
        valid_event2 = MessageEvent(
            id="abcdef04",
            source="user",
            llm_message=Message(role="user", content=[TextContent(text="hello")]),
        )
        (events_dir / "event-00003-abcdef04.json").write_text(
            valid_event2.model_dump_json(exclude_none=True)
        )

        # Load conversation - EventLog will fail on corrupted files
        with pytest.raises(json.JSONDecodeError):
            Conversation(agent=agent, persist_filestore=file_store)


<<<<<<< HEAD
def test_conversation_with_different_agent_tools_raises_error():
    """Test that using an agent with different tools raises ValueError."""
    with tempfile.TemporaryDirectory() as temp_dir:
        file_store = LocalFileStore(temp_dir)

        # Create and save conversation with original agent
        original_tools = [
            ToolSpec(name="BashTool", params={"working_dir": temp_dir}),
            ToolSpec(name="FileEditorTool"),
        ]
        llm = LLM(model="gpt-4o-mini", api_key=SecretStr("test-key"))
        original_agent = Agent(llm=llm, tools=original_tools)
        conversation = Conversation(
            agent=original_agent, persist_filestore=file_store, visualize=False
        )

        # Send a message to create some state
        conversation.send_message(
            Message(role="user", content=[TextContent(text="test message")])
        )

        # Get the conversation ID for reuse
        conversation_id = conversation.state.id

        # Delete conversation to simulate restart
        del conversation

        # Try to create new conversation with different tools (only bash tool)
        different_tools = [
            ToolSpec(name="BashTool", params={"working_dir": temp_dir})
        ]  # Missing FileEditorTool
        llm2 = LLM(model="gpt-4o-mini", api_key=SecretStr("test-key"))
        different_agent = Agent(llm=llm2, tools=different_tools)

        # This should raise ValueError due to tool differences
        with pytest.raises(
            ValueError, match="different from the one in persisted state"
        ):
            Conversation(
                agent=different_agent,
                persist_filestore=file_store,
                conversation_id=conversation_id,  # Use same ID to avoid ID mismatch
                visualize=False,
            )


def test_conversation_with_same_agent_succeeds():
    """Test that using the same agent configuration succeeds."""
    with tempfile.TemporaryDirectory() as temp_dir:
        file_store = LocalFileStore(temp_dir)

        # Create and save conversation
        tools = [
            ToolSpec(name="BashTool", params={"working_dir": temp_dir}),
            ToolSpec(name="FileEditorTool"),
        ]
        llm = LLM(model="gpt-4o-mini", api_key=SecretStr("test-key"))
        original_agent = Agent(llm=llm, tools=tools)
        conversation = Conversation(
            agent=original_agent, persist_filestore=file_store, visualize=False
        )

        # Send a message
        conversation.send_message(
            Message(role="user", content=[TextContent(text="test message")])
        )

        # Get the conversation ID for reuse
        conversation_id = conversation.state.id

        # Delete conversation
        del conversation

        # Create new conversation with same agent configuration
        same_tools = [
            ToolSpec(name="BashTool", params={"working_dir": temp_dir}),
            ToolSpec(name="FileEditorTool"),
        ]
        llm2 = LLM(model="gpt-4o-mini", api_key=SecretStr("test-key"))
        same_agent = Agent(llm=llm2, tools=same_tools)

        # This should succeed
        new_conversation = Conversation(
            agent=same_agent,
            persist_filestore=file_store,
            conversation_id=conversation_id,  # Use same ID
            visualize=False,
        )

        # Verify state was loaded
        assert len(new_conversation.state.events) > 0


@patch("openhands.sdk.llm.llm.litellm_responses")
@patch("openhands.sdk.llm.llm.litellm_completion")
def test_conversation_persistence_lifecycle(mock_completion, mock_responses):
    """Test full conversation persistence lifecycle similar to examples/10_persistence.py."""  # noqa: E501
    from tests.conftest import create_mock_litellm_response

    # Mock the LLM completion call
    mock_response = create_mock_litellm_response(
        content="I'll help you with that task.", finish_reason="stop"
    )
    mock_completion.return_value = mock_response

    from types import SimpleNamespace

    mock_responses.return_value = SimpleNamespace(
        id="resp_mock",
        model="o1-preview",
        created_at=123,
        output=[],
        usage=SimpleNamespace(input_tokens=0, output_tokens=0, total_tokens=0),
    )

    with tempfile.TemporaryDirectory() as temp_dir:
        file_store = LocalFileStore(temp_dir)
        tools = [
            ToolSpec(name="BashTool", params={"working_dir": temp_dir}),
            ToolSpec(name="FileEditorTool"),
        ]
        llm = LLM(model="gpt-4o-mini", api_key=SecretStr("test-key"))
        agent = Agent(llm=llm, tools=tools)

        # Create conversation and send messages
        conversation = Conversation(
            agent=agent, persist_filestore=file_store, visualize=False
        )

        # Send first message
        conversation.send_message(
            Message(role="user", content=[TextContent(text="First message")])
        )
        conversation.run()

        # Send second message
        conversation.send_message(
            Message(role="user", content=[TextContent(text="Second message")])
        )
        conversation.run()

        # Store conversation ID and event count
        original_id = conversation.id
        original_event_count = len(conversation.state.events)
        original_state_dump = conversation.state.model_dump(
            mode="json", exclude={"events"}
        )

        # Delete conversation to simulate restart
        del conversation

        # Create new conversation (should load from persistence)
        new_conversation = Conversation(
            agent=agent,
            persist_filestore=file_store,
            conversation_id=original_id,  # Use same ID to load existing state
            visualize=False,
        )

        # Verify state was restored
        assert new_conversation.id == original_id
        # When loading from persistence, the state should be exactly the same
        assert len(new_conversation.state.events) == original_event_count
        # Test model_dump equality (excluding events which may have different timestamps)  # noqa: E501
        new_dump = new_conversation.state.model_dump(mode="json", exclude={"events"})
        assert new_dump == original_state_dump

        # Send another message to verify conversation continues
        new_conversation.send_message(
            Message(role="user", content=[TextContent(text="Third message")])
        )
        new_conversation.run()

        # Verify new event was added
        # We expect: original_event_count + 1 (system prompt from init) + 2
        # (user message + agent response)
        assert len(new_conversation.state.events) >= original_event_count + 2


=======
>>>>>>> ff72fe1b
def test_conversation_state_empty_filestore():
    """Test ConversationState behavior with empty filestore."""
    with tempfile.TemporaryDirectory() as temp_dir:
        file_store = LocalFileStore(temp_dir)
        llm = LLM(model="gpt-4o-mini", api_key=SecretStr("test-key"))
        agent = Agent(llm=llm, tools=[])

        # Create conversation with empty filestore
        conversation = Conversation(
            agent=agent, persist_filestore=file_store, visualize=False
        )

        # Should create new state
        assert conversation.state.id is not None
        assert len(conversation.state.events) == 1  # System prompt event
        assert isinstance(conversation.state.events[0], SystemPromptEvent)


def test_conversation_state_missing_base_state():
    """Test error handling when base_state.json is missing but events exist."""
    with tempfile.TemporaryDirectory() as temp_dir:
        file_store = LocalFileStore(temp_dir)
        llm = LLM(model="gpt-4o-mini", api_key=SecretStr("test-key"))
        agent = Agent(llm=llm, tools=[])

        # Create events directory with files but no base_state.json
        events_dir = Path(temp_dir, "events")
        events_dir.mkdir()
        event = SystemPromptEvent(
            id="abcdef01",
            source="agent",
            system_prompt=TextContent(text="system"),
            tools=[],
        )
        (events_dir / "event-00000-abcdef01.json").write_text(
            event.model_dump_json(exclude_none=True)
        )

        # Current implementation creates new conversation and ignores orphaned event files  # noqa: E501
        conversation = Conversation(agent=agent, persist_filestore=file_store)

        # Should create new state, not load the orphaned event file
        assert conversation.state.id is not None
        assert (
            len(conversation.state.events) >= 1
        )  # At least system prompt from Agent.init_state


def test_conversation_state_exclude_from_base_state():
    """Test that events are excluded from base state serialization."""
    with tempfile.TemporaryDirectory() as temp_dir:
        file_store = LocalFileStore(temp_dir)
        llm = LLM(model="gpt-4o-mini", api_key=SecretStr("test-key"))
        agent = Agent(llm=llm, tools=[])
        state = ConversationState.create(
            agent=agent,
            id=uuid.UUID("12345678-1234-5678-9abc-123456789004"),
            file_store=file_store,
        )

        # Add events
        event = SystemPromptEvent(
            source="agent", system_prompt=TextContent(text="system"), tools=[]
        )
        state.events.append(event)

        # State auto-saves, read base state file directly
        base_state_content = file_store.read("base_state.json")
        base_state_data = json.loads(base_state_content)

        # Events should not be in base state
        assert "events" not in base_state_data
        assert "agent" in base_state_data
        assert "id" in base_state_data


def test_conversation_state_thread_safety():
    """Test ConversationState thread safety with lock/unlock."""
    llm = LLM(model="gpt-4o-mini", api_key=SecretStr("test-key"))
    agent = Agent(llm=llm, tools=[])
    state = ConversationState.create(
        agent=agent, id=uuid.UUID("12345678-1234-5678-9abc-123456789005")
    )

    # Test context manager
    with state:
        state.assert_locked()
        # Should not raise error when locked by current thread

    # Test manual acquire/release
    state.acquire()
    try:
        state.assert_locked()
    finally:
        state.release()

    # Test error when not locked
    with pytest.raises(RuntimeError, match="State not held by current thread"):
        state.assert_locked()


def test_agent_resolve_diff_different_class_raises_error():
    """Test that resolve_diff_from_deserialized raises error for different agent classes."""  # noqa: E501

    class DifferentAgent(AgentBase):
        def __init__(self):
            llm = LLM(model="gpt-4o-mini", api_key=SecretStr("test-key"))
            super().__init__(llm=llm, tools=[])

        def init_state(self, state, on_event):
            pass

        def step(self, state, on_event):
            pass

    llm = LLM(model="gpt-4o-mini", api_key=SecretStr("test-key"))
    original_agent = Agent(llm=llm, tools=[])
    different_agent = DifferentAgent()

    with pytest.raises(ValueError, match="Cannot resolve from deserialized"):
        original_agent.resolve_diff_from_deserialized(different_agent)


def test_conversation_state_flags_persistence():
    """Test that conversation state flags are properly persisted."""
    with tempfile.TemporaryDirectory() as temp_dir:
        file_store = LocalFileStore(temp_dir)
        llm = LLM(model="gpt-4o-mini", api_key=SecretStr("test-key"))
        agent = Agent(llm=llm, tools=[])
        state = ConversationState.create(
            agent=agent,
            id=uuid.UUID("12345678-1234-5678-9abc-123456789006"),
            file_store=file_store,
        )

        # Set various flags
        state.agent_status = AgentExecutionStatus.FINISHED
        state.confirmation_policy = AlwaysConfirm()
        state.activated_knowledge_microagents = ["agent1", "agent2"]

        # State auto-saves, load using Conversation
        conversation = Conversation(
            agent=agent,
            persist_filestore=file_store,
            conversation_id=uuid.UUID("12345678-1234-5678-9abc-123456789006"),
        )
        loaded_state = conversation.state

        # Verify flags are preserved
        assert loaded_state.agent_status == AgentExecutionStatus.FINISHED
        assert loaded_state.confirmation_policy == AlwaysConfirm()
        assert loaded_state.activated_knowledge_microagents == ["agent1", "agent2"]
        # Test model_dump equality
        assert loaded_state.model_dump(mode="json") == state.model_dump(mode="json")
        # Verify key fields are preserved
        assert loaded_state.id == state.id
        assert loaded_state.agent.llm.model == state.agent.llm.model


def test_conversation_with_agent_different_llm_config():
    """Test conversation with agent having different LLM configuration."""
    with tempfile.TemporaryDirectory() as temp_dir:
        file_store = LocalFileStore(temp_dir)

        # Create conversation with original LLM config
        original_llm = LLM(model="gpt-4o-mini", api_key=SecretStr("original-key"))
        original_agent = Agent(llm=original_llm, tools=[])
        conversation = Conversation(
            agent=original_agent, persist_filestore=file_store, visualize=False
        )

        # Send a message
        conversation.send_message(
            Message(role="user", content=[TextContent(text="test")])
        )

        # Store original state dump and ID before deleting
        original_state_dump = conversation.state.model_dump(
            mode="json", exclude={"agent"}
        )
        conversation_id = conversation.state.id

        del conversation

        # Try with different LLM config (different API key should be resolved)
        new_llm = LLM(model="gpt-4o-mini", api_key=SecretStr("new-key"))
        new_agent = Agent(llm=new_llm, tools=[])

        # This should succeed because API key differences are resolved
        new_conversation = Conversation(
            agent=new_agent,
            persist_filestore=file_store,
            conversation_id=conversation_id,  # Use same ID
            visualize=False,
        )

        assert new_conversation.state.agent.llm.api_key is not None
        assert new_conversation.state.agent.llm.api_key.get_secret_value() == "new-key"
        # Test that the core state structure is preserved (excluding agent differences)
        new_dump = new_conversation.state.model_dump(mode="json", exclude={"agent"})
        assert new_dump == original_state_dump<|MERGE_RESOLUTION|>--- conflicted
+++ resolved
@@ -4,6 +4,7 @@
 import tempfile
 import uuid
 from pathlib import Path
+from unittest.mock import patch
 
 import pytest
 from pydantic import SecretStr
@@ -14,6 +15,28 @@
 from openhands.sdk.event.llm_convertible import MessageEvent, SystemPromptEvent
 from openhands.sdk.llm import LLM, Message, TextContent
 from openhands.sdk.security.confirmation_policy import AlwaysConfirm
+from openhands.sdk.tool import ActionBase, Tool, ToolSpec, register_tool
+
+
+# Register lightweight SDK tool factories for tests (avoid importing openhands.tools)
+class _BashArgs(ActionBase):
+    pass
+
+
+class _EditorArgs(ActionBase):
+    pass
+
+
+def _bash_tool_factory(working_dir: str | None = None, **kwargs):
+    return Tool(name="BashTool", description="bash", action_type=_BashArgs)
+
+
+def _file_editor_tool_factory(**kwargs):
+    return Tool(name="FileEditorTool", description="edit", action_type=_EditorArgs)
+
+
+register_tool("BashTool", _bash_tool_factory)
+register_tool("FileEditorTool", _file_editor_tool_factory)
 
 
 def test_conversation_state_basic_serialization():
@@ -256,7 +279,6 @@
             Conversation(agent=agent, persist_filestore=file_store)
 
 
-<<<<<<< HEAD
 def test_conversation_with_different_agent_tools_raises_error():
     """Test that using an agent with different tools raises ValueError."""
     with tempfile.TemporaryDirectory() as temp_dir:
@@ -436,8 +458,6 @@
         assert len(new_conversation.state.events) >= original_event_count + 2
 
 
-=======
->>>>>>> ff72fe1b
 def test_conversation_state_empty_filestore():
     """Test ConversationState behavior with empty filestore."""
     with tempfile.TemporaryDirectory() as temp_dir:
