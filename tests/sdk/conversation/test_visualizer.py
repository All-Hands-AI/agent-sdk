--- conflicted
+++ resolved
@@ -138,7 +138,10 @@
     text_content = result.plain
     assert "Reasoning:" in text_content
     assert "Let me check the directory contents" in text_content
-<<<<<<< HEAD
+    assert "Thought:" in text_content
+    assert "I need to list files" in text_content
+    assert "TestVisualizerMockAction" in text_content
+    assert "ls -la" in text_content
 
 
 def test_message_event_with_reasoning_visualize():
@@ -162,12 +165,6 @@
     assert "Reasoning:" in text_content
     assert "think through the steps" in text_content
     assert "Here is the answer" in text_content
-=======
-    assert "Thought:" in text_content
-    assert "I need to list files" in text_content
-    assert "TestVisualizerMockAction" in text_content
-    assert "ls -la" in text_content
->>>>>>> 9e8adce4
 
 
 def test_observation_event_visualize():
