--- conflicted
+++ resolved
@@ -28,10 +28,7 @@
 from openhands.sdk.conversation.state import AgentExecutionStatus
 from openhands.sdk.event import MessageEvent, PauseEvent
 from openhands.sdk.llm import LLM, ImageContent, Message, TextContent
-<<<<<<< HEAD
 from openhands.sdk.security.confirmation_policy import AlwaysConfirm
-from openhands.sdk.tool import ActionBase, ObservationBase, Tool, ToolExecutor
-=======
 from openhands.sdk.tool import (
     ActionBase,
     ObservationBase,
@@ -40,7 +37,6 @@
     ToolSpec,
     register_tool,
 )
->>>>>>> c261220c
 
 
 class TestPauseFunctionalityMockAction(ActionBase):
