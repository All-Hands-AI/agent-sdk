--- conflicted
+++ resolved
@@ -30,15 +30,9 @@
 from openhands.sdk.llm import LLM, ImageContent, Message, TextContent
 from openhands.sdk.security.confirmation_policy import AlwaysConfirm
 from openhands.sdk.tool import (
-<<<<<<< HEAD
-    ActionBase,
-    ObservationBase,
-    ToolDefinition,
-=======
     Action,
     Observation,
-    Tool,
->>>>>>> 49806a47
+    ToolDefinition,
     ToolExecutor,
     ToolSpec,
     register_tool,
