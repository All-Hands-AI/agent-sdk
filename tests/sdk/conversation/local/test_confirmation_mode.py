--- conflicted
+++ resolved
@@ -26,14 +26,13 @@
 from openhands.sdk.llm import LLM, ImageContent, Message, MetricsSnapshot, TextContent
 from openhands.sdk.llm.utils.metrics import TokenUsage
 from openhands.sdk.security.confirmation_policy import AlwaysConfirm, NeverConfirm
-<<<<<<< HEAD
-from openhands.sdk.tool import ToolDefinition, ToolExecutor, ToolSpec, register_tool
-from openhands.sdk.tool.schema import ActionBase, ObservationBase
-=======
-from openhands.sdk.tool import ToolExecutor, ToolSpec, register_tool
+from openhands.sdk.tool import (
+    ToolDefinition,
+    ToolExecutor,
+    ToolSpec,
+    register_tool,
+)
 from openhands.sdk.tool.schema import Action, Observation
-from openhands.sdk.tool.tool import Tool
->>>>>>> 49806a47
 
 
 class MockConfirmationModeAction(Action):
