"""
Unit tests for confirmation mode functionality.

Tests the core behavior: pause action execution for user confirmation.
"""

from collections.abc import Sequence
from unittest.mock import MagicMock, patch

import pytest
from litellm.types.utils import (
    Choices,
    Message as LiteLLMMessage,
    ModelResponse,
)
from pydantic import SecretStr

from openhands.sdk.agent import Agent
from openhands.sdk.conversation import Conversation
from openhands.sdk.conversation.state import AgentExecutionStatus, ConversationState
from openhands.sdk.event import ActionEvent, MessageEvent, ObservationEvent
from openhands.sdk.event.base import EventBase
from openhands.sdk.event.llm_convertible import UserRejectObservation
<<<<<<< HEAD
from openhands.sdk.event.utils import get_unmatched_actions
from openhands.sdk.llm import (
    LLM,
    ImageContent,
    Message,
    MessageToolCall,
    MessageToolCallFunction,
    MetricsSnapshot,
    TextContent,
)
=======
from openhands.sdk.llm import LLM, ImageContent, Message, MetricsSnapshot, TextContent
>>>>>>> cfae94d0
from openhands.sdk.llm.utils.metrics import TokenUsage
from openhands.sdk.security.confirmation_policy import AlwaysConfirm, NeverConfirm
from openhands.sdk.tool import ToolExecutor, ToolSpec, register_tool
from openhands.sdk.tool.schema import ActionBase, ObservationBase
from openhands.sdk.tool.tool import Tool


class MockConfirmationModeAction(ActionBase):
    """Mock action schema for testing."""

    command: str


class MockConfirmationModeObservation(ObservationBase):
    """Mock observation schema for testing."""

    result: str

    @property
    def agent_observation(self) -> Sequence[TextContent | ImageContent]:
        return [TextContent(text=self.result)]


class TestConfirmationMode:
    """Test suite for confirmation mode functionality."""

    def setup_method(self):
        """Set up test fixtures."""

        # Create a real LLM instance for Agent validation
        self.llm = LLM(
            model="gpt-4", api_key=SecretStr("test-key"), service_id="test-llm"
        )

        # Create a MagicMock to override the completion method
        self.mock_llm = MagicMock()

        # Create a proper MetricsSnapshot mock for the LLM
        mock_token_usage = TokenUsage(
            model="test-model",
            prompt_tokens=100,
            completion_tokens=50,
            cache_read_tokens=0,
            cache_write_tokens=0,
            context_window=4096,
            per_turn_token=150,
            response_id="test-response-id",
        )
        mock_metrics_snapshot = MetricsSnapshot(
            model_name="test-model",
            accumulated_cost=0.00075,
            max_budget_per_task=None,
            accumulated_token_usage=mock_token_usage,
        )
        self.mock_llm.metrics.get_snapshot.return_value = mock_metrics_snapshot

        class TestExecutor(
            ToolExecutor[MockConfirmationModeAction, MockConfirmationModeObservation]
        ):
            def __call__(
                self, action: MockConfirmationModeAction
            ) -> MockConfirmationModeObservation:
                return MockConfirmationModeObservation(
                    result=f"Executed: {action.command}"
                )

        def _make_tool(conv_state=None, **params) -> Sequence[Tool]:
            return [
                Tool(
                    name="test_tool",
                    description="A test tool",
                    action_type=MockConfirmationModeAction,
                    observation_type=MockConfirmationModeObservation,
                    executor=TestExecutor(),
                )
            ]

        register_tool("test_tool", _make_tool)

        self.agent = Agent(
            llm=self.llm,
            tools=[ToolSpec(name="test_tool")],
        )
        self.conversation = Conversation(agent=self.agent)

    def _mock_message_only(self, text: str = "Hello, how can I help you?") -> MagicMock:
        """Configure LLM to return a plain assistant message (no tool calls)."""
        return MagicMock(
            return_value=ModelResponse(
                id="response_msg",
                choices=[
                    Choices(message=LiteLLMMessage(role="assistant", content=text))
                ],
                created=0,
                model="test-model",
                object="chat.completion",
            )
        )

    def _make_pending_action(self) -> None:
        """Enable confirmation mode and produce a single pending action."""
        self.conversation.set_confirmation_policy(AlwaysConfirm())
        mock_completion = self._mock_action_once()
        with patch(
            "openhands.sdk.llm.llm.litellm_completion",
            return_value=mock_completion.return_value,
        ):
            self.conversation.send_message(
                Message(role="user", content=[TextContent(text="execute a command")])
            )
            self.conversation.run()
        assert self.conversation.state.confirmation_policy == AlwaysConfirm()
        assert (
            self.conversation.state.agent_status
            == AgentExecutionStatus.WAITING_FOR_CONFIRMATION
        )

    def _mock_action_once(
        self, call_id: str = "call_1", command: str = "test_command"
    ) -> MagicMock:
        """Configure LLM to return one tool call (action)."""
        tool_call = self._create_test_action(call_id=call_id, command=command).tool_call
        return MagicMock(
            return_value=ModelResponse(
                id="response_action",
                choices=[
                    Choices(
                        message=LiteLLMMessage(
                            role="assistant",
                            content=f"I'll execute {command}",
                            tool_calls=[tool_call.to_litellm_tool_call()],
                        )
                    )
                ],
                created=0,
                model="test-model",
                object="chat.completion",
            )
        )

    def _mock_finish_action(self, message: str = "Task completed") -> MagicMock:
        """Configure LLM to return a FinishAction tool call."""
        tool_call = MessageToolCall(
            id="finish_call_1",
            type="function",
            function=MessageToolCallFunction(
                name="finish", arguments=f'{{"message": "{message}"}}'
            ),
        )

        return MagicMock(
            return_value=ModelResponse(
                id="response_finish",
                choices=[
                    Choices(
                        message=LiteLLMMessage(
                            role="assistant",
                            content=f"I'll finish with: {message}",
                            tool_calls=[tool_call.to_litellm_tool_call()],
                        )
                    )
                ],
                created=0,
                model="test-model",
                object="chat.completion",
            )
        )

    def _mock_multiple_actions_with_finish(self) -> MagicMock:
        """Configure LLM to return both a regular action and a FinishAction."""
        regular_tool_call = MessageToolCall(
            id="call_1",
            type="function",
            function=MessageToolCallFunction(
                name="test_tool", arguments='{"command": "test_command"}'
            ),
        )

        finish_tool_call = MessageToolCall(
            id="finish_call_1",
            type="function",
            function=MessageToolCallFunction(
                name="finish", arguments='{"message": "Task completed!"}'
            ),
        )

        return MagicMock(
            return_value=ModelResponse(
                id="response_multiple",
                choices=[
                    Choices(
                        message=LiteLLMMessage(
                            role="assistant",
                            content="I'll execute the command and then finish",
                            tool_calls=[
                                regular_tool_call.to_litellm_tool_call(),
                                finish_tool_call.to_litellm_tool_call(),
                            ],
                        )
                    )
                ],
                created=0,
                model="test-model",
                object="chat.completion",
            )
        )

    def _create_test_action(self, call_id="call_1", command="test_command"):
        """Helper to create test action events."""
        action = MockConfirmationModeAction(command=command)

        tool_call = MessageToolCall(
            id=call_id,
            type="function",
            function=MessageToolCallFunction(
                name="test_tool", arguments=f'{{"command": "{command}"}}'
            ),
        )

        return ActionEvent(
            source="agent",
            thought=[TextContent(text="Test thought")],
            action=action,
            tool_name="test_tool",
            tool_call_id=call_id,
            tool_call=tool_call,
            llm_response_id="response_1",
        )

    def test_mock_observation(self):
        # First test a round trip in the context of ObservationBase
        obs = MockConfirmationModeObservation(result="executed")

        # Now test embeddding this into an ObservationEvent
        event = ObservationEvent(
            observation=obs,
            action_id="action_id",
            tool_name="hammer",
            tool_call_id="tool_call_id",
        )
        dumped_event = event.model_dump()
        assert dumped_event["observation"]["kind"] == "MockConfirmationModeObservation"
        assert dumped_event["observation"]["result"] == "executed"
        loaded_event = event.model_validate(dumped_event)
        loaded_obs = loaded_event.observation
        assert isinstance(loaded_obs, MockConfirmationModeObservation)
        assert loaded_obs.result == "executed"

    def test_confirmation_mode_basic_functionality(self):
        """Test basic confirmation mode operations."""
        # Test initial state
        assert self.conversation.state.confirmation_policy == NeverConfirm()
        assert self.conversation.state.agent_status == AgentExecutionStatus.IDLE
        assert (
            ConversationState.get_unmatched_actions(self.conversation.state.events)
            == []
        )

        # Enable confirmation mode
        self.conversation.set_confirmation_policy(AlwaysConfirm())
        assert self.conversation.state.confirmation_policy == AlwaysConfirm()

        # Disable confirmation mode
        self.conversation.set_confirmation_policy(NeverConfirm())
        assert self.conversation.state.confirmation_policy == NeverConfirm()

        # Test rejecting when no actions exist doesn't raise error
        self.conversation.reject_pending_actions("Nothing to reject")
        rejection_events = [
            event
            for event in self.conversation.state.events
            if isinstance(event, UserRejectObservation)
        ]
        assert len(rejection_events) == 0

    def test_getting_unmatched_events(self):
        """Test getting unmatched events (actions without observations)."""
        # Create test action
        action_event = self._create_test_action()
        events: list[EventBase] = [action_event]

        # Test: action without observation should be pending
        unmatched = ConversationState.get_unmatched_actions(events)
        assert len(unmatched) == 1
        assert unmatched[0].id == action_event.id

        # Add observation for the action
        obs = MockConfirmationModeObservation(result="test result")

        obs_event = ObservationEvent(
            source="environment",
            observation=obs,
            action_id=action_event.id,
            tool_name="test_tool",
            tool_call_id="call_1",
        )
        events.append(obs_event)

        # Test: action with observation should not be pending
        unmatched = ConversationState.get_unmatched_actions(events)
        assert len(unmatched) == 0

        # Test rejection functionality
        action_event2 = self._create_test_action("call_2", "test_command_2")
        events.append(action_event2)

        # Add rejection for the second action
        rejection = UserRejectObservation(
            action_id=action_event2.id,
            tool_name="test_tool",
            tool_call_id="call_2",
            rejection_reason="Test rejection",
        )
        events.append(rejection)

        # Test: rejected action should not be pending
        unmatched = ConversationState.get_unmatched_actions(events)
        assert len(unmatched) == 0

        # Test UserRejectObservation functionality
        llm_message = rejection.to_llm_message()
        assert llm_message.role == "tool"
        assert llm_message.name == "test_tool"
        assert llm_message.tool_call_id == "call_2"
        assert isinstance(llm_message.content[0], TextContent)
        assert "Action rejected: Test rejection" in llm_message.content[0].text

    def test_message_only_in_confirmation_mode_does_not_wait(self):
        """Don't confirm agent messages."""
        self.conversation.set_confirmation_policy(AlwaysConfirm())
        mock_completion = self._mock_message_only("Hello, how can I help you?")
        with patch(
            "openhands.sdk.llm.llm.litellm_completion",
            return_value=mock_completion.return_value,
        ):
            self.conversation.send_message(
                Message(role="user", content=[TextContent(text="some prompt")])
            )
            self.conversation.run()

        assert self.conversation.state.agent_status == AgentExecutionStatus.FINISHED

        msg_events = [
            e
            for e in self.conversation.state.events
            if isinstance(e, MessageEvent) and e.source == "agent"
        ]
        assert len(msg_events) == 1
        assert isinstance(msg_events[0].llm_message.content[0], TextContent)
        assert msg_events[0].llm_message.content[0].text == "Hello, how can I help you?"

    @pytest.mark.parametrize("should_reject", [True, False])
    def test_action_then_confirm_or_reject(self, should_reject: bool):
        """
        Start in confirmation mode, get a pending action, then:
        - if should_reject is False: confirm by calling conversation.run()
        - if should_reject is True: reject via conversation.reject_pending_action
        """
        # Create a single pending action
        self._make_pending_action()

        if not should_reject:
            # Confirm path per your instruction: call run() to execute pending action
            mock_completion = self._mock_message_only("Task completed successfully!")
            with patch(
                "openhands.sdk.llm.llm.litellm_completion",
                return_value=mock_completion.return_value,
            ):
                self.conversation.run()

            # Expect an observation (tool executed) and no rejection
            obs_events = [
                e
                for e in self.conversation.state.events
                if isinstance(e, ObservationEvent)
            ]
            assert len(obs_events) == 1
            assert obs_events[0].observation.result == "Executed: test_command"  # type: ignore[attr-defined]
            rejection_events = [
                e
                for e in self.conversation.state.events
                if isinstance(e, UserRejectObservation)
            ]
            assert len(rejection_events) == 0
            assert self.conversation.state.agent_status == AgentExecutionStatus.FINISHED
        else:
            self.conversation.reject_pending_actions("Not safe to run")

            # Expect a rejection event and no observation
            rejection_events = [
                e
                for e in self.conversation.state.events
                if isinstance(e, UserRejectObservation)
            ]
            assert len(rejection_events) == 1
            obs_events = [
                e
                for e in self.conversation.state.events
                if isinstance(e, ObservationEvent)
            ]
            assert len(obs_events) == 0

    def test_single_finish_action_skips_confirmation_entirely(self):
        """Test that a single FinishAction skips confirmation entirely."""
        # Enable confirmation mode
        self.conversation.set_confirmation_policy(AlwaysConfirm())

        # Mock LLM to return a single FinishAction
        mock_completion = self._mock_finish_action("Task completed successfully!")

        # Send a message that should trigger the finish action
        with patch(
            "openhands.sdk.llm.llm.litellm_completion",
            return_value=mock_completion.return_value,
        ):
            self.conversation.send_message(
                Message(
                    role="user", content=[TextContent(text="Please finish the task")]
                )
            )

            # Run the conversation
            self.conversation.run()

        # Single FinishAction should skip confirmation entirely
        assert (
            self.conversation.state.confirmation_policy == AlwaysConfirm()
        )  # Still in confirmation mode
        assert (
            self.conversation.state.agent_status == AgentExecutionStatus.FINISHED
        )  # Agent should be finished

        # Should have no pending actions (FinishAction was executed immediately)
        pending_actions = ConversationState.get_unmatched_actions(
            self.conversation.state.events
        )
        assert len(pending_actions) == 0

        # Should have an observation event (action was executed)
        obs_events = [
            e for e in self.conversation.state.events if isinstance(e, ObservationEvent)
        ]
        assert len(obs_events) == 1
        assert obs_events[0].observation.message == "Task completed successfully!"  # type: ignore[attr-defined]

    def test_multiple_actions_with_finish_still_require_confirmation(self):
        """Test that multiple actions (including FinishAction) still require confirmation."""  # noqa: E501
        # Enable confirmation mode
        self.conversation.set_confirmation_policy(AlwaysConfirm())

        # Mock LLM to return both a regular action and a FinishAction
        mock_completion = self._mock_multiple_actions_with_finish()

        # Send a message that should trigger both actions
        with patch(
            "openhands.sdk.llm.llm.litellm_completion",
            return_value=mock_completion.return_value,
        ):
            self.conversation.send_message(
                Message(
                    role="user",
                    content=[TextContent(text="Execute command then finish")],
                )
            )

            # Run the conversation
            self.conversation.run()

        # Multiple actions should all wait for confirmation (including FinishAction)
        assert self.conversation.state.confirmation_policy == AlwaysConfirm()
        assert (
            self.conversation.state.agent_status
            == AgentExecutionStatus.WAITING_FOR_CONFIRMATION
        )

        # Should have pending actions (both actions)
        pending_actions = ConversationState.get_unmatched_actions(
            self.conversation.state.events
        )
        assert len(pending_actions) == 2
        action_tools = [action.tool_name for action in pending_actions]
        assert "test_tool" in action_tools
        assert "finish" in action_tools

        # Should have no observation events (no actions executed yet)
        obs_events = [
            e for e in self.conversation.state.events if isinstance(e, ObservationEvent)
        ]
        assert len(obs_events) == 0

    def test_pause_during_confirmation_preserves_waiting_status(self):
        """Test that pausing during WAITING_FOR_CONFIRMATION preserves the status.

        This test reproduces the race condition issue where agent can be waiting
        for confirmation and the status is changed to paused instead. Waiting for
        confirmation is simply a special type of pause and should not be overridden.
        """
        # Create a pending action that puts agent in WAITING_FOR_CONFIRMATION state
        self._make_pending_action()

        # Verify we're in the expected state
        assert (
            self.conversation.state.agent_status
            == AgentExecutionStatus.WAITING_FOR_CONFIRMATION
        )
        assert self.conversation.state.confirmation_policy == AlwaysConfirm()

        # Call pause() while in WAITING_FOR_CONFIRMATION state
        self.conversation.pause()

        # Status should remain WAITING_FOR_CONFIRMATION, not change to PAUSED
        # This is the key fix: waiting for confirmation is a special type of pause
        assert (
            self.conversation.state.agent_status
            == AgentExecutionStatus.WAITING_FOR_CONFIRMATION
        )

        # Test that pause works correctly for other states
        # Reset to IDLE state
        with self.conversation._state:
            self.conversation._state.agent_status = AgentExecutionStatus.IDLE

        # Pause from IDLE should change status to PAUSED
        self.conversation.pause()
        assert self.conversation._state.agent_status == AgentExecutionStatus.PAUSED

        # Reset to RUNNING state
        with self.conversation._state:
            self.conversation._state.agent_status = AgentExecutionStatus.RUNNING

        # Pause from RUNNING should change status to PAUSED
        self.conversation.pause()
        assert self.conversation._state.agent_status == AgentExecutionStatus.PAUSED<|MERGE_RESOLUTION|>--- conflicted
+++ resolved
@@ -21,8 +21,6 @@
 from openhands.sdk.event import ActionEvent, MessageEvent, ObservationEvent
 from openhands.sdk.event.base import EventBase
 from openhands.sdk.event.llm_convertible import UserRejectObservation
-<<<<<<< HEAD
-from openhands.sdk.event.utils import get_unmatched_actions
 from openhands.sdk.llm import (
     LLM,
     ImageContent,
@@ -32,9 +30,6 @@
     MetricsSnapshot,
     TextContent,
 )
-=======
-from openhands.sdk.llm import LLM, ImageContent, Message, MetricsSnapshot, TextContent
->>>>>>> cfae94d0
 from openhands.sdk.llm.utils.metrics import TokenUsage
 from openhands.sdk.security.confirmation_policy import AlwaysConfirm, NeverConfirm
 from openhands.sdk.tool import ToolExecutor, ToolSpec, register_tool
