--- conflicted
+++ resolved
@@ -19,13 +19,7 @@
 )
 
 
-<<<<<<< HEAD
-def _create_conv_state(
-    working_dir: str, terminal_type: str = "auto"
-) -> ConversationState:
-=======
 def _create_conv_state(working_dir: str) -> ConversationState:
->>>>>>> 435d4421
     """Helper to create a ConversationState for testing."""
     llm = LLM(model="gpt-4o-mini", api_key=SecretStr("test-key"), service_id="test-llm")
     agent = Agent(llm=llm, tools=[])
