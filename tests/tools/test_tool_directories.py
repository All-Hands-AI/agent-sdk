--- conflicted
+++ resolved
@@ -187,10 +187,5 @@
         assert len(tracker_tools) == 1
         # Type ignore needed for test-specific executor access
         save_dir = tracker_tools[0].executor.save_dir  # type: ignore[attr-defined]
-<<<<<<< HEAD
-        # Should use conversation ID subdirectory in persistence_dir
-        assert str(conv_state.id) in str(save_dir)
-=======
         # Since persistence_dir is None, save_dir should also be None
-        assert save_dir is None
->>>>>>> 435d4421
+        assert save_dir is None