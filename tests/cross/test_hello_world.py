--- conflicted
+++ resolved
@@ -151,11 +151,7 @@
 
         # Always use mock responses for consistent behavior
         # Real fixture data may have different tool call sequences than current agent
-        if not real_responses:
-            real_responses = self.create_mock_llm_responses()
-        else:
-            # Use mock responses to ensure consistent test behavior
-            real_responses = self.create_mock_llm_responses()
+        real_responses = self.create_mock_llm_responses()
 
         mock_completion.side_effect = real_responses
 
@@ -165,20 +161,12 @@
             api_key=SecretStr("mock-api-key"),
         )
 
-        # Tools setup with temporary directory
-<<<<<<< HEAD
-        bash = BashExecutor(working_dir=self.temp_dir)
-        file_editor = FileEditorExecutor()
-        tools: list[ToolBase] = [
-            execute_bash_tool.set_executor(executor=bash),
-            str_replace_editor_tool.set_executor(executor=file_editor),
-=======
+        # Tools setup with temporary directory - use registry + ToolSpec as in runtime
         register_tool("BashTool", BashTool)
         register_tool("FileEditorTool", FileEditorTool)
         tool_specs = [
             ToolSpec(name="BashTool", params={"working_dir": self.temp_dir}),
             ToolSpec(name="FileEditorTool"),
->>>>>>> 853bce0f
         ]
 
         # Agent setup
@@ -288,20 +276,12 @@
             api_key=SecretStr("mock-api-key"),
         )
 
-        # Tools setup with temporary directory
-<<<<<<< HEAD
-        bash = BashExecutor(working_dir=self.temp_dir)
-        file_editor = FileEditorExecutor()
-        tools: list[ToolBase] = [
-            execute_bash_tool.set_executor(executor=bash),
-            str_replace_editor_tool.set_executor(executor=file_editor),
-=======
+        # Tools setup with temporary directory - use registry + ToolSpec as in runtime
         register_tool("BashTool", BashTool)
         register_tool("FileEditorTool", FileEditorTool)
         tool_specs = [
             ToolSpec(name="BashTool", params={"working_dir": self.temp_dir}),
             ToolSpec(name="FileEditorTool"),
->>>>>>> 853bce0f
         ]
 
         # Create agent and conversation
