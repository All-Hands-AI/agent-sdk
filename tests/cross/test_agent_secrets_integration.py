--- conflicted
+++ resolved
@@ -9,7 +9,7 @@
 from openhands.sdk.agent import Agent
 from openhands.sdk.conversation import Conversation
 from openhands.sdk.conversation.impl.local_conversation import LocalConversation
-from openhands.sdk.conversation.secret_source import LookupSecret, SecretSource
+from openhands.sdk.conversation.secret_source import SecretSource
 from openhands.sdk.llm import LLM
 from openhands.sdk.tool import Tool, register_tool
 from openhands.tools.execute_bash import BashTool
@@ -177,11 +177,17 @@
     """Test complete workflow of agent secrets integration."""
 
     # Add secrets with mixed types
-
-    with patch("httpx.get") as mock_get:
-        mock_get.return_value.text = "bearer-token-456"
-
-<<<<<<< HEAD
+    def get_auth_token():
+        return "bearer-token-456"
+
+    conversation.update_secrets(
+        {
+            "API_KEY": "static-api-key-123",
+            "AUTH_TOKEN": get_auth_token,
+            "DATABASE_URL": "postgresql://localhost/test",
+        }
+    )
+
     # Test that secrets are available in bash session
     action = ExecuteBashAction(command="echo API_KEY=$API_KEY")
     result = bash_executor(action)
@@ -202,36 +208,6 @@
     assert result.metadata.exit_code == 0
 
     # Update secrets and verify changes propagate
-=======
-        conversation.update_secrets(
-            {
-                "API_KEY": "static-api-key-123",
-                "AUTH_TOKEN": LookupSecret(url="https://my-idp.com/"),
-                "DATABASE_URL": "postgresql://localhost/test",
-            }
-        )
-
-        # Single secret
-        assert bash_executor.env_provider is not None
-        env_vars = bash_executor.env_provider("curl -H 'X-API-Key: $API_KEY'")
-        assert env_vars == {"API_KEY": "static-api-key-123"}
-
-        # Multiple secrets
-        command = "export API_KEY=$API_KEY && export AUTH_TOKEN=$AUTH_TOKEN"
-        assert bash_executor.env_provider is not None
-        env_vars = bash_executor.env_provider(command)
-        assert env_vars == {
-            "API_KEY": "static-api-key-123",
-            "AUTH_TOKEN": "bearer-token-456",
-        }
-
-        # No secrets referenced
-        assert bash_executor.env_provider is not None
-        env_vars = bash_executor.env_provider("echo hello world")
-        assert env_vars == {}
-
-    # Step 5: Update secrets and verify changes propagate
->>>>>>> cab92fc6
     conversation.update_secrets({"API_KEY": "updated-api-key-789"})
 
     # Test that updated secret is available
@@ -307,7 +283,6 @@
 def test_masking_persists(
     conversation: LocalConversation, bash_executor: BashExecutor, agent: Agent
 ):
-<<<<<<< HEAD
     counter = 0
 
     def dynamic_secret() -> str:
@@ -316,21 +291,6 @@
         return f"changing-secret-{counter}"
 
     # First update - should call function once and export the value
-=======
-    class MyChangingFailingDynamicSecretSource(SecretSource):
-        counter: int = 0
-        raised_on_second: bool = False
-
-        def get_value(self):
-            self.counter += 1
-            if self.counter == 1:
-                return f"changing-secret-{self.counter}"
-            else:
-                self.raised_on_second = True
-                raise Exception("Blip occured, failed to refresh token")
-
-    dynamic_secret = MyChangingFailingDynamicSecretSource()
->>>>>>> cab92fc6
     conversation.update_secrets(
         {
             "DB_PASSWORD": dynamic_secret,
@@ -349,7 +309,6 @@
         result = bash_executor(action)
         assert "changing-secret" not in result.output
         assert "<secret-hidden>" in result.output
-<<<<<<< HEAD
 
         # Function should have been called only once during update_secrets
         assert counter == 1
@@ -363,9 +322,6 @@
 
         # Function should have been called again
         assert counter == 2
-=======
-        assert dynamic_secret.raised_on_second
->>>>>>> cab92fc6
 
     finally:
         bash_executor.close()