--- conflicted
+++ resolved
@@ -126,11 +126,7 @@
         def init_logic():
             _ensure_chromium_available()
             self._server = CustomBrowserUseServer(
-<<<<<<< HEAD
-                session_timeout_minutes=session_timeout_minutes
-=======
                 session_timeout_minutes=session_timeout_minutes,
->>>>>>> 95fffbe0
             )
             self._config = {
                 "headless": headless,
