"""String replace editor tool implementation."""

from collections.abc import Sequence
from typing import TYPE_CHECKING, Literal

from pydantic import Field, PrivateAttr


if TYPE_CHECKING:
    from openhands.sdk.conversation.state import ConversationState
from rich.text import Text

from openhands.sdk.llm import ImageContent, TextContent
<<<<<<< HEAD
from openhands.sdk.tool import (
    ActionBase,
    ObservationBase,
    ToolAnnotations,
    ToolDefinition,
)
=======
from openhands.sdk.tool import Action, Observation, Tool, ToolAnnotations
>>>>>>> 49806a47
from openhands.tools.str_replace_editor.utils.diff import visualize_diff


CommandLiteral = Literal["view", "create", "str_replace", "insert", "undo_edit"]


class StrReplaceEditorAction(Action):
    """Schema for string replace editor operations."""

    command: CommandLiteral = Field(
        description="The commands to run. Allowed options are: `view`, `create`, "
        "`str_replace`, `insert`, `undo_edit`."
    )
    path: str = Field(description="Absolute path to file or directory.")
    file_text: str | None = Field(
        default=None,
        description="Required parameter of `create` command, with the content of "
        "the file to be created.",
    )
    old_str: str | None = Field(
        default=None,
        description="Required parameter of `str_replace` command containing the "
        "string in `path` to replace.",
    )
    new_str: str | None = Field(
        default=None,
        description="Optional parameter of `str_replace` command containing the "
        "new string (if not given, no string will be added). Required parameter "
        "of `insert` command containing the string to insert.",
    )
    insert_line: int | None = Field(
        default=None,
        ge=1,
        description="Required parameter of `insert` command. The `new_str` will "
        "be inserted AFTER the line `insert_line` of `path`.",
    )
    view_range: list[int] | None = Field(
        default=None,
        description="Optional parameter of `view` command when `path` points to a "
        "file. If none is given, the full file is shown. If provided, the file "
        "will be shown in the indicated line number range, e.g. [11, 12] will "
        "show lines 11 and 12. Indexing at 1 to start. Setting `[start_line, "
        "-1]` shows all lines from `start_line` to the end of the file.",
    )


class StrReplaceEditorObservation(Observation):
    """A ToolResult that can be rendered as a CLI output."""

    command: CommandLiteral = Field(
        description="The commands to run. Allowed options are: `view`, `create`, "
        "`str_replace`, `insert`, `undo_edit`."
    )
    output: str = Field(
        default="", description="The output message from the tool for the LLM to see."
    )
    path: str | None = Field(default=None, description="The file path that was edited.")
    prev_exist: bool = Field(
        default=True,
        description="Indicates if the file previously existed. If not, it was created.",
    )
    old_content: str | None = Field(
        default=None, description="The content of the file before the edit."
    )
    new_content: str | None = Field(
        default=None, description="The content of the file after the edit."
    )
    error: str | None = Field(default=None, description="Error message if any.")

    _diff_cache: Text | None = PrivateAttr(default=None)

    @property
    def to_llm_content(self) -> Sequence[TextContent | ImageContent]:
        if self.error:
            return [TextContent(text=self.error)]
        return [TextContent(text=self.output)]

    @property
    def visualize(self) -> Text:
        """Return Rich Text representation of this observation.

        Shows diff visualization for meaningful changes (file creation, successful
        edits), otherwise falls back to agent observation.
        """

        if not self._has_meaningful_diff:
            return super().visualize

        assert self.path is not None, "path should be set for meaningful diff"
        # Generate and cache diff visualization
        if not self._diff_cache:
            change_applied = self.command != "view" and not self.error
            self._diff_cache = visualize_diff(
                self.path,
                self.old_content,
                self.new_content,
                n_context_lines=2,
                change_applied=change_applied,
            )

        return self._diff_cache

    @property
    def _has_meaningful_diff(self) -> bool:
        """Check if there's a meaningful diff to display."""
        if self.error:
            return False

        if not self.path:
            return False

        if self.command not in ("create", "str_replace", "insert", "undo_edit"):
            return False

        # File creation case
        if self.command == "create" and self.new_content and not self.prev_exist:
            return True

        # File modification cases (str_replace, insert, undo_edit)
        if self.command in ("str_replace", "insert", "undo_edit"):
            # Need both old and new content to show meaningful diff
            if self.old_content is not None and self.new_content is not None:
                # Only show diff if content actually changed
                return self.old_content != self.new_content

        return False


Command = Literal[
    "view",
    "create",
    "str_replace",
    "insert",
    "undo_edit",
]


TOOL_DESCRIPTION = """Custom editing tool for viewing, creating and editing files in plain-text format
* State is persistent across command calls and discussions with the user
* If `path` is a text file, `view` displays the result of applying `cat -n`. If `path` is a directory, `view` lists non-hidden files and directories up to 2 levels deep
* The following binary file extensions can be viewed in Markdown format: [".xlsx", ".pptx", ".wav", ".mp3", ".m4a", ".flac", ".pdf", ".docx"]. IT DOES NOT HANDLE IMAGES.
* The `create` command cannot be used if the specified `path` already exists as a file
* If a `command` generates a long output, it will be truncated and marked with `<response clipped>`
* The `undo_edit` command will revert the last edit made to the file at `path`
* This tool can be used for creating and editing files in plain-text format.


Before using this tool:
1. Use the view tool to understand the file's contents and context
2. Verify the directory path is correct (only applicable when creating new files):
   - Use the view tool to verify the parent directory exists and is the correct location

When making edits:
   - Ensure the edit results in idiomatic, correct code
   - Do not leave the code in a broken state
   - Always use absolute file paths (starting with /)

CRITICAL REQUIREMENTS FOR USING THIS TOOL:

1. EXACT MATCHING: The `old_str` parameter must match EXACTLY one or more consecutive lines from the file, including all whitespace and indentation. The tool will fail if `old_str` matches multiple locations or doesn't match exactly with the file content.

2. UNIQUENESS: The `old_str` must uniquely identify a single instance in the file:
   - Include sufficient context before and after the change point (3-5 lines recommended)
   - If not unique, the replacement will not be performed

3. REPLACEMENT: The `new_str` parameter should contain the edited lines that replace the `old_str`. Both strings must be different.

Remember: when making multiple file edits in a row to the same file, you should prefer to send all edits in a single message with multiple calls to this tool, rather than multiple messages with a single call each.
"""  # noqa: E501


str_replace_editor_tool = ToolDefinition(
    name="str_replace_editor",
    action_type=StrReplaceEditorAction,
    description=TOOL_DESCRIPTION,
    annotations=ToolAnnotations(
        title="str_replace_editor",
        readOnlyHint=False,
        destructiveHint=True,
        idempotentHint=False,
        openWorldHint=False,
    ),
)


class FileEditorTool(
    ToolDefinition[StrReplaceEditorAction, StrReplaceEditorObservation]
):
    """A ToolDefinition subclass that automatically initializes a FileEditorExecutor."""

    @classmethod
    def create(
        cls,
        conv_state: "ConversationState",
    ) -> Sequence["FileEditorTool"]:
        """Initialize FileEditorTool with a FileEditorExecutor.

        Args:
            conv_state: Conversation state to get working directory from.
                         If provided, workspace_root will be taken from
                         conv_state.workspace
        """
        # Import here to avoid circular imports
        from openhands.tools.str_replace_editor.impl import FileEditorExecutor

        # Initialize the executor
        executor = FileEditorExecutor(workspace_root=conv_state.workspace.working_dir)

        # Initialize the parent Tool with the executor
        return [
            cls(
                name=str_replace_editor_tool.name,
                description=TOOL_DESCRIPTION,
                action_type=StrReplaceEditorAction,
                observation_type=StrReplaceEditorObservation,
                annotations=str_replace_editor_tool.annotations,
                executor=executor,
            )
        ]<|MERGE_RESOLUTION|>--- conflicted
+++ resolved
@@ -11,16 +11,12 @@
 from rich.text import Text
 
 from openhands.sdk.llm import ImageContent, TextContent
-<<<<<<< HEAD
 from openhands.sdk.tool import (
-    ActionBase,
-    ObservationBase,
+    Action,
+    Observation,
     ToolAnnotations,
     ToolDefinition,
 )
-=======
-from openhands.sdk.tool import Action, Observation, Tool, ToolAnnotations
->>>>>>> 49806a47
 from openhands.tools.str_replace_editor.utils.diff import visualize_diff
 
 
