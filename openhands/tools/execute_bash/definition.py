"""Execute bash tool implementation."""

<<<<<<< HEAD
# Import for type annotation
from typing import Callable, Literal
=======
from typing import Literal
>>>>>>> b3ddfb34

from pydantic import Field
from rich.text import Text

from openhands.sdk.llm import ImageContent, TextContent
from openhands.sdk.tool import ActionBase, ObservationBase, Tool, ToolAnnotations
from openhands.sdk.utils import maybe_truncate
from openhands.tools.execute_bash.constants import (
    MAX_CMD_OUTPUT_SIZE,
    NO_CHANGE_TIMEOUT_SECONDS,
)
from openhands.tools.execute_bash.metadata import CmdOutputMetadata


class ExecuteBashAction(ActionBase):
    """Schema for bash command execution."""

    command: str = Field(
        description="The bash command to execute. Can be empty string to view additional logs when previous exit code is `-1`. Can be `C-c` (Ctrl+C) to interrupt the currently running process. Note: You can only execute one bash command at a time. If you need to run multiple commands sequentially, you can use `&&` or `;` to chain them together."  # noqa
    )
    is_input: bool = Field(
        default=False,
        description="If True, the command is an input to the running process. If False, the command is a bash command to be executed in the terminal. Default is False.",  # noqa
    )
    timeout: float | None = Field(
        default=None,
        description=f"Optional. Sets a maximum time limit (in seconds) for running the command. If the command takes longer than this limit, you’ll be asked whether to continue or stop it. If you don’t set a value, the command will instead pause and ask for confirmation when it produces no new output for {NO_CHANGE_TIMEOUT_SECONDS} seconds. Use a higher value if the command is expected to take a long time (like installation or testing), or if it has a known fixed duration (like sleep).",  # noqa
    )

    @property
    def visualize(self) -> Text:
        """Return Rich Text representation with PS1-style bash prompt."""
        content = Text()

        # Create PS1-style prompt
        content.append("$ ", style="bold green")

        # Add command with syntax highlighting
        if self.command:
            content.append(self.command, style="white")
        else:
            content.append("[empty command]", style="dim italic")

        # Add metadata if present
        if self.is_input:
            content.append(" ", style="white")
            content.append("(input to running process)", style="dim yellow")

        if self.timeout is not None:
            content.append(" ", style="white")
            content.append(f"[timeout: {self.timeout}s]", style="dim cyan")

        return content


class ExecuteBashObservation(ObservationBase):
    """A ToolResult that can be rendered as a CLI output."""

    output: str = Field(description="The raw output from the tool.")
    command: str | None = Field(
        default=None,
        description="The bash command that was executed. Can be empty string if the observation is from a previous command that hit soft timeout and is not yet finished.",  # noqa
    )
    exit_code: int | None = Field(
        default=None,
        description="The exit code of the command. -1 indicates the process hit the soft timeout and is not yet finished.",  # noqa
    )
    error: bool = Field(
        default=False,
        description="Whether there was an error during command execution.",
    )
    timeout: bool = Field(
        default=False, description="Whether the command execution timed out."
    )
    metadata: CmdOutputMetadata = Field(
        default_factory=CmdOutputMetadata,
        description="Additional metadata captured from PS1 after command execution.",
    )

    @property
    def command_id(self) -> int | None:
        """Get the command ID from metadata."""
        return self.metadata.pid

    @property
    def agent_observation(self) -> list[TextContent | ImageContent]:
        ret = f"{self.metadata.prefix}{self.output}{self.metadata.suffix}"
        if self.metadata.working_dir:
            ret += f"\n[Current working directory: {self.metadata.working_dir}]"
        if self.metadata.py_interpreter_path:
            ret += f"\n[Python interpreter: {self.metadata.py_interpreter_path}]"
        if self.metadata.exit_code != -1:
            ret += f"\n[Command finished with exit code {self.metadata.exit_code}]"
        if self.error:
            ret = f"[There was an error during command execution.]\n{ret}"
        return [TextContent(text=maybe_truncate(ret, MAX_CMD_OUTPUT_SIZE))]

    @property
    def visualize(self) -> Text:
        """Return Rich Text representation with terminal-style output formatting."""
        content = Text()

        # Add error indicator if present
        if self.error:
            content.append("❌ ", style="red bold")
            content.append("Command execution error\n", style="red")

        # Add command output with proper styling
        if self.output:
            # Style the output based on content
            output_lines = self.output.split("\n")
            for line in output_lines:
                if line.strip():
                    # Color error-like lines differently
                    if any(
                        keyword in line.lower()
                        for keyword in ["error", "failed", "exception", "traceback"]
                    ):
                        content.append(line, style="red")
                    elif any(
                        keyword in line.lower() for keyword in ["warning", "warn"]
                    ):
                        content.append(line, style="yellow")
                    elif line.startswith("+ "):  # bash -x output
                        content.append(line, style="dim cyan")
                    else:
                        content.append(line, style="white")
                content.append("\n")

        # Add metadata with styling
        if hasattr(self, "metadata") and self.metadata:
            if self.metadata.working_dir:
                content.append("\n📁 ", style="blue")
                content.append(
                    f"Working directory: {self.metadata.working_dir}", style="dim blue"
                )

            if self.metadata.py_interpreter_path:
                content.append("\n🐍 ", style="green")
                content.append(
                    f"Python interpreter: {self.metadata.py_interpreter_path}",
                    style="dim green",
                )

            if (
                hasattr(self.metadata, "exit_code")
                and self.metadata.exit_code is not None
            ):
                if self.metadata.exit_code == 0:
                    content.append("\n✅ ", style="green")
                    content.append(
                        f"Exit code: {self.metadata.exit_code}", style="green"
                    )
                elif self.metadata.exit_code == -1:
                    content.append("\n⏳ ", style="yellow")
                    content.append(
                        "Process still running (soft timeout)", style="yellow"
                    )
                else:
                    content.append("\n❌ ", style="red")
                    content.append(f"Exit code: {self.metadata.exit_code}", style="red")

        return content


TOOL_DESCRIPTION = """Execute a bash command in the terminal within a persistent shell session.


### Command Execution
* One command at a time: You can only execute one bash command at a time. If you need to run multiple commands sequentially, use `&&` or `;` to chain them together.
* Persistent session: Commands execute in a persistent shell session where environment variables, virtual environments, and working directory persist between commands.
* Soft timeout: Commands have a soft timeout of 10 seconds, once that's reached, you have the option to continue or interrupt the command (see section below for details)
* Shell options: Do NOT use `set -e`, `set -eu`, or `set -euo pipefail` in shell scripts or commands in this environment. The runtime may not support them and can cause unusable shell sessions. If you want to run multi-line bash commands, write the commands to a file and then run it, instead.

### Long-running Commands
* For commands that may run indefinitely, run them in the background and redirect output to a file, e.g. `python3 app.py > server.log 2>&1 &`.
* For commands that may run for a long time (e.g. installation or testing commands), or commands that run for a fixed amount of time (e.g. sleep), you should set the "timeout" parameter of your function call to an appropriate value.
* If a bash command returns exit code `-1`, this means the process hit the soft timeout and is not yet finished. By setting `is_input` to `true`, you can:
  - Send empty `command` to retrieve additional logs
  - Send text (set `command` to the text) to STDIN of the running process
  - Send control commands like `C-c` (Ctrl+C), `C-d` (Ctrl+D), or `C-z` (Ctrl+Z) to interrupt the process
  - If you do C-c, you can re-start the process with a longer "timeout" parameter to let it run to completion

### Best Practices
* Directory verification: Before creating new directories or files, first verify the parent directory exists and is the correct location.
* Directory management: Try to maintain working directory by using absolute paths and avoiding excessive use of `cd`.

### Output Handling
* Output truncation: If the output exceeds a maximum length, it will be truncated before being returned.
"""  # noqa


execute_bash_tool = Tool(
    name="execute_bash",
    action_type=ExecuteBashAction,
    observation_type=ExecuteBashObservation,
    description=TOOL_DESCRIPTION,
    annotations=ToolAnnotations(
        title="execute_bash",
        readOnlyHint=False,
        destructiveHint=True,
        idempotentHint=False,
        openWorldHint=True,
    ),
)


class BashTool(Tool[ExecuteBashAction, ExecuteBashObservation]):
    """A Tool subclass that automatically initializes a BashExecutor with auto-detection."""  # noqa: E501

    @classmethod
    def create(
        cls,
        working_dir: str,
        username: str | None = None,
        no_change_timeout_seconds: int | None = None,
        terminal_type: Literal["tmux", "subprocess"] | None = None,
        env_provider: Callable[[str], dict[str, str]] | None = None,
    ) -> "BashTool":
        """Initialize BashTool with executor parameters.

        Args:
            working_dir: The working directory for bash commands
            username: Optional username for the bash session
            no_change_timeout_seconds: Timeout for no output change
            terminal_type: Force a specific session type:
                         ('tmux', 'subprocess').
                         If None, auto-detect based on system capabilities:
                         - On Windows: PowerShell if available, otherwise subprocess
                         - On Unix-like: tmux if available, otherwise subprocess
            env_provider: Optional callable that maps a command string to
                          environment variables (key -> value) to export before
                          running that command.
        """
        # Import here to avoid circular imports
        from openhands.tools.execute_bash.impl import BashExecutor

        # Initialize the executor
        executor = BashExecutor(
            working_dir=working_dir,
            username=username,
            no_change_timeout_seconds=no_change_timeout_seconds,
            terminal_type=terminal_type,
            env_provider=env_provider,
        )

        # Initialize the parent Tool with the executor
        return cls(
            name=execute_bash_tool.name,
            description=TOOL_DESCRIPTION,
            action_type=ExecuteBashAction,
            observation_type=ExecuteBashObservation,
            annotations=execute_bash_tool.annotations,
            executor=executor,
        )<|MERGE_RESOLUTION|>--- conflicted
+++ resolved
@@ -1,11 +1,6 @@
 """Execute bash tool implementation."""
 
-<<<<<<< HEAD
-# Import for type annotation
-from typing import Callable, Literal
-=======
-from typing import Literal
->>>>>>> b3ddfb34
+from typing import Literal, Callable
 
 from pydantic import Field
 from rich.text import Text
