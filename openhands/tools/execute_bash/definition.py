--- conflicted
+++ resolved
@@ -12,16 +12,12 @@
 from rich.text import Text
 
 from openhands.sdk.llm import ImageContent, TextContent
-<<<<<<< HEAD
 from openhands.sdk.tool import (
-    ActionBase,
-    ObservationBase,
+    Action,
+    Observation,
     ToolAnnotations,
     ToolDefinition,
 )
-=======
-from openhands.sdk.tool import Action, Observation, Tool, ToolAnnotations
->>>>>>> 49806a47
 from openhands.sdk.utils import maybe_truncate
 from openhands.tools.execute_bash.constants import (
     MAX_CMD_OUTPUT_SIZE,
