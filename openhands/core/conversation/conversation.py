from typing import TYPE_CHECKING, Iterable


if TYPE_CHECKING:
    from openhands.core.agent import AgentBase

from openhands.core.context import EnvContext
from openhands.core.event import MessageEvent
from openhands.core.llm import Message, TextContent
from openhands.core.logger import get_logger

from .persistence import ConversationPersistence
from .state import ConversationState
from .types import ConversationCallbackType
from .visualizer import ConversationVisualizer


logger = get_logger(__name__)


def compose_callbacks(callbacks: Iterable[ConversationCallbackType]) -> ConversationCallbackType:
    def composed(event) -> None:
        for cb in callbacks:
            if cb:
                cb(event)

    return composed


class Conversation:
    def __init__(self, agent: "AgentBase", callbacks: list[ConversationCallbackType] | None = None, max_iteration_per_run: int = 500, env_context: EnvContext | None = None):
        """Initialize the conversation."""
        self._visualizer = ConversationVisualizer()
<<<<<<< HEAD
        # Compose multiple callbacks if a list is provided
        self._on_event = compose_callbacks([self._visualizer.on_event] + (callbacks if callbacks else []))
        self._persistence = ConversationPersistence()
        self.max_iteration_per_run = max_iteration_per_run

=======
>>>>>>> add25796
        self.agent = agent
        self.state = ConversationState()

        # Default callback: persist every event to state
        def _append_event(e):
            self.state.events.append(e)

        # Compose callbacks; default appender runs last to keep agent-emitted event order (on_event then persist)
        composed_list = [self._visualizer.on_event] + (callbacks if callbacks else []) + [_append_event]
        self._on_event = compose_callbacks(composed_list)

        self.max_iteration_per_run = max_iteration_per_run

        with self.state:
            self.agent.init_state(self.state, on_event=self._on_event)

        # TODO: Context engineering stuff?
        self.env_context = env_context

    def send_message(self, message: Message) -> None:
        """Sending messages to the agent."""
        assert message.role == "user", "Only user messages are allowed to be sent to the agent."
        with self.state:
            activated_microagents = []

            if not self.state.initial_message_sent:
                # Special case for initial message to include environment context
                # TODO: think about this - we might want to handle this outside Agent but inside Conversation (e.g., in send_messages)
                # downside of handling them inside Conversation would be: conversation don't have access
                # to *any* action execution runtime information
                if self.env_context:
                    # TODO: the prompt manager here is a hack, will systematically fix it with LLMContextManager design
                    initial_env_context: list[TextContent] = self.env_context.render(self.agent.prompt_manager)  # type: ignore
                    message.content += initial_env_context
                    if self.env_context.activated_microagents:
                        activated_microagents = [microagent.name for microagent in self.env_context.activated_microagents]
                self.state.initial_message_sent = True
            else:
                # TODO: handle per-message microagent context here
                pass

            user_msg_event = MessageEvent(source="user", llm_message=message, activated_microagents=activated_microagents)
            self._on_event(user_msg_event)

    def run(self) -> None:
        """Runs the conversation until the agent finishes."""
        iteration = 0
        while not self.state.agent_finished:
            logger.debug(f"Conversation run iteration {iteration}")
            # TODO(openhands): we should add a testcase that test IF:
            # 1. a loop is running
            # 2. in a separate thread .send_message is called
            # and check will we be able to execute .send_message
            # BEFORE the .run loop finishes?
            with self.state:
                # step must mutate the SAME state object
                self.agent.step(self.state, on_event=self._on_event)
            iteration += 1
            if iteration >= self.max_iteration_per_run:
                break

    
    def save(self, dir_path: str) -> None:
        """Save current conversation state + messages to disk."""
        self._persistence.save(self, dir_path)

    @classmethod
    def load(
        cls,
        dir_path: str,
        agent: "AgentBase",
        persistence: ConversationPersistence | None = None,
        **kwargs
    ) -> "Conversation":
        """Load conversation state + messages from disk.

        Args:
            agent: The agent associated with the conversation.
            dir_path: The directory path to load the conversation from.
            persistence: The persistence layer to use (optional).
            kwargs: Additional keyword arguments to pass to the conversation constructor.
        """
        persistence = persistence or ConversationPersistence()
        return persistence.load(
            dir_path=dir_path,
            agent=agent,
            **(kwargs or {})
        )<|MERGE_RESOLUTION|>--- conflicted
+++ resolved
@@ -31,14 +31,7 @@
     def __init__(self, agent: "AgentBase", callbacks: list[ConversationCallbackType] | None = None, max_iteration_per_run: int = 500, env_context: EnvContext | None = None):
         """Initialize the conversation."""
         self._visualizer = ConversationVisualizer()
-<<<<<<< HEAD
-        # Compose multiple callbacks if a list is provided
-        self._on_event = compose_callbacks([self._visualizer.on_event] + (callbacks if callbacks else []))
         self._persistence = ConversationPersistence()
-        self.max_iteration_per_run = max_iteration_per_run
-
-=======
->>>>>>> add25796
         self.agent = agent
         self.state = ConversationState()
 
