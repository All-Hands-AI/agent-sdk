from typing import TYPE_CHECKING, Iterable, ParamSpec


if TYPE_CHECKING:
    from openhands.core.agent import AgentBase

from openhands.core.context import EnvContext
from openhands.core.event import MessageEvent
from openhands.core.llm import Message, TextContent
from openhands.core.logger import get_logger

from .persistence import ConversationPersistence
from .state import ConversationState
from .types import ConversationCallbackType
from .visualizer import ConversationVisualizer


P = ParamSpec("P")

logger = get_logger(__name__)


def compose_callbacks(callbacks: Iterable[ConversationCallbackType]) -> ConversationCallbackType:
    def composed(event) -> None:
        for cb in callbacks:
            if cb:
                cb(event)

    return composed


class Conversation:
    def __init__(self, agent: "AgentBase", callbacks: list[ConversationCallbackType] | None = None, max_iteration_per_run: int = 500, env_context: EnvContext | None = None):
        """Initialize the conversation."""
        self._visualizer = ConversationVisualizer()
        # Compose multiple callbacks if a list is provided
<<<<<<< HEAD
        self._on_event = compose_callbacks(
            [self._visualizer.on_event] + (callbacks if callbacks else [])
        )
        self._persistence = ConversationPersistence()
=======
        self._on_event = compose_callbacks([self._visualizer.on_event] + (callbacks if callbacks else []))
>>>>>>> 3b8b501e
        self.max_iteration_per_run = max_iteration_per_run

        self.agent = agent
        self.state = ConversationState()
        with self.state:
            self.agent.init_state(self.state, on_event=self._on_event)

        # TODO: Context engineering stuff?
        self.env_context = env_context

    def send_message(self, message: Message) -> None:
        """Sending messages to the agent."""
        assert message.role == "user", "Only user messages are allowed to be sent to the agent."
        with self.state:
<<<<<<< HEAD
            self.state.agent_finished = False
            if not self.state.agent_initialized:
                # mutate in place; agent must follow this contract
                self.agent.init_state(
                    self.state,
                    initial_user_message=message,
                    on_event=self._on_event,
                )
                self.state.agent_initialized = True
=======
            activated_microagents = []

            if not self.state.initial_message_sent:
                # Special case for initial message to include environment context
                # TODO: think about this - we might want to handle this outside Agent but inside Conversation (e.g., in send_messages)
                # downside of handling them inside Conversation would be: conversation don't have access
                # to *any* action execution runtime information
                if self.env_context:
                    # TODO: the prompt manager here is a hack, will systematically fix it with LLMContextManager design
                    initial_env_context: list[TextContent] = self.env_context.render(self.agent.prompt_manager)  # type: ignore
                    message.content += initial_env_context
                    if self.env_context.activated_microagents:
                        activated_microagents = [microagent.name for microagent in self.env_context.activated_microagents]
                self.state.initial_message_sent = True
>>>>>>> 3b8b501e
            else:
                # TODO: handle per-message microagent context here
                pass

            user_msg_event = MessageEvent(source="user", llm_message=message, activated_microagents=activated_microagents)
            self.state.events.append(user_msg_event)
            self._on_event(user_msg_event)

    def run(self) -> None:
        """Runs the conversation until the agent finishes."""
        iteration = 0
        while not self.state.agent_finished:
            logger.debug(f"Conversation run iteration {iteration}")
            # TODO(openhands): we should add a testcase that test IF:
            # 1. a loop is running
            # 2. in a separate thread .send_message is called
            # and check will we be able to execute .send_message
            # BEFORE the .run loop finishes?
            with self.state:
                # step must mutate the SAME state object
                self.agent.step(self.state, on_event=self._on_event)
            iteration += 1
            if iteration >= self.max_iteration_per_run:
                break

    
    def save(self, dir_path: str) -> None:
        """Save current conversation state + messages to disk."""
        self._persistence.save(self, dir_path)

    @classmethod
    def load(
        cls,
        dir_path: str,
        agent: "AgentBase",
        persistence: ConversationPersistence | None = None,
        **kwargs
    ) -> "Conversation":
        """Load conversation state + messages from disk.

        Args:
            agent: The agent associated with the conversation.
            dir_path: The directory path to load the conversation from.
            persistence: The persistence layer to use (optional).
            kwargs: Additional keyword arguments to pass to the conversation constructor.
        """
        persistence = persistence or ConversationPersistence()
        return persistence.load(
            cls,
            agent,
            dir_path,
            ConversationState,
            Message,
            **(kwargs or {})
        )<|MERGE_RESOLUTION|>--- conflicted
+++ resolved
@@ -1,4 +1,4 @@
-from typing import TYPE_CHECKING, Iterable, ParamSpec
+from typing import TYPE_CHECKING, Iterable
 
 
 if TYPE_CHECKING:
@@ -14,8 +14,6 @@
 from .types import ConversationCallbackType
 from .visualizer import ConversationVisualizer
 
-
-P = ParamSpec("P")
 
 logger = get_logger(__name__)
 
@@ -34,14 +32,8 @@
         """Initialize the conversation."""
         self._visualizer = ConversationVisualizer()
         # Compose multiple callbacks if a list is provided
-<<<<<<< HEAD
-        self._on_event = compose_callbacks(
-            [self._visualizer.on_event] + (callbacks if callbacks else [])
-        )
+        self._on_event = compose_callbacks([self._visualizer.on_event] + (callbacks if callbacks else []))
         self._persistence = ConversationPersistence()
-=======
-        self._on_event = compose_callbacks([self._visualizer.on_event] + (callbacks if callbacks else []))
->>>>>>> 3b8b501e
         self.max_iteration_per_run = max_iteration_per_run
 
         self.agent = agent
@@ -56,17 +48,6 @@
         """Sending messages to the agent."""
         assert message.role == "user", "Only user messages are allowed to be sent to the agent."
         with self.state:
-<<<<<<< HEAD
-            self.state.agent_finished = False
-            if not self.state.agent_initialized:
-                # mutate in place; agent must follow this contract
-                self.agent.init_state(
-                    self.state,
-                    initial_user_message=message,
-                    on_event=self._on_event,
-                )
-                self.state.agent_initialized = True
-=======
             activated_microagents = []
 
             if not self.state.initial_message_sent:
@@ -81,7 +62,6 @@
                     if self.env_context.activated_microagents:
                         activated_microagents = [microagent.name for microagent in self.env_context.activated_microagents]
                 self.state.initial_message_sent = True
->>>>>>> 3b8b501e
             else:
                 # TODO: handle per-message microagent context here
                 pass
