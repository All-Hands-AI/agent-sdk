--- conflicted
+++ resolved
@@ -39,7 +39,6 @@
     llm_batch_id: str = Field(..., description="Groups related actions from same LLM response")
     
     def to_llm_message(self) -> Message:
-<<<<<<< HEAD
         """Individual message - may be incomplete for multi-action batches"""
         from typing import cast
 
@@ -61,18 +60,14 @@
                 "arguments": self.action.model_dump_json()
             }
         )
-=======
-        return self.llm_message
     
     def __str__(self) -> str:
         """Plain text string representation for ActionEvent."""
         base_str = f"{self.__class__.__name__} ({self.source})"
         thought_text = " ".join([t.text for t in self.thought])
         thought_preview = thought_text[:80] + "..." if len(thought_text) > 80 else thought_text
-        action_names = [action.__class__.__name__ for action in self.actions]
-        return f"{base_str}\n  Thought: {thought_preview}\n  Actions: {', '.join(action_names)}"
-
->>>>>>> 48ccb924
+        action_name = self.action.__class__.__name__
+        return f"{base_str}\n  Thought: {thought_preview}\n  Action: {action_name}"
 
 class ObservationEvent(LLMConvertibleEvent):
     kind: EventType = "observation"
