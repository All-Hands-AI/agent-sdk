import copy
from typing import cast

from litellm import ChatCompletionMessageToolCall
from openai.types.chat import ChatCompletionToolParam
from pydantic import Field

from openhands.core.llm import ImageContent, Message, TextContent
from openhands.core.tool import ActionBase, ObservationBase

from .base import N_CHAR_PREVIEW, LLMConvertibleEvent
from .types import EventType, SourceType


class SystemPromptEvent(LLMConvertibleEvent):
    """System prompt added by the agent."""

    kind: EventType = "system_prompt"
    source: SourceType = "agent"
    system_prompt: TextContent = Field(..., description="The system prompt text")
    tools: list[ChatCompletionToolParam] = Field(
        ..., description="List of tools in OpenAI tool format"
    )

    def to_llm_message(self) -> Message:
        return Message(role="system", content=[self.system_prompt])

    def __str__(self) -> str:
        """Plain text string representation for SystemPromptEvent."""
        base_str = f"{self.__class__.__name__} ({self.source})"
        prompt_preview = (
            self.system_prompt.text[:N_CHAR_PREVIEW] + "..."
            if len(self.system_prompt.text) > N_CHAR_PREVIEW
            else self.system_prompt.text
        )
        tool_count = len(self.tools)
        return (
            f"{base_str}\n  System: {prompt_preview}\n  Tools: {tool_count} available"
        )


class ActionEvent(LLMConvertibleEvent):
    kind: EventType = "action"
    source: SourceType = "agent"
    thought: list[TextContent] = Field(
        ..., description="The thought process of the agent before taking this action"
    )
    action: ActionBase = Field(
        ..., description="Single action (tool call) returned by LLM"
    )
    tool_name: str = Field(..., description="The name of the tool being called")
    tool_call_id: str = Field(
        ..., description="The unique id returned by LLM API for this tool call"
    )
    tool_call: ChatCompletionMessageToolCall = Field(
        ...,
        description=(
            "The tool call received from the LLM response. We keep a copy of it "
            "so it is easier to construct it into LLM message"
        ),
    )
    llm_response_id: str = Field(
        ...,
        description=(
            "Groups related actions from same LLM response. This helps in tracking "
            "and managing results of parallel function calling from the same LLM "
            "response."
        ),
    )

    def to_llm_message(self) -> Message:
        """Individual message - may be incomplete for multi-action batches"""
        content: list[TextContent | ImageContent] = cast(
            list[TextContent | ImageContent], self.thought
        )
        return Message(role="assistant", content=content, tool_calls=[self.tool_call])

    def __str__(self) -> str:
        """Plain text string representation for ActionEvent."""
        base_str = f"{self.__class__.__name__} ({self.source})"
        thought_text = " ".join([t.text for t in self.thought])
        thought_preview = (
            thought_text[:N_CHAR_PREVIEW] + "..."
            if len(thought_text) > N_CHAR_PREVIEW
            else thought_text
        )
        action_name = self.action.__class__.__name__
        return f"{base_str}\n  Thought: {thought_preview}\n  Action: {action_name}"


class ObservationEvent(LLMConvertibleEvent):
    kind: EventType = "observation"
    source: SourceType = "environment"
    observation: ObservationBase = Field(
        ..., description="The observation (tool call) sent to LLM"
    )

    action_id: str = Field(
        ..., description="The action id that this observation is responding to"
    )
    tool_name: str = Field(
        ..., description="The tool name that this observation is responding to"
    )
    tool_call_id: str = Field(
        ..., description="The tool call id that this observation is responding to"
    )

    def to_llm_message(self) -> Message:
        return Message(
            role="tool",
            content=[TextContent(text=self.observation.agent_observation)],
            name=self.tool_name,
            tool_call_id=self.tool_call_id,
        )

    def __str__(self) -> str:
        """Plain text string representation for ObservationEvent."""
        base_str = f"{self.__class__.__name__} ({self.source})"
        obs_preview = (
            self.observation.agent_observation[:N_CHAR_PREVIEW] + "..."
            if len(self.observation.agent_observation) > N_CHAR_PREVIEW
            else self.observation.agent_observation
        )
        return f"{base_str}\n  Tool: {self.tool_name}\n  Result: {obs_preview}"


class MessageEvent(LLMConvertibleEvent):
    """Message from either agent or user.

    This is originally the "MessageAction", but it suppose not to be tool call."""

    kind: EventType = "message"
    source: SourceType
    llm_message: Message = Field(
        ..., description="The exact LLM message for this message event"
    )

    # context extensions stuff / microagent can go here
<<<<<<< HEAD
    activated_microagents: list[str] = Field(default_factory=list, description="List of activated microagent name")
    extended_content: list[TextContent] = Field(default_factory=list, description="List of content added by agent context")
=======
    activated_microagents: list[str] = Field(
        default_factory=list, description="List of activated microagent name"
    )
>>>>>>> 67364a21

    def to_llm_message(self) -> Message:
        msg = copy.deepcopy(self.llm_message)
        msg.content.extend(self.extended_content)
        return msg

    def __str__(self) -> str:
        """Plain text string representation for MessageEvent."""
        base_str = f"{self.__class__.__name__} ({self.source})"
        # Extract text content from the message
        text_parts = []
        message = self.to_llm_message()
        for content in message.content:
            if isinstance(content, TextContent):
                text_parts.append(content.text)
            elif isinstance(content, ImageContent):
                text_parts.append(f"[Image: {len(content.image_urls)} URLs]")

        if text_parts:
            content_preview = " ".join(text_parts)
            if len(content_preview) > N_CHAR_PREVIEW:
                content_preview = content_preview[: N_CHAR_PREVIEW - 3] + "..."
<<<<<<< HEAD
            microagent_info = f" [Microagents: {', '.join(self.activated_microagents)}]" if self.activated_microagents else ""
            return f"{base_str}\n  {message.role}: {content_preview}{microagent_info}"
=======
            microagent_info = (
                f" [Microagents: {', '.join(self.activated_microagents)}]"
                if self.activated_microagents
                else ""
            )
            return (
                f"{base_str}\n  {self.llm_message.role}: {content_preview}"
                f"{microagent_info}"
            )
>>>>>>> 67364a21
        else:
            return f"{base_str}\n  {message.role}: [no text content]"


class AgentErrorEvent(LLMConvertibleEvent):
    """Error triggered by the agent."""

    kind: EventType = "agent_error"
    source: SourceType = "agent"
    error: str = Field(..., description="The error message from the scaffold")

    def to_llm_message(self) -> Message:
        return Message(role="user", content=[TextContent(text=self.error)])

    def __str__(self) -> str:
        """Plain text string representation for AgentErrorEvent."""
        base_str = f"{self.__class__.__name__} ({self.source})"
        error_preview = (
            self.error[:N_CHAR_PREVIEW] + "..."
            if len(self.error) > N_CHAR_PREVIEW
            else self.error
        )
        return f"{base_str}\n  Error: {error_preview}"<|MERGE_RESOLUTION|>--- conflicted
+++ resolved
@@ -136,14 +136,12 @@
     )
 
     # context extensions stuff / microagent can go here
-<<<<<<< HEAD
-    activated_microagents: list[str] = Field(default_factory=list, description="List of activated microagent name")
-    extended_content: list[TextContent] = Field(default_factory=list, description="List of content added by agent context")
-=======
     activated_microagents: list[str] = Field(
         default_factory=list, description="List of activated microagent name"
     )
->>>>>>> 67364a21
+    extended_content: list[TextContent] = Field(
+        default_factory=list, description="List of content added by agent context"
+    )
 
     def to_llm_message(self) -> Message:
         msg = copy.deepcopy(self.llm_message)
@@ -166,20 +164,12 @@
             content_preview = " ".join(text_parts)
             if len(content_preview) > N_CHAR_PREVIEW:
                 content_preview = content_preview[: N_CHAR_PREVIEW - 3] + "..."
-<<<<<<< HEAD
-            microagent_info = f" [Microagents: {', '.join(self.activated_microagents)}]" if self.activated_microagents else ""
-            return f"{base_str}\n  {message.role}: {content_preview}{microagent_info}"
-=======
             microagent_info = (
                 f" [Microagents: {', '.join(self.activated_microagents)}]"
                 if self.activated_microagents
                 else ""
             )
-            return (
-                f"{base_str}\n  {self.llm_message.role}: {content_preview}"
-                f"{microagent_info}"
-            )
->>>>>>> 67364a21
+            return f"{base_str}\n  {message.role}: {content_preview}{microagent_info}"
         else:
             return f"{base_str}\n  {message.role}: [no text content]"
 
