import uuid
from abc import ABC, abstractmethod
from datetime import datetime
from typing import TYPE_CHECKING

from pydantic import BaseModel, ConfigDict, Field

<<<<<<< HEAD
from openhands.core.llm import Message, TextContent
=======
from openhands.core.llm import ImageContent, Message, TextContent
>>>>>>> 48ccb924

from .types import SourceType


if TYPE_CHECKING:
    from .llm_convertible import ActionEvent


class EventBase(BaseModel, ABC):
    """Base class for all events: timestamped envelope with media."""
    model_config = ConfigDict(extra="forbid")
    id: str = Field(default_factory=lambda: str(uuid.uuid4()), description="Unique event id (ULID/UUID)")
    timestamp: str = Field(default_factory=lambda: datetime.now().isoformat(), description="Event timestamp") # consistent with V1
    source: SourceType = Field(..., description="The source of this event")

    def __str__(self) -> str:
        """Plain text string representation for display."""
        return f"{self.__class__.__name__} ({self.source})"
    
    def __repr__(self) -> str:
        """Developer-friendly representation."""
        return f"{self.__class__.__name__}(id='{self.id[:8]}...', source='{self.source}', timestamp='{self.timestamp}')"


class LLMConvertibleEvent(EventBase, ABC):
    """Base class for events that can be converted to LLM messages."""
    @abstractmethod
    def to_llm_message(self) -> Message:
        raise NotImplementedError()
    
<<<<<<< HEAD
    @staticmethod
    def events_to_messages(events: list["LLMConvertibleEvent"]) -> list[Message]:
        """Convert event stream to LLM message stream, handling multi-action batches"""
        from .llm_convertible import ActionEvent  # Import here to avoid circular import
        
        messages = []
        i = 0
        
        while i < len(events):
            event = events[i]
            
            if isinstance(event, ActionEvent):
                # Collect all ActionEvents from same LLM batch
                batch_events: list[ActionEvent] = [event]
                batch_id = event.llm_batch_id
                
                # Look ahead for related events
                j = i + 1
                while (j < len(events) and 
                       isinstance(events[j], ActionEvent) and 
                       hasattr(events[j], 'llm_batch_id') and
                       events[j].llm_batch_id == batch_id):  # type: ignore
                    batch_events.append(events[j])  # type: ignore
                    j += 1
                
                # Create combined message for the batch
                messages.append(_combine_action_events(batch_events))
                i = j
            else:
                # Regular event - direct conversion
                messages.append(event.to_llm_message())
                i += 1
                
        return messages


def _combine_action_events(events: list["ActionEvent"]) -> Message:
    """Combine multiple ActionEvents into single LLM message"""
    from typing import cast

    from openhands.core.llm import ImageContent
    
    if len(events) == 1:
        return events[0].to_llm_message()
    
    # Multi-action case - reconstruct original LLM response
    all_tool_calls = [event._action_to_tool_call() for event in events]
    content: list[TextContent | ImageContent] = cast(list[TextContent | ImageContent], events[0].thought)
    return Message(
        role="assistant",
        content=content,  # Shared thought content
        tool_calls=all_tool_calls
    )
=======
    def __str__(self) -> str:
        """Plain text string representation showing LLM message content."""
        base_str = super().__str__()
        try:
            llm_message = self.to_llm_message()
            # Extract text content from the message
            text_parts = []
            for content in llm_message.content:
                if isinstance(content, TextContent):
                    text_parts.append(content.text)
                elif isinstance(content, ImageContent):
                    text_parts.append(f"[Image: {len(content.image_urls)} URLs]")
            
            if text_parts:
                content_preview = " ".join(text_parts)
                # Truncate long content for display
                if len(content_preview) > 100:
                    content_preview = content_preview[:97] + "..."
                return f"{base_str}\n  {llm_message.role}: {content_preview}"
            else:
                return f"{base_str}\n  {llm_message.role}: [no text content]"
        except Exception:
            # Fallback to base representation if LLM message conversion fails
            return base_str
>>>>>>> 48ccb924
<|MERGE_RESOLUTION|>--- conflicted
+++ resolved
@@ -5,11 +5,7 @@
 
 from pydantic import BaseModel, ConfigDict, Field
 
-<<<<<<< HEAD
-from openhands.core.llm import Message, TextContent
-=======
 from openhands.core.llm import ImageContent, Message, TextContent
->>>>>>> 48ccb924
 
 from .types import SourceType
 
@@ -40,7 +36,31 @@
     def to_llm_message(self) -> Message:
         raise NotImplementedError()
     
-<<<<<<< HEAD
+    def __str__(self) -> str:
+        """Plain text string representation showing LLM message content."""
+        base_str = super().__str__()
+        try:
+            llm_message = self.to_llm_message()
+            # Extract text content from the message
+            text_parts = []
+            for content in llm_message.content:
+                if isinstance(content, TextContent):
+                    text_parts.append(content.text)
+                elif isinstance(content, ImageContent):
+                    text_parts.append(f"[Image: {len(content.image_urls)} URLs]")
+            
+            if text_parts:
+                content_preview = " ".join(text_parts)
+                # Truncate long content for display
+                if len(content_preview) > 100:
+                    content_preview = content_preview[:97] + "..."
+                return f"{base_str}\n  {llm_message.role}: {content_preview}"
+            else:
+                return f"{base_str}\n  {llm_message.role}: [no text content]"
+        except Exception:
+            # Fallback to base representation if LLM message conversion fails
+            return base_str
+    
     @staticmethod
     def events_to_messages(events: list["LLMConvertibleEvent"]) -> list[Message]:
         """Convert event stream to LLM message stream, handling multi-action batches"""
@@ -93,30 +113,4 @@
         role="assistant",
         content=content,  # Shared thought content
         tool_calls=all_tool_calls
-    )
-=======
-    def __str__(self) -> str:
-        """Plain text string representation showing LLM message content."""
-        base_str = super().__str__()
-        try:
-            llm_message = self.to_llm_message()
-            # Extract text content from the message
-            text_parts = []
-            for content in llm_message.content:
-                if isinstance(content, TextContent):
-                    text_parts.append(content.text)
-                elif isinstance(content, ImageContent):
-                    text_parts.append(f"[Image: {len(content.image_urls)} URLs]")
-            
-            if text_parts:
-                content_preview = " ".join(text_parts)
-                # Truncate long content for display
-                if len(content_preview) > 100:
-                    content_preview = content_preview[:97] + "..."
-                return f"{base_str}\n  {llm_message.role}: {content_preview}"
-            else:
-                return f"{base_str}\n  {llm_message.role}: [no text content]"
-        except Exception:
-            # Fallback to base representation if LLM message conversion fails
-            return base_str
->>>>>>> 48ccb924
+    )