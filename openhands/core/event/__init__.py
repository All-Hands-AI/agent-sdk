--- conflicted
+++ resolved
@@ -1,12 +1,6 @@
-<<<<<<< HEAD
+from openhands.core.event.base import EventBase, LLMConvertibleEvent
 from openhands.core.event.context import Condensation, CondensationRequest
-
-from .base import EventBase, LLMConvertibleEvent
-from .llm_convertible import (
-=======
-from openhands.core.event.base import EventBase, LLMConvertibleEvent
 from openhands.core.event.llm_convertible import (
->>>>>>> 662f2548
     ActionEvent,
     AgentErrorEvent,
     MessageEvent,
