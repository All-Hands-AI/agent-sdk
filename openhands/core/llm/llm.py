--- conflicted
+++ resolved
@@ -92,8 +92,10 @@
         """
         self._tried_model_info = False
         self.cost_metric_supported: bool = True
-        self.orig_config: LLMConfig = copy.deepcopy(config) # Original config, used by LLMRegistry
-        self.config: LLMConfig = copy.deepcopy(config) # May be modified internally
+        self.orig_config: LLMConfig = copy.deepcopy(
+            config
+        )  # Original config, used by LLMRegistry
+        self.config: LLMConfig = copy.deepcopy(config)  # May be modified internally
         self.service_id = service_id
         self.metrics: Metrics = (
             metrics if metrics is not None else Metrics(model_name=config.model)
@@ -251,8 +253,9 @@
                 messages_kwarg = kwargs["messages"]
 
             # ensure we work with a list of messages
-<<<<<<< HEAD
-            messages_list = messages_kwarg if isinstance(messages_kwarg, list) else [messages_kwarg]
+            messages_list = (
+                messages_kwarg if isinstance(messages_kwarg, list) else [messages_kwarg]
+            )
             # format Message objects to dict if needed
             messages: list[dict] = []
             if messages_list and isinstance(messages_list[0], Message):
@@ -262,12 +265,7 @@
             else:
                 messages = cast(list[dict[str, Any]], messages_list)
 
-            kwargs['messages'] = messages
-=======
-            messages: list[dict[str, Any]] = (
-                messages_kwarg if isinstance(messages_kwarg, list) else [messages_kwarg]
-            )
->>>>>>> 67364a21
+            kwargs["messages"] = messages
 
             # handle conversion of to non-function calling messages if needed
             original_fncall_messages = copy.deepcopy(messages)
