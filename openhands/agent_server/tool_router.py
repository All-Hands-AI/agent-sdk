"""Tool router for OpenHands SDK."""

import logging
from dataclasses import dataclass
from typing import Annotated

from fastapi import (
    APIRouter,
    HTTPException,
    Query,
    WebSocket,
    WebSocketDisconnect,
    status,
)
from pydantic import BaseModel

from openhands.agent_server.bash_task_service import get_default_bash_task_service
from openhands.agent_server.models import TaskEvent, TaskEventPage
from openhands.agent_server.pub_sub import Subscriber
from openhands.sdk.event.base import EventBase
from openhands.sdk.preset.default import register_default_tools
from openhands.sdk.tool.registry import list_registered_tools
from openhands.tools.execute_bash.definition import ExecuteBashAction


<<<<<<< HEAD
router = APIRouter(prefix="/tools")
bash_task_service = get_default_bash_task_service()
logger = logging.getLogger(__name__)
=======
tool_router = APIRouter(prefix="/tools", tags=["Tools"])
>>>>>>> 7f3c4a17


register_default_tools(enable_browser=True)


<<<<<<< HEAD
class StartBashTaskRequest(BaseModel):
    """Request to start a bash task."""

    action: ExecuteBashAction


# Tool listing
@router.get("/list")
=======
@tool_router.get("/")
>>>>>>> 7f3c4a17
async def list_available_tools() -> list[str]:
    """List all available tools."""
    tools = list_registered_tools()
    return tools


# Bash task routes
@router.get("/bash_tasks/search")
async def search_bash_tasks(
    action_id: Annotated[
        str | None,
        Query(title="Optional action ID to filter observations for a specific action"),
    ] = None,
    page_id: Annotated[
        str | None,
        Query(title="Optional next_page_id from the previously returned page"),
    ] = None,
    limit: Annotated[
        int,
        Query(title="The max number of results in the page", gt=0, lte=100),
    ] = 100,
) -> TaskEventPage:
    """Search / List bash task events"""
    assert limit > 0
    assert limit <= 100
    return await bash_task_service.search_events(action_id, page_id, limit)


@router.get(
    "/bash_tasks/{event_id}", responses={404: {"description": "Item not found"}}
)
async def get_bash_task_event(event_id: str) -> TaskEvent:
    """Get a bash task event given an id"""
    event = await bash_task_service.get_event(event_id)
    if event is None:
        raise HTTPException(status.HTTP_404_NOT_FOUND)
    return event


@router.get("/bash_tasks/")
async def batch_get_bash_task_events(
    event_ids: list[str],
) -> list[TaskEvent | None]:
    """Get a batch of bash task events given their ids, returning null for any
    missing item."""
    events = await bash_task_service.batch_get_events(event_ids)
    return events


@router.post("/bash_tasks/")
async def start_bash_task(request: StartBashTaskRequest) -> TaskEvent:
    """Start a bash task execution"""
    action_event = await bash_task_service.start_bash_task(request.action)
    return action_event


# WebSocket for bash task events
@router.websocket("/bash_tasks/socket")
async def bash_task_socket(websocket: WebSocket):
    await websocket.accept()
    subscriber_id = await bash_task_service.subscribe_to_events(
        _WebSocketSubscriber(websocket)
    )
    try:
        while True:
            try:
                # Keep the connection alive and handle any incoming messages
                await websocket.receive_text()
            except WebSocketDisconnect:
                # Exit the loop when websocket disconnects
                return
            except Exception as e:
                logger.exception("error_in_bash_task_subscription", stack_info=True)
                # For critical errors that indicate the websocket is broken, exit
                if isinstance(e, (RuntimeError, ConnectionError)):
                    raise
                # For other exceptions, continue the loop
    finally:
        await bash_task_service.unsubscribe_from_events(subscriber_id)


@dataclass
class _WebSocketSubscriber(Subscriber):
    websocket: WebSocket

    async def __call__(self, event: EventBase):
        try:
            dumped = event.model_dump()
            await self.websocket.send_json(dumped)
        except Exception:
            logger.exception("error_sending_bash_task_event:{event}", stack_info=True)<|MERGE_RESOLUTION|>--- conflicted
+++ resolved
@@ -12,7 +12,6 @@
     WebSocketDisconnect,
     status,
 )
-from pydantic import BaseModel
 
 from openhands.agent_server.bash_task_service import get_default_bash_task_service
 from openhands.agent_server.models import TaskEvent, TaskEventPage
@@ -23,30 +22,14 @@
 from openhands.tools.execute_bash.definition import ExecuteBashAction
 
 
-<<<<<<< HEAD
-router = APIRouter(prefix="/tools")
+tool_router = APIRouter(prefix="/tools", tags=["Tools"])
 bash_task_service = get_default_bash_task_service()
 logger = logging.getLogger(__name__)
-=======
-tool_router = APIRouter(prefix="/tools", tags=["Tools"])
->>>>>>> 7f3c4a17
-
-
 register_default_tools(enable_browser=True)
 
 
-<<<<<<< HEAD
-class StartBashTaskRequest(BaseModel):
-    """Request to start a bash task."""
-
-    action: ExecuteBashAction
-
-
 # Tool listing
-@router.get("/list")
-=======
 @tool_router.get("/")
->>>>>>> 7f3c4a17
 async def list_available_tools() -> list[str]:
     """List all available tools."""
     tools = list_registered_tools()
@@ -54,7 +37,7 @@
 
 
 # Bash task routes
-@router.get("/bash_tasks/search")
+@tool_router.get("/bash_tasks/search")
 async def search_bash_tasks(
     action_id: Annotated[
         str | None,
@@ -75,7 +58,7 @@
     return await bash_task_service.search_events(action_id, page_id, limit)
 
 
-@router.get(
+@tool_router.get(
     "/bash_tasks/{event_id}", responses={404: {"description": "Item not found"}}
 )
 async def get_bash_task_event(event_id: str) -> TaskEvent:
@@ -86,7 +69,7 @@
     return event
 
 
-@router.get("/bash_tasks/")
+@tool_router.get("/bash_tasks/")
 async def batch_get_bash_task_events(
     event_ids: list[str],
 ) -> list[TaskEvent | None]:
@@ -96,15 +79,15 @@
     return events
 
 
-@router.post("/bash_tasks/")
-async def start_bash_task(request: StartBashTaskRequest) -> TaskEvent:
+@tool_router.post("/bash_tasks/")
+async def start_bash_task(action: ExecuteBashAction) -> TaskEvent:
     """Start a bash task execution"""
-    action_event = await bash_task_service.start_bash_task(request.action)
+    action_event = await bash_task_service.start_bash_task(action)
     return action_event
 
 
 # WebSocket for bash task events
-@router.websocket("/bash_tasks/socket")
+@tool_router.websocket("/bash_tasks/socket")
 async def bash_task_socket(websocket: WebSocket):
     await websocket.accept()
     subscriber_id = await bash_task_service.subscribe_to_events(
