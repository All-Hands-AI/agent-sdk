from datetime import datetime
from enum import Enum
from typing import TYPE_CHECKING, Literal
from uuid import UUID

from pydantic import BaseModel, Field

from openhands.agent_server.utils import utc_now
from openhands.sdk import AgentBase, EventBase, ImageContent, Message, TextContent
from openhands.sdk.conversation.state import AgentExecutionStatus
from openhands.sdk.llm.utils.metrics import MetricsSnapshot
from openhands.sdk.security.confirmation_policy import ConfirmationPolicy, NeverConfirm
from openhands.sdk.utils.models import OpenHandsModel


# Give pydantic / fastapi some help when serializing
if TYPE_CHECKING:
    EventType = EventBase
else:
    EventType = EventBase.get_serializable_type()


class ConversationSortOrder(str, Enum):
    """Enum for conversation sorting options."""

    CREATED_AT = "CREATED_AT"
    UPDATED_AT = "UPDATED_AT"
    CREATED_AT_DESC = "CREATED_AT_DESC"
    UPDATED_AT_DESC = "UPDATED_AT_DESC"


class EventSortOrder(str, Enum):
    """Enum for event sorting options."""

    TIMESTAMP = "TIMESTAMP"
    TIMESTAMP_DESC = "TIMESTAMP_DESC"


class SendMessageRequest(BaseModel):
    """Payload to send a message to the agent.

    This is a simplified version of openhands.sdk.Message.
    """

    role: Literal["user", "system", "assistant", "tool"] = "user"
    content: list[TextContent | ImageContent] = Field(default_factory=list)
    run: bool = Field(
        default=True,
        description="If true, immediately run the agent after sending the message.",
    )

    def create_message(self) -> Message:
        message = Message(role=self.role, content=self.content)
        return message


class StartConversationRequest(BaseModel):
    """Payload to create a new conversation.

    Contains an Agent configuration along with conversation-specific options.
    """

<<<<<<< HEAD
    # These are two conversation specific fields
    confirmation_policy: ConfirmationPolicy = Field(
        default=NeverConfirm(),
        description="Controls when the conversation will prompt the user before "
        "continuing. Defaults to never.",
=======
    agent: AgentBase
    confirmation_mode: bool = Field(
        default=False,
        description="If true, the agent will enter confirmation mode, "
        "requiring user approval for actions.",
>>>>>>> c261220c
    )
    initial_message: SendMessageRequest | None = Field(
        default=None, description="Initial message to pass to the LLM"
    )
    max_iterations: int = Field(
        default=500,
        ge=1,
        description="If set, the max number of iterations the agent will run "
        "before stopping. This is useful to prevent infinite loops.",
    )


class StoredConversation(StartConversationRequest):
    """Stored details about a conversation"""

    id: UUID
    metrics: MetricsSnapshot | None = None
    created_at: datetime = Field(default_factory=utc_now)
    updated_at: datetime = Field(default_factory=utc_now)


class ConversationInfo(StoredConversation):
    """Information about a conversation running locally without a Runtime sandbox."""

    status: AgentExecutionStatus = AgentExecutionStatus.IDLE


class ConversationPage(BaseModel):
    items: list[ConversationInfo]
    next_page_id: str | None = None


class ConversationResponse(BaseModel):
    conversation_id: str
    state: AgentExecutionStatus


class ConfirmationResponseRequest(BaseModel):
    """Payload to accept or reject a pending action."""

    accept: bool
    reason: str = "User rejected the action."


class Success(BaseModel):
    success: bool = True


class EventPage(OpenHandsModel):
    items: list[EventBase]
    next_page_id: str | None = None<|MERGE_RESOLUTION|>--- conflicted
+++ resolved
@@ -60,19 +60,11 @@
     Contains an Agent configuration along with conversation-specific options.
     """
 
-<<<<<<< HEAD
-    # These are two conversation specific fields
+    agent: AgentBase
     confirmation_policy: ConfirmationPolicy = Field(
         default=NeverConfirm(),
         description="Controls when the conversation will prompt the user before "
         "continuing. Defaults to never.",
-=======
-    agent: AgentBase
-    confirmation_mode: bool = Field(
-        default=False,
-        description="If true, the agent will enter confirmation mode, "
-        "requiring user approval for actions.",
->>>>>>> c261220c
     )
     initial_message: SendMessageRequest | None = Field(
         default=None, description="Initial message to pass to the LLM"
