--- conflicted
+++ resolved
@@ -151,14 +151,14 @@
     policy: ConfirmationPolicyBase = Field(description="The confirmation policy to set")
 
 
-<<<<<<< HEAD
 class UpdateConversationRequest(BaseModel):
     """Payload to update conversation metadata."""
 
     title: str = Field(
         ..., min_length=1, max_length=200, description="New conversation title"
     )
-=======
+
+
 class GenerateTitleRequest(BaseModel):
     """Payload to generate a title for a conversation."""
 
@@ -174,7 +174,6 @@
     """Response containing the generated conversation title."""
 
     title: str = Field(description="The generated title for the conversation")
->>>>>>> c64a989f
 
 
 class BashEventBase(DiscriminatedUnionMixin, ABC):
