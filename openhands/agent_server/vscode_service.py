"""VSCode service for managing OpenVSCode Server in the agent server."""

import asyncio
import uuid
from pathlib import Path

from openhands.sdk.logger import get_logger


logger = get_logger(__name__)


class VSCodeService:
    """Service to manage VSCode server startup and token generation."""

    def __init__(
        self,
        port: int = 8001,
    ):
        """Initialize VSCode service.

        Args:
            port: Port to run VSCode server on (default: 8001)
            workspace_path: Path to the workspace directory
            create_workspace: Whether to create the workspace directory if it doesn't
                exist
        """
        self.port: int = port
        self.connection_token: str | None = None
        self.process: asyncio.subprocess.Process | None = None
<<<<<<< HEAD
        self.openvscode_server_root: Path = Path("/openhands/.openvscode-server")
=======
        self.openvscode_server_root = Path("/openhands/.openvscode-server")
        self.extensions_dir = self.openvscode_server_root / "extensions"
>>>>>>> aa30853b

    async def start(self) -> bool:
        """Start the VSCode server.

        Returns:
            True if started successfully, False otherwise
        """
        try:
            # Check if VSCode server binary exists
            if not self._check_vscode_available():
                logger.warning(
                    "VSCode server binary not found, VSCode will be disabled"
                )
                return False

            # Generate connection token
            self.connection_token = str(uuid.uuid4())

            # Check if port is available
            if not await self._is_port_available():
                logger.warning(
                    f"Port {self.port} is not available, VSCode will be disabled"
                )
                return False

            # Start VSCode server with extensions
            await self._start_vscode_process()

            logger.info(f"VSCode server started successfully on port {self.port}")
            return True

        except Exception as e:
            logger.error(f"Failed to start VSCode server: {e}")
            return False

    async def stop(self) -> None:
        """Stop the VSCode server."""
        if self.process:
            try:
                self.process.terminate()
                await asyncio.wait_for(self.process.wait(), timeout=5.0)
                logger.info("VSCode server stopped successfully")
            except TimeoutError:
                logger.warning("VSCode server did not stop gracefully, killing process")
                self.process.kill()
                await self.process.wait()
            except Exception as e:
                logger.error(f"Error stopping VSCode server: {e}")
            finally:
                self.process = None

    def get_vscode_url(
        self,
        base_url: str | None = None,
        workspace_dir: str = "workspace",
    ) -> str | None:
        """Get the VSCode URL with authentication token.

        Args:
            base_url: Base URL for the VSCode server
            workspace_dir: Path to workspace directory

        Returns:
            VSCode URL with token, or None if not available
        """
        if not self.connection_token:
            return None

        if base_url is None:
            base_url = f"http://localhost:{self.port}"

        return f"{base_url}/?tkn={self.connection_token}&folder={workspace_dir}"

    def is_running(self) -> bool:
        """Check if VSCode server is running.

        Returns:
            True if running, False otherwise
        """
        return self.process is not None and self.process.returncode is None

    def _check_vscode_available(self) -> bool:
        """Check if VSCode server binary is available.

        Returns:
            True if available, False otherwise
        """
        vscode_binary = self.openvscode_server_root / "bin" / "openvscode-server"
        return vscode_binary.exists() and vscode_binary.is_file()

    async def _is_port_available(self) -> bool:
        """Check if the specified port is available.

        Returns:
            True if port is available, False otherwise
        """
        try:
            # Try to bind to the port
            server = await asyncio.start_server(
                lambda _r, _w: None, "localhost", self.port
            )
            server.close()
            await server.wait_closed()
            return True
        except OSError:
            return False

    async def _start_vscode_process(self) -> None:
        """Start the VSCode server process."""
        extensions_arg = (
            f"--extensions-dir {self.extensions_dir} "
            if self.extensions_dir.exists()
            else ""
        )
        cmd = (
            f"exec {self.openvscode_server_root}/bin/openvscode-server "
            f"--host 0.0.0.0 "
            f"--connection-token {self.connection_token} "
            f"--port {self.port} "
            f"{extensions_arg}"
            f"--disable-workspace-trust\n"
        )

        # Start the process
        self.process = await asyncio.create_subprocess_shell(
            cmd,
            stdout=asyncio.subprocess.PIPE,
            stderr=asyncio.subprocess.STDOUT,
        )

        # Wait for server to start (look for startup message)
        await self._wait_for_startup()

    async def _wait_for_startup(self) -> None:
        """Wait for VSCode server to start up."""
        if not self.process or not self.process.stdout:
            return

        try:
            # Read output until we see the server is ready
            timeout = 30  # 30 second timeout
            start_time = asyncio.get_event_loop().time()

            while (
                self.process.returncode is None
                and (asyncio.get_event_loop().time() - start_time) < timeout
            ):
                try:
                    line_bytes = await asyncio.wait_for(
                        self.process.stdout.readline(), timeout=1.0
                    )
                    if not line_bytes:
                        break

                    line = line_bytes.decode("utf-8", errors="ignore").strip()
                    logger.debug(f"VSCode server output: {line}")

                    # Look for startup indicators
                    if "Web UI available at" in line or "Server bound to" in line:
                        logger.info("VSCode server startup detected")
                        break

                except TimeoutError:
                    continue

        except Exception as e:
            logger.warning(f"Error waiting for VSCode startup: {e}")


# Global VSCode service instance
_vscode_service: VSCodeService | None = None


def get_vscode_service() -> VSCodeService | None:
    """Get the global VSCode service instance.

    Returns:
        VSCode service instance if enabled, None if disabled
    """
    global _vscode_service
    if _vscode_service is None:
        from openhands.agent_server.config import (
            get_default_config,
        )

        config = get_default_config()

        if not config.enable_vscode:
            logger.info("VSCode is disabled in configuration")
            return None
        else:
            _vscode_service = VSCodeService(port=config.vscode_port)
    return _vscode_service<|MERGE_RESOLUTION|>--- conflicted
+++ resolved
@@ -28,12 +28,8 @@
         self.port: int = port
         self.connection_token: str | None = None
         self.process: asyncio.subprocess.Process | None = None
-<<<<<<< HEAD
         self.openvscode_server_root: Path = Path("/openhands/.openvscode-server")
-=======
-        self.openvscode_server_root = Path("/openhands/.openvscode-server")
-        self.extensions_dir = self.openvscode_server_root / "extensions"
->>>>>>> aa30853b
+        self.extensions_dir: Path = self.openvscode_server_root / "extensions"
 
     async def start(self) -> bool:
         """Start the VSCode server.
