"""VSCode service for managing OpenVSCode Server in the agent server."""

import asyncio
import uuid
from pathlib import Path

from openhands.sdk.logger import get_logger


logger = get_logger(__name__)


class VSCodeService:
    """Service to manage VSCode server startup and token generation."""

    def __init__(
        self,
        port: int = 8001,
    ):
        """Initialize VSCode service.

        Args:
            port: Port to run VSCode server on (default: 8001)
            workspace_path: Path to the workspace directory
            create_workspace: Whether to create the workspace directory if it doesn't
                exist
        """
        self.port = port
        self.connection_token: str | None = None
        self.process: asyncio.subprocess.Process | None = None
        self.openvscode_server_root = Path("/openhands/.openvscode-server")
        self.extensions_dir = self.openvscode_server_root / "extensions"

    async def start(self) -> bool:
        """Start the VSCode server.

        Returns:
            True if started successfully, False otherwise
        """
        try:
            # Check if VSCode server binary exists
            if not self._check_vscode_available():
                logger.warning(
                    "VSCode server binary not found, VSCode will be disabled"
                )
                return False

            # Generate connection token
            self.connection_token = str(uuid.uuid4())

            # Check if port is available
            if not await self._is_port_available():
                logger.warning(
                    f"Port {self.port} is not available, VSCode will be disabled"
                )
                return False

            # Build extensions if available
            await self._build_extensions()

            # Start VSCode server with extensions
            await self._start_vscode_process()

            logger.info(f"VSCode server started successfully on port {self.port}")
            return True

        except Exception as e:
            logger.error(f"Failed to start VSCode server: {e}")
            return False

    async def stop(self) -> None:
        """Stop the VSCode server."""
        if self.process:
            try:
                self.process.terminate()
                await asyncio.wait_for(self.process.wait(), timeout=5.0)
                logger.info("VSCode server stopped successfully")
            except TimeoutError:
                logger.warning("VSCode server did not stop gracefully, killing process")
                self.process.kill()
                await self.process.wait()
            except Exception as e:
                logger.error(f"Error stopping VSCode server: {e}")
            finally:
                self.process = None

    def get_vscode_url(
        self,
        base_url: str | None = None,
        workspace_dir: str = "workspace",
    ) -> str | None:
        """Get the VSCode URL with authentication token.

        Args:
<<<<<<< HEAD
            base_url: Base URL for the VSCode server
            workspace_dir: Path to workspace directory
=======
            base_url: Base URL for the VSCode server. If None, uses localhost with
                configured port
>>>>>>> bc40be6f

        Returns:
            VSCode URL with token, or None if not available
        """
        if not self.connection_token:
            return None

        if base_url is None:
            base_url = f"http://localhost:{self.port}"

        return f"{base_url}/?tkn={self.connection_token}&folder={workspace_dir}"

    def is_running(self) -> bool:
        """Check if VSCode server is running.

        Returns:
            True if running, False otherwise
        """
        return self.process is not None and self.process.returncode is None

    def _check_vscode_available(self) -> bool:
        """Check if VSCode server binary is available.

        Returns:
            True if available, False otherwise
        """
        vscode_binary = self.openvscode_server_root / "bin" / "openvscode-server"
        return vscode_binary.exists() and vscode_binary.is_file()

    async def _is_port_available(self) -> bool:
        """Check if the specified port is available.

        Returns:
            True if port is available, False otherwise
        """
        try:
            # Try to bind to the port
            server = await asyncio.start_server(
                lambda r, w: None, "localhost", self.port
            )
            server.close()
            await server.wait_closed()
            return True
        except OSError:
            return False

    async def _start_vscode_process(self) -> None:
        """Start the VSCode server process."""
        extensions_arg = (
            f"--extensions-dir {self.extensions_dir} "
            if self.extensions_dir.exists()
            else ""
        )
        cmd = (
            f"exec {self.openvscode_server_root}/bin/openvscode-server "
            f"--host 0.0.0.0 "
            f"--connection-token {self.connection_token} "
            f"--port {self.port} "
            f"{extensions_arg}"
            f"--disable-workspace-trust\n"
        )

        # Start the process
        self.process = await asyncio.create_subprocess_shell(
            cmd,
            stdout=asyncio.subprocess.PIPE,
            stderr=asyncio.subprocess.STDOUT,
        )

        # Wait for server to start (look for startup message)
        await self._wait_for_startup()

    async def _wait_for_startup(self) -> None:
        """Wait for VSCode server to start up."""
        if not self.process or not self.process.stdout:
            return

        try:
            # Read output until we see the server is ready
            timeout = 30  # 30 second timeout
            start_time = asyncio.get_event_loop().time()

            while (
                self.process.returncode is None
                and (asyncio.get_event_loop().time() - start_time) < timeout
            ):
                try:
                    line_bytes = await asyncio.wait_for(
                        self.process.stdout.readline(), timeout=1.0
                    )
                    if not line_bytes:
                        break

                    line = line_bytes.decode("utf-8", errors="ignore").strip()
                    logger.debug(f"VSCode server output: {line}")

                    # Look for startup indicators
                    if "Web UI available at" in line or "Server bound to" in line:
                        logger.info("VSCode server startup detected")
                        break

                except TimeoutError:
                    continue

        except Exception as e:
            logger.warning(f"Error waiting for VSCode startup: {e}")

    async def _build_extensions(self) -> None:
        """Build all VSCode extensions."""
        if not self.extensions_dir.exists():
            logger.debug("Extensions directory not found, skipping build")
            return

        for ext_dir in self.extensions_dir.iterdir():
            if not ext_dir.is_dir() or not (ext_dir / "package.json").exists():
                continue

            try:
                process = await asyncio.create_subprocess_shell(
                    f"cd {ext_dir} && npm install && npm run compile",
                    stdout=asyncio.subprocess.PIPE,
                    stderr=asyncio.subprocess.PIPE,
                )
                await asyncio.wait_for(process.wait(), timeout=60.0)
                if process.returncode == 0:
                    logger.info(f"Extension {ext_dir.name} built successfully")
                else:
                    logger.warning(f"Extension {ext_dir.name} build failed")
            except Exception as e:
                logger.warning(f"Failed to build extension {ext_dir.name}: {e}")


# Global VSCode service instance
_vscode_service: VSCodeService | None = None


def get_vscode_service() -> VSCodeService | None:
    """Get the global VSCode service instance.

    Returns:
        VSCode service instance if enabled, None if disabled
    """
    global _vscode_service
    if _vscode_service is None:
        from openhands.agent_server.config import (
            get_default_config,
        )

        config = get_default_config()

        if not config.enable_vscode:
            logger.info("VSCode is disabled in configuration")
            return None
        else:
            _vscode_service = VSCodeService(port=config.vscode_port)
    return _vscode_service<|MERGE_RESOLUTION|>--- conflicted
+++ resolved
@@ -92,13 +92,10 @@
         """Get the VSCode URL with authentication token.
 
         Args:
-<<<<<<< HEAD
             base_url: Base URL for the VSCode server
             workspace_dir: Path to workspace directory
-=======
             base_url: Base URL for the VSCode server. If None, uses localhost with
                 configured port
->>>>>>> bc40be6f
 
         Returns:
             VSCode URL with token, or None if not available
