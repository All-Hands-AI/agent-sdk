--- conflicted
+++ resolved
@@ -14,11 +14,7 @@
 from openhands.sdk import Agent, EventBase, LocalFileStore, Message, get_logger
 from openhands.sdk.conversation.impl.local_conversation import LocalConversation
 from openhands.sdk.conversation.secrets_manager import SecretValue
-<<<<<<< HEAD
-from openhands.sdk.conversation.state import AgentExecutionStatus
-=======
 from openhands.sdk.conversation.state import ConversationState
->>>>>>> 510393a5
 from openhands.sdk.security.confirmation_policy import ConfirmationPolicyBase
 from openhands.sdk.utils.async_utils import AsyncCallbackWrapper
 
@@ -162,11 +158,6 @@
         self.file_store_path.mkdir(parents=True, exist_ok=True)
         self.working_dir.mkdir(parents=True, exist_ok=True)
         agent = Agent.model_validate(self.stored.agent.model_dump())
-<<<<<<< HEAD
-        # Type cast since Conversation factory returns LocalConversation for local usage
-
-=======
->>>>>>> 510393a5
         conversation = LocalConversation(
             agent=agent,
             persist_filestore=LocalFileStore(
@@ -191,9 +182,6 @@
         if not self._conversation:
             raise ValueError("inactive_service")
         loop = asyncio.get_running_loop()
-<<<<<<< HEAD
-        await loop.run_in_executor(None, self._conversation.run)
-=======
         try:
             await loop.run_in_executor(None, self._conversation.run)
         except Exception as e:
@@ -202,43 +190,16 @@
                 stack_info=True,
             )
             raise
->>>>>>> 510393a5
 
     async def start_background_run(self):
         """Start running the conversation in the background."""
         if not self._conversation:
             raise ValueError("inactive_service")
-<<<<<<< HEAD
-
-        # Check if already running
-        if self._run_task and not self._run_task.done():
-            raise ValueError("conversation_already_running")
-
-        # Start new background task
-        self._run_task = asyncio.create_task(self._background_run())
-        return self._run_task
-
-    async def _background_run(self):
-        """Internal method to run conversation in background."""
-        try:
-            await self.run()
-        except Exception as e:
-            logger.exception(
-                f"Background run failed for conversation {self.stored.id}: {e}"
-            )
-            raise
-
-    def is_running(self) -> bool:
-        """Check if a background run task is currently active."""
-        return self._run_task is not None and not self._run_task.done()
-
-=======
         if self._run_task and not self._run_task.done():
             raise ValueError("conversation_already_running")
         self._run_task = asyncio.create_task(self._run())
         return self._run_task
 
->>>>>>> 510393a5
     async def stop_background_run(self) -> bool:
         """Stop the currently running background task if any.
 
