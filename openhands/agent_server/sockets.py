--- conflicted
+++ resolved
@@ -10,23 +10,14 @@
 from dataclasses import dataclass
 from uuid import UUID
 
-from fastapi import (
-    APIRouter,
-    Depends,
-    WebSocket,
-    WebSocketDisconnect,
-)
+from typing import Annotated
+
+from fastapi import APIRouter, Depends, Query, WebSocket, WebSocketDisconnect
 
 from openhands.agent_server.bash_service import BashEventService
-from openhands.agent_server.config import (
-    get_default_config as get_default_config,
-)
+from openhands.agent_server.config import get_default_config
 from openhands.agent_server.conversation_service import ConversationService
-from openhands.agent_server.dependencies import (
-    get_bash_event_service,
-    get_conversation_service,
-    websocket_session_api_key_dependency,
-)
+from openhands.agent_server.dependencies import get_bash_event_service
 from openhands.agent_server.models import BashEventBase
 from openhands.agent_server.pub_sub import Subscriber
 from openhands.sdk import Event, Message
@@ -61,31 +52,17 @@
 async def events_socket(
     conversation_id: UUID,
     websocket: WebSocket,
-<<<<<<< HEAD
-    _auth: None = Depends(websocket_session_api_key_dependency),
-    conv_svc: ConversationService = Depends(_resolve_conversation_service),
-    session_api_key: str | None = None,
-):
-    """WebSocket endpoint for conversation events.
-
-    Moved from /api/conversations/{conversation_id}/events/socket to
-    /sockets/events/{conversation_id} to support browser connections with
-    query parameter authentication.
-    """
-    # Authentication handled by dependency
-=======
     session_api_key: Annotated[str | None, Query(alias="session_api_key")] = None,
     resend_all: Annotated[bool, Query()] = False,
+    conv_svc: ConversationService = Depends(_resolve_conversation_service),
 ):
     """WebSocket endpoint for conversation events."""
     # Perform authentication check before accepting the WebSocket connection
     config = get_default_config()
     if config.session_api_keys and session_api_key not in config.session_api_keys:
-        # Close the WebSocket connection with an authentication error code
         await websocket.close(code=4001, reason="Authentication failed")
         return
 
->>>>>>> f1ea269d
     await websocket.accept()
     # Normalize dependency object when called directly (outside FastAPI DI)
     if _DependsParam is not None and isinstance(conv_svc, _DependsParam):
@@ -104,14 +81,9 @@
     try:
         # Resend all existing events if requested
         if resend_all:
-            page_id = None
-            while True:
-                page = await event_service.search_events(page_id=page_id)
-                for event in page.items:
-                    await _send_event(event, websocket)
-                page_id = page.next_page_id
-                if not page_id:
-                    break
+            page = await event_service.search_events(page_id=None)
+            for event in page.items:
+                await _send_event(event, websocket)
 
         # Listen for messages over the socket
         while True:
@@ -120,14 +92,11 @@
                 message = Message.model_validate(data)
                 await event_service.send_message(message, True)
             except WebSocketDisconnect:
-                # Exit the loop when websocket disconnects
                 return
             except Exception as e:
                 logger.exception("error_in_subscription", stack_info=True)
-                # For critical errors that indicate the websocket is broken, exit
                 if isinstance(e, (RuntimeError, ConnectionError)):
                     raise
-                # For other exceptions, continue the loop
     finally:
         await event_service.unsubscribe_from_events(subscriber_id)
 
@@ -135,29 +104,16 @@
 @sockets_router.websocket("/bash-events")
 async def bash_events_socket(
     websocket: WebSocket,
-<<<<<<< HEAD
-    _auth: None = Depends(websocket_session_api_key_dependency),
+    session_api_key: Annotated[str | None, Query(alias="session_api_key")] = None,
+    resend_all: Annotated[bool, Query()] = False,
     bash_event_service: BashEventService = Depends(get_bash_event_service),
 ):
-    """WebSocket endpoint for bash events.
-
-    Moved from /api/bash/bash_events/socket to /sockets/bash-events
-    to support browser connections with query parameter authentication.
-    """
-    # Authentication handled by dependency
-=======
-    session_api_key: Annotated[str | None, Query(alias="session_api_key")] = None,
-    resend_all: Annotated[bool, Query()] = False,
-):
     """WebSocket endpoint for bash events."""
-    # Perform authentication check before accepting the WebSocket connection
     config = get_default_config()
     if config.session_api_keys and session_api_key not in config.session_api_keys:
-        # Close the WebSocket connection with an authentication error code
         await websocket.close(code=4001, reason="Authentication failed")
         return
 
->>>>>>> f1ea269d
     await websocket.accept()
     subscriber_id = await bash_event_service.subscribe_to_events(
         _BashWebSocketSubscriber(websocket)
@@ -165,28 +121,19 @@
     try:
         # Resend all existing events if requested
         if resend_all:
-            page_id = None
-            while True:
-                page = await bash_event_service.search_bash_events(page_id=page_id)
-                for event in page.items:
-                    await _send_bash_event(event, websocket)
-                page_id = page.next_page_id
-                if not page_id:
-                    break
+            page = await bash_event_service.search_bash_events(page_id=None)
+            for event in page.items:
+                await _send_bash_event(event, websocket)
 
         while True:
             try:
-                # Keep the connection alive and handle any incoming messages
                 await websocket.receive_text()
             except WebSocketDisconnect:
-                # Exit the loop when websocket disconnects
                 return
             except Exception as e:
                 logger.exception("error_in_bash_event_subscription", stack_info=True)
-                # For critical errors that indicate the websocket is broken, exit
                 if isinstance(e, (RuntimeError, ConnectionError)):
                     raise
-                # For other exceptions, continue the loop
     finally:
         await bash_event_service.unsubscribe_from_events(subscriber_id)
 
