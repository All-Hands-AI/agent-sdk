--- conflicted
+++ resolved
@@ -86,10 +86,6 @@
         app: FastAPI application instance to add routes to.
     """
     app.include_router(server_details_router)
-<<<<<<< HEAD
-    app.include_router(tool_router)
-    app.include_router(workspace_router)
-=======
 
     dependencies = []
     if config.session_api_keys:
@@ -99,8 +95,8 @@
     api_router.include_router(conversation_event_router)
     api_router.include_router(conversation_router)
     api_router.include_router(tool_router)
+    api_router.include_router(workspace_router)
     app.include_router(api_router)
->>>>>>> 42d694de
 
 
 def _setup_static_files(app: FastAPI, config: Config) -> None:
