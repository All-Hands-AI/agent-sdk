--- conflicted
+++ resolved
@@ -7,24 +7,8 @@
 from fastapi.staticfiles import StaticFiles
 from starlette.requests import Request
 
-<<<<<<< HEAD
-from openhands.agent_server.config import Config, get_default_config as load_config
-from openhands.agent_server.conversation_router import (
-    router as conversation_router,
-)
-from openhands.agent_server.conversation_service import ConversationService
-from openhands.agent_server.event_router import (
-    router as conversation_event_router,
-)
-from openhands.agent_server.middleware import (
-    LocalhostCORSMiddleware,
-    ValidateSessionAPIKeyMiddleware,
-=======
 from openhands.agent_server.bash_router import bash_router
-from openhands.agent_server.config import (
-    Config,
-    get_default_config,
-)
+from openhands.agent_server.config import Config, get_default_config
 from openhands.agent_server.conversation_router import conversation_router
 from openhands.agent_server.conversation_service import (
     get_default_conversation_service,
@@ -36,7 +20,6 @@
 from openhands.agent_server.server_details_router import (
     get_server_info,
     server_details_router,
->>>>>>> 8daf576a
 )
 from openhands.agent_server.sockets import sockets_router
 from openhands.agent_server.tool_router import tool_router
@@ -48,17 +31,6 @@
 logger = get_logger(__name__)
 
 
-<<<<<<< HEAD
-def create_app(config: Config) -> FastAPI:
-    @asynccontextmanager
-    async def api_lifespan(api: FastAPI) -> AsyncIterator[None]:
-        service = ConversationService.get_instance(config)
-        api.state.conversation_service = service
-        async with service:
-            yield
-
-    api = FastAPI(
-=======
 @asynccontextmanager
 async def api_lifespan(api: FastAPI) -> AsyncIterator[None]:
     service = get_default_conversation_service()
@@ -90,7 +62,6 @@
         Basic FastAPI application with title, description, and lifespan.
     """
     return FastAPI(
->>>>>>> 8daf576a
         title="OpenHands Agent Server",
         description=(
             "OpenHands Agent Server - REST/WebSocket interface for OpenHands AI Agent"
@@ -98,61 +69,6 @@
         lifespan=api_lifespan,
     )
 
-<<<<<<< HEAD
-    @api.exception_handler(Exception)
-    async def _unhandled_exception_handler(request: Request, exc: Exception):
-        # Logs full stack trace for any unhandled error turned into a 500
-        logger.exception(
-            "Unhandled exception on %s %s", request.method, request.url.path
-        )
-        return JSONResponse(
-            status_code=500, content={"detail": "Internal Server Error"}
-        )
-
-    @api.exception_handler(HTTPException)
-    async def _http_exception_handler(request: Request, exc: Exception):
-        assert isinstance(exc, HTTPException)
-        # Also log explicit HTTPExceptions that are 5xx (sometimes raised intentionally)
-        if exc.status_code >= 500:
-            # exc_info=True ensures a traceback is emitted from here
-            logger.error(
-                "HTTPException %d on %s %s: %s",
-                exc.status_code,
-                request.method,
-                request.url.path,
-                exc.detail,
-                exc_info=True,
-            )
-            return JSONResponse(
-                status_code=exc.status_code,
-                content={"detail": "Internal Server Error\n" + str(exc.detail)},
-            )
-        # Let non-5xx behave normally (but still return JSON)
-        return JSONResponse(status_code=exc.status_code, content={"detail": exc.detail})
-
-    # Add routers
-    api.include_router(conversation_event_router)
-    api.include_router(conversation_router)
-    api.include_router(server_details_router)
-    api.include_router(tool_router)
-
-    # Add middleware
-    api.add_middleware(LocalhostCORSMiddleware, allow_origins=config.allow_cors_origins)
-    if config.session_api_key:
-        api.add_middleware(
-            ValidateSessionAPIKeyMiddleware, session_api_key=config.session_api_key
-        )
-
-    return api
-
-
-# Convenience builder for CLI/uvicorn --factory usage
-
-
-def build_app() -> FastAPI:
-    cfg = load_config()
-    return create_app(cfg)
-=======
 
 def _find_http_exception(exc: BaseExceptionGroup) -> HTTPException | None:
     """Helper function to find HTTPException in ExceptionGroup.
@@ -347,6 +263,10 @@
     return app
 
 
+def build_app() -> FastAPI:
+    """Convenience factory for uvicorn --factory usage."""
+    return create_app()
+
+
 # Create the default app instance
-api = create_app()
->>>>>>> 8daf576a
+api = create_app()