from collections.abc import AsyncIterator
from contextlib import asynccontextmanager

from fastapi import FastAPI, HTTPException
from fastapi.responses import JSONResponse, RedirectResponse
from fastapi.staticfiles import StaticFiles
from starlette.requests import Request

from openhands.agent_server.config import (
    Config,
    get_default_config,
)
from openhands.agent_server.conversation_router import (
    router as conversation_router,
)
from openhands.agent_server.conversation_service import (
    get_default_conversation_service,
)
from openhands.agent_server.event_router import (
    router as conversation_event_router,
)
from openhands.agent_server.middleware import (
    LocalhostCORSMiddleware,
    ValidateSessionAPIKeyMiddleware,
)
from openhands.agent_server.server_details_router import router as server_details_router
from openhands.agent_server.tool_router import router as tool_router
from openhands.sdk.logger import get_logger


logger = get_logger(__name__)


@asynccontextmanager
async def api_lifespan(api: FastAPI) -> AsyncIterator[None]:
    service = get_default_conversation_service()
    async with service:
        yield


def _create_fastapi_instance() -> FastAPI:
    """Create the basic FastAPI application instance.

    Returns:
        Basic FastAPI application with title, description, and lifespan.
    """
    return FastAPI(
        title="OpenHands Agent Server",
        description=(
            "OpenHands Agent Server - REST/WebSocket interface for OpenHands AI Agent"
        ),
        lifespan=api_lifespan,
    )


def _add_api_routes(app: FastAPI) -> None:
    """Add all API routes to the FastAPI application.

    Args:
        app: FastAPI application instance to add routes to.
    """
    app.include_router(conversation_event_router)
    app.include_router(conversation_router)
    app.include_router(server_details_router)
    app.include_router(tool_router)


def _setup_static_files(app: FastAPI, config: Config) -> None:
    """Set up static file serving and root redirect if configured.

    Args:
        app: FastAPI application instance.
        config: Configuration object containing static files settings.
    """
    # Only proceed if static files are configured and directory exists
    if not (
        config.static_files_path
        and config.static_files_path.exists()
        and config.static_files_path.is_dir()
    ):
        return

    # Mount static files directory
    app.mount(
        "/static",
        StaticFiles(directory=str(config.static_files_path)),
        name="static",
    )

    # Add root redirect to static files
    @app.get("/")
    async def root_redirect():
        """Redirect root endpoint to static files directory."""
        # Check if index.html exists in the static directory
        # We know static_files_path is not None here due to the outer condition
        assert config.static_files_path is not None
        index_path = config.static_files_path / "index.html"
        if index_path.exists():
            return RedirectResponse(url="/static/index.html", status_code=302)
        else:
            return RedirectResponse(url="/static/", status_code=302)


def _add_middleware(app: FastAPI, config: Config) -> None:
    """Add middleware to the FastAPI application.

    Args:
        app: FastAPI application instance.
        config: Configuration object containing middleware settings.
    """
    # Add CORS middleware
    app.add_middleware(LocalhostCORSMiddleware, allow_origins=config.allow_cors_origins)

    # Add session API key validation middleware if configured
    if config.session_api_key:
        app.add_middleware(
            ValidateSessionAPIKeyMiddleware, session_api_key=config.session_api_key
        )


<<<<<<< HEAD
@api.exception_handler(Exception)
async def _unhandled_exception_handler(request: Request, exc: Exception):
    # Check if this is an HTTPException that should be handled by the HTTPException
    # handler. This can happen when HTTPExceptions from middleware are unwrapped by
    # Starlette
    if isinstance(exc, HTTPException):
        return await _http_exception_handler(request, exc)

    # Check if this is an HTTPException wrapped in an ExceptionGroup (from middleware)
    # ExceptionGroup/BaseExceptionGroup has an 'exceptions' attribute
    if hasattr(exc, "exceptions"):
        exceptions = getattr(exc, "exceptions", [])
        if len(exceptions) == 1 and isinstance(exceptions[0], HTTPException):
            return await _http_exception_handler(request, exceptions[0])

    # Also check for BaseExceptionGroup (Python 3.11+)
    if exc.__class__.__name__ in ("ExceptionGroup", "BaseExceptionGroup"):
        try:
            # Try to access the exceptions attribute directly
            if hasattr(exc, "exceptions"):
                exceptions_attr = getattr(exc, "exceptions", [])
                if len(exceptions_attr) == 1:
                    inner_exc = exceptions_attr[0]
                    if isinstance(inner_exc, HTTPException):
                        return await _http_exception_handler(request, inner_exc)
        except (AttributeError, IndexError):
            pass

    # Logs full stack trace for any unhandled error that FastAPI would turn into a 500
    logger.exception("Unhandled exception on %s %s", request.method, request.url.path)
    return JSONResponse(status_code=500, content={"detail": "Internal Server Error"})


@api.exception_handler(HTTPException)
async def _http_exception_handler(request: Request, exc: HTTPException):
    # Log 4xx errors at info level (expected client errors like auth failures)
    if 400 <= exc.status_code < 500:
        logger.info(
            "HTTPException %d on %s %s: %s",
            exc.status_code,
            request.method,
            request.url.path,
            exc.detail,
        )
    # Log 5xx errors at error level with full traceback (server errors)
    elif exc.status_code >= 500:
        logger.error(
            "HTTPException %d on %s %s: %s",
            exc.status_code,
            request.method,
            request.url.path,
            exc.detail,
            exc_info=True,
=======
def _add_exception_handlers(api: FastAPI) -> None:
    @api.exception_handler(Exception)
    async def _unhandled_exception_handler(request: Request, exc: Exception):
        # Logs full stack trace for any unhandled error that FastAPI would
        # turn into a 500
        logger.exception(
            "Unhandled exception on %s %s", request.method, request.url.path
>>>>>>> a5f7e712
        )
        return JSONResponse(
            status_code=500, content={"detail": "Internal Server Error"}
        )
<<<<<<< HEAD

    # Return clean JSON response for all HTTP exceptions
    return JSONResponse(status_code=exc.status_code, content={"detail": exc.detail})


config = get_default_config()


# Add routers
api.include_router(conversation_event_router)
api.include_router(conversation_router)
api.include_router(server_details_router)
api.include_router(tool_router)
=======
>>>>>>> a5f7e712

    @api.exception_handler(HTTPException)
    async def _http_exception_handler(request: Request, exc: HTTPException):
        # Also log explicit HTTPExceptions that are 5xx
        # (sometimes raised intentionally)
        if exc.status_code >= 500:
            # exc_info=True ensures a traceback is emitted from here
            logger.error(
                "HTTPException %d on %s %s: %s",
                exc.status_code,
                request.method,
                request.url.path,
                exc.detail,
                exc_info=True,
            )
            return JSONResponse(
                status_code=exc.status_code,
                content={"detail": "Internal Server Error\n" + str(exc.detail)},
            )
        # Let non-5xx behave normally (but still return JSON)
        return JSONResponse(status_code=exc.status_code, content={"detail": exc.detail})


def create_app(config: Config | None = None) -> FastAPI:
    """Create and configure the FastAPI application.

    Args:
        config: Configuration object. If None, uses default config.

    Returns:
        Configured FastAPI application.
    """
    if config is None:
        config = get_default_config()
    app = _create_fastapi_instance()
    _add_api_routes(app)
    _setup_static_files(app, config)
    _add_middleware(app, config)
    _add_exception_handlers(app)

    return app


# Create the default app instance
api = create_app()<|MERGE_RESOLUTION|>--- conflicted
+++ resolved
@@ -51,6 +51,26 @@
         ),
         lifespan=api_lifespan,
     )
+
+
+def _find_http_exception(exc: BaseExceptionGroup) -> HTTPException | None:
+    """Helper function to find HTTPException in ExceptionGroup.
+
+    Args:
+        exc: BaseExceptionGroup to search for HTTPException.
+
+    Returns:
+        HTTPException if found, None otherwise.
+    """
+    for inner_exc in exc.exceptions:
+        if isinstance(inner_exc, HTTPException):
+            return inner_exc
+        # Recursively search nested ExceptionGroups
+        if isinstance(inner_exc, BaseExceptionGroup):
+            found = _find_http_exception(inner_exc)
+            if found:
+                return found
+    return None
 
 
 def _add_api_routes(app: FastAPI) -> None:
@@ -118,96 +138,56 @@
         )
 
 
-<<<<<<< HEAD
-@api.exception_handler(Exception)
-async def _unhandled_exception_handler(request: Request, exc: Exception):
-    # Check if this is an HTTPException that should be handled by the HTTPException
-    # handler. This can happen when HTTPExceptions from middleware are unwrapped by
-    # Starlette
-    if isinstance(exc, HTTPException):
-        return await _http_exception_handler(request, exc)
-
-    # Check if this is an HTTPException wrapped in an ExceptionGroup (from middleware)
-    # ExceptionGroup/BaseExceptionGroup has an 'exceptions' attribute
-    if hasattr(exc, "exceptions"):
-        exceptions = getattr(exc, "exceptions", [])
-        if len(exceptions) == 1 and isinstance(exceptions[0], HTTPException):
-            return await _http_exception_handler(request, exceptions[0])
-
-    # Also check for BaseExceptionGroup (Python 3.11+)
-    if exc.__class__.__name__ in ("ExceptionGroup", "BaseExceptionGroup"):
-        try:
-            # Try to access the exceptions attribute directly
-            if hasattr(exc, "exceptions"):
-                exceptions_attr = getattr(exc, "exceptions", [])
-                if len(exceptions_attr) == 1:
-                    inner_exc = exceptions_attr[0]
-                    if isinstance(inner_exc, HTTPException):
-                        return await _http_exception_handler(request, inner_exc)
-        except (AttributeError, IndexError):
-            pass
-
-    # Logs full stack trace for any unhandled error that FastAPI would turn into a 500
-    logger.exception("Unhandled exception on %s %s", request.method, request.url.path)
-    return JSONResponse(status_code=500, content={"detail": "Internal Server Error"})
-
-
-@api.exception_handler(HTTPException)
-async def _http_exception_handler(request: Request, exc: HTTPException):
-    # Log 4xx errors at info level (expected client errors like auth failures)
-    if 400 <= exc.status_code < 500:
-        logger.info(
-            "HTTPException %d on %s %s: %s",
-            exc.status_code,
-            request.method,
-            request.url.path,
-            exc.detail,
-        )
-    # Log 5xx errors at error level with full traceback (server errors)
-    elif exc.status_code >= 500:
-        logger.error(
-            "HTTPException %d on %s %s: %s",
-            exc.status_code,
-            request.method,
-            request.url.path,
-            exc.detail,
-            exc_info=True,
-=======
 def _add_exception_handlers(api: FastAPI) -> None:
+    """Add exception handlers to the FastAPI application."""
+
     @api.exception_handler(Exception)
-    async def _unhandled_exception_handler(request: Request, exc: Exception):
+    async def _unhandled_exception_handler(
+        request: Request, exc: Exception
+    ) -> JSONResponse:
+        """Handle unhandled exceptions."""
+        # Check if this is an HTTPException that should be handled directly
+        if isinstance(exc, HTTPException):
+            return await _http_exception_handler(request, exc)
+
+        # Check if this is a BaseExceptionGroup with HTTPExceptions
+        if isinstance(exc, BaseExceptionGroup):
+            http_exc = _find_http_exception(exc)
+            if http_exc:
+                return await _http_exception_handler(request, http_exc)
+            # If no HTTPException found, treat as unhandled exception
+            logger.exception(
+                "Unhandled ExceptionGroup on %s %s", request.method, request.url.path
+            )
+            return JSONResponse(
+                status_code=500, content={"detail": "Internal Server Error"}
+            )
+
         # Logs full stack trace for any unhandled error that FastAPI would
         # turn into a 500
         logger.exception(
             "Unhandled exception on %s %s", request.method, request.url.path
->>>>>>> a5f7e712
         )
         return JSONResponse(
             status_code=500, content={"detail": "Internal Server Error"}
         )
-<<<<<<< HEAD
-
-    # Return clean JSON response for all HTTP exceptions
-    return JSONResponse(status_code=exc.status_code, content={"detail": exc.detail})
-
-
-config = get_default_config()
-
-
-# Add routers
-api.include_router(conversation_event_router)
-api.include_router(conversation_router)
-api.include_router(server_details_router)
-api.include_router(tool_router)
-=======
->>>>>>> a5f7e712
 
     @api.exception_handler(HTTPException)
-    async def _http_exception_handler(request: Request, exc: HTTPException):
-        # Also log explicit HTTPExceptions that are 5xx
-        # (sometimes raised intentionally)
-        if exc.status_code >= 500:
-            # exc_info=True ensures a traceback is emitted from here
+    async def _http_exception_handler(
+        request: Request, exc: HTTPException
+    ) -> JSONResponse:
+        """Handle HTTPExceptions with appropriate logging."""
+        # Log 4xx errors at info level (expected client errors like auth failures)
+        if 400 <= exc.status_code < 500:
+            logger.info(
+                "HTTPException %d on %s %s: %s",
+                exc.status_code,
+                request.method,
+                request.url.path,
+                exc.detail,
+            )
+        # Log 5xx errors at error level with full traceback (server errors)
+        elif exc.status_code >= 500:
             logger.error(
                 "HTTPException %d on %s %s: %s",
                 exc.status_code,
@@ -216,11 +196,13 @@
                 exc.detail,
                 exc_info=True,
             )
+            # Don't leak internal details to clients for 5xx errors
             return JSONResponse(
                 status_code=exc.status_code,
-                content={"detail": "Internal Server Error\n" + str(exc.detail)},
-            )
-        # Let non-5xx behave normally (but still return JSON)
+                content={"detail": "Internal Server Error"},
+            )
+
+        # Return clean JSON response for all non-5xx HTTP exceptions
         return JSONResponse(status_code=exc.status_code, content={"detail": exc.detail})
 
 
