--- conflicted
+++ resolved
@@ -186,26 +186,6 @@
 
 
 @router.post(
-<<<<<<< HEAD
-    "/{conversation_id}/stop",
-    responses={
-        404: {"description": "Item not found"},
-        200: {"description": "Task stopped or no task was running"},
-    },
-)
-async def stop_conversation(conversation_id: UUID) -> Success:
-    """Stop the currently running background conversation task."""
-    event_service = await conversation_service.get_event_service(conversation_id)
-    if event_service is None:
-        raise HTTPException(status.HTTP_404_NOT_FOUND)
-
-    await event_service.stop_background_run()
-    return Success()
-
-
-@router.post(
-=======
->>>>>>> 510393a5
     "/{conversation_id}/secrets", responses={404: {"description": "Item not found"}}
 )
 async def update_conversation_secrets(
@@ -226,11 +206,7 @@
 
 
 @router.post(
-<<<<<<< HEAD
-    "/{conversation_id}/confirmation-policy",
-=======
     "/{conversation_id}/confirmation_policy",
->>>>>>> 510393a5
     responses={404: {"description": "Item not found"}},
 )
 async def set_conversation_confirmation_policy(
