"""Conversation router for OpenHands SDK."""

import logging
from typing import Annotated
from uuid import UUID

from fastapi import APIRouter, Body, Depends, HTTPException, Query, Response, status
from pydantic import SecretStr

from openhands.agent_server.conversation_service import ConversationService
from openhands.agent_server.dependencies import get_conversation_service
from openhands.agent_server.models import (
    ConversationInfo,
    ConversationPage,
    ConversationSortOrder,
    GenerateTitleRequest,
    GenerateTitleResponse,
    SendMessageRequest,
    SetConfirmationPolicyRequest,
    StartConversationRequest,
    Success,
    UpdateConversationRequest,
    UpdateSecretsRequest,
)
from openhands.sdk import LLM, Agent, TextContent, Tool
from openhands.sdk.conversation.state import AgentExecutionStatus
from openhands.sdk.workspace import LocalWorkspace


logger = logging.getLogger(__name__)

conversation_router = APIRouter(prefix="/conversations", tags=["Conversations"])

# Examples

START_CONVERSATION_EXAMPLES = [
    StartConversationRequest(
        agent=Agent(
            llm=LLM(
                service_id="your-llm-service",
                model="your-model-provider/your-model-name",
                api_key=SecretStr("your-api-key-here"),
            ),
            tools=[
                Tool(name="BashTool"),
                Tool(name="FileEditorTool"),
                Tool(name="TaskTrackerTool"),
            ],
        ),
        workspace=LocalWorkspace(working_dir="workspace/project"),
        initial_message=SendMessageRequest(
            role="user", content=[TextContent(text="Flip a coin!")]
        ),
    ).model_dump(exclude_defaults=True)
]


# Read methods


@conversation_router.get("/search")
async def search_conversations(
    page_id: Annotated[
        str | None,
        Query(title="Optional next_page_id from the previously returned page"),
    ] = None,
    limit: Annotated[
        int,
        Query(title="The max number of results in the page", gt=0, lte=100),
    ] = 100,
    status: Annotated[
        AgentExecutionStatus | None,
        Query(title="Optional filter by agent execution status"),
    ] = None,
    sort_order: Annotated[
        ConversationSortOrder,
        Query(title="Sort order for conversations"),
    ] = ConversationSortOrder.CREATED_AT_DESC,
    conversation_service: ConversationService = Depends(get_conversation_service),
) -> ConversationPage:
    """Search / List conversations"""
    assert limit > 0
    assert limit <= 100
    return await conversation_service.search_conversations(
        page_id, limit, status, sort_order
    )


@conversation_router.get("/count")
async def count_conversations(
    status: Annotated[
        AgentExecutionStatus | None,
        Query(title="Optional filter by agent execution status"),
    ] = None,
    conversation_service: ConversationService = Depends(get_conversation_service),
) -> int:
    """Count conversations matching the given filters"""
    count = await conversation_service.count_conversations(status)
    return count


@conversation_router.get(
    "/{conversation_id}", responses={404: {"description": "Item not found"}}
)
async def get_conversation(
    conversation_id: UUID,
    conversation_service: ConversationService = Depends(get_conversation_service),
) -> ConversationInfo:
    """Given an id, get a conversation"""
    conversation = await conversation_service.get_conversation(conversation_id)
    if conversation is None:
        raise HTTPException(status.HTTP_404_NOT_FOUND)
    return conversation


@conversation_router.get("")
async def batch_get_conversations(
    ids: Annotated[list[UUID], Query()],
    conversation_service: ConversationService = Depends(get_conversation_service),
) -> list[ConversationInfo | None]:
    """Get a batch of conversations given their ids, returning null for
    any missing item"""
    assert len(ids) < 100
    conversations = await conversation_service.batch_get_conversations(ids)
    return conversations


# Write Methods


@conversation_router.post("")
async def start_conversation(
    request: Annotated[
        StartConversationRequest, Body(examples=START_CONVERSATION_EXAMPLES)
    ],
    response: Response,
    conversation_service: ConversationService = Depends(get_conversation_service),
) -> ConversationInfo:
    """Start a conversation in the local environment."""
<<<<<<< HEAD
    logger.info(
        f"POST /conversations - Received request to start conversation: "
        f"agent={request.agent.model_dump(exclude={'llm': {'api_key'}})} "
        f"workspace={request.workspace}"
    )
    try:
        info = await conversation_service.start_conversation(request)
        logger.info(
            f"POST /conversations - Successfully started conversation {info.id}"
        )
        return info
    except Exception as e:
        logger.error(
            f"POST /conversations - Failed to start conversation: {e}",
            exc_info=True,
        )
        raise
=======
    info, is_new = await conversation_service.start_conversation(request)
    response.status_code = status.HTTP_201_CREATED if is_new else status.HTTP_200_OK
    return info
>>>>>>> fbbd5702


@conversation_router.post(
    "/{conversation_id}/pause", responses={404: {"description": "Item not found"}}
)
async def pause_conversation(
    conversation_id: UUID,
    conversation_service: ConversationService = Depends(get_conversation_service),
) -> Success:
    """Pause a conversation, allowing it to be resumed later."""
    paused = await conversation_service.pause_conversation(conversation_id)
    if not paused:
        raise HTTPException(status.HTTP_400_BAD_REQUEST)
    return Success()


@conversation_router.delete(
    "/{conversation_id}", responses={404: {"description": "Item not found"}}
)
async def delete_conversation(
    conversation_id: UUID,
    conversation_service: ConversationService = Depends(get_conversation_service),
) -> Success:
    """Permanently delete a conversation."""
    deleted = await conversation_service.delete_conversation(conversation_id)
    if not deleted:
        raise HTTPException(status.HTTP_400_BAD_REQUEST)
    return Success()


@conversation_router.post(
    "/{conversation_id}/run",
    responses={
        404: {"description": "Item not found"},
        409: {"description": "Conversation is already running"},
    },
)
async def run_conversation(
    conversation_id: UUID,
    conversation_service: ConversationService = Depends(get_conversation_service),
) -> Success:
    """Start running the conversation in the background."""
    event_service = await conversation_service.get_event_service(conversation_id)
    if event_service is None:
        raise HTTPException(status.HTTP_404_NOT_FOUND)

    try:
        await event_service.run()
    except ValueError as e:
        if str(e) == "conversation_already_running":
            raise HTTPException(
                status_code=status.HTTP_409_CONFLICT,
                detail=(
                    "Conversation already running. Wait for completion or pause first."
                ),
            )
        raise HTTPException(status_code=status.HTTP_400_BAD_REQUEST, detail=str(e))

    return Success()


@conversation_router.post(
    "/{conversation_id}/secrets", responses={404: {"description": "Item not found"}}
)
async def update_conversation_secrets(
    conversation_id: UUID,
    request: UpdateSecretsRequest,
    conversation_service: ConversationService = Depends(get_conversation_service),
) -> Success:
    """Update secrets for a conversation."""
    event_service = await conversation_service.get_event_service(conversation_id)
    if event_service is None:
        raise HTTPException(status.HTTP_404_NOT_FOUND)
    # Strings are valid SecretValue (SecretValue = str | SecretProvider)
    from typing import cast

    from openhands.sdk.conversation.secrets_manager import SecretValue

    secrets = cast(dict[str, SecretValue], request.secrets)
    await event_service.update_secrets(secrets)
    return Success()


@conversation_router.post(
    "/{conversation_id}/confirmation_policy",
    responses={404: {"description": "Item not found"}},
)
async def set_conversation_confirmation_policy(
    conversation_id: UUID,
    request: SetConfirmationPolicyRequest,
    conversation_service: ConversationService = Depends(get_conversation_service),
) -> Success:
    """Set the confirmation policy for a conversation."""
    event_service = await conversation_service.get_event_service(conversation_id)
    if event_service is None:
        raise HTTPException(status.HTTP_404_NOT_FOUND)
    await event_service.set_confirmation_policy(request.policy)
    return Success()


@conversation_router.patch(
    "/{conversation_id}", responses={404: {"description": "Item not found"}}
)
async def update_conversation(
    conversation_id: UUID,
    request: UpdateConversationRequest,
    conversation_service: ConversationService = Depends(get_conversation_service),
) -> Success:
    """Update conversation metadata.

    This endpoint allows updating conversation details like title.
    """
    updated = await conversation_service.update_conversation(conversation_id, request)
    if not updated:
        return Success(success=False)
    return Success()


@conversation_router.post(
    "/{conversation_id}/generate_title",
    responses={404: {"description": "Item not found"}},
)
async def generate_conversation_title(
    conversation_id: UUID,
    request: GenerateTitleRequest,
    conversation_service: ConversationService = Depends(get_conversation_service),
) -> GenerateTitleResponse:
    """Generate a title for the conversation using LLM."""
    title = await conversation_service.generate_conversation_title(
        conversation_id, request.max_length, request.llm
    )
    if title is None:
        raise HTTPException(status.HTTP_500_INTERNAL_SERVER_ERROR)
    return GenerateTitleResponse(title=title)<|MERGE_RESOLUTION|>--- conflicted
+++ resolved
@@ -137,29 +137,9 @@
     conversation_service: ConversationService = Depends(get_conversation_service),
 ) -> ConversationInfo:
     """Start a conversation in the local environment."""
-<<<<<<< HEAD
-    logger.info(
-        f"POST /conversations - Received request to start conversation: "
-        f"agent={request.agent.model_dump(exclude={'llm': {'api_key'}})} "
-        f"workspace={request.workspace}"
-    )
-    try:
-        info = await conversation_service.start_conversation(request)
-        logger.info(
-            f"POST /conversations - Successfully started conversation {info.id}"
-        )
-        return info
-    except Exception as e:
-        logger.error(
-            f"POST /conversations - Failed to start conversation: {e}",
-            exc_info=True,
-        )
-        raise
-=======
     info, is_new = await conversation_service.start_conversation(request)
     response.status_code = status.HTTP_201_CREATED if is_new else status.HTTP_200_OK
     return info
->>>>>>> fbbd5702
 
 
 @conversation_router.post(
