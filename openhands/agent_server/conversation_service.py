--- conflicted
+++ resolved
@@ -178,64 +178,6 @@
         if self._event_services is None:
             logger.error("start_conversation: event_services is None")
             raise ValueError("inactive_service")
-<<<<<<< HEAD
-        conversation_id = uuid4()
-        logger.info(f"Generated conversation_id: {conversation_id}")
-        try:
-            stored = StoredConversation(id=conversation_id, **request.model_dump())
-            logger.info(f"Created StoredConversation: {stored}")
-        except Exception as e:
-            logger.error(f"Failed to create StoredConversation: {e}", exc_info=True)
-            raise
-        file_store_path = (
-            self.event_services_path / conversation_id.hex / "event_service"
-        )
-        logger.info(f"Creating file_store_path: {file_store_path}")
-        file_store_path.mkdir(parents=True)
-        try:
-            event_service = EventService(
-                stored=stored,
-                file_store_path=file_store_path,
-                working_dir=Path(request.workspace.working_dir),
-            )
-            logger.info(f"Created EventService: {event_service}")
-        except Exception as e:
-            logger.error(f"Failed to create EventService: {e}", exc_info=True)
-            raise
-
-        # Create subscribers...
-        logger.info("Subscribing event subscribers")
-        try:
-            await event_service.subscribe_to_events(
-                _EventSubscriber(service=event_service)
-            )
-            asyncio.gather(
-                *[
-                    event_service.subscribe_to_events(
-                        WebhookSubscriber(
-                            conversation_id=conversation_id,
-                            service=event_service,
-                            spec=webhook_spec,
-                            session_api_key=self.session_api_key,
-                        )
-                    )
-                    for webhook_spec in self.webhook_specs
-                ]
-            )
-            logger.info("Event subscribers registered")
-        except Exception as e:
-            logger.error(f"Failed to subscribe event subscribers: {e}", exc_info=True)
-            raise
-
-        self._event_services[conversation_id] = event_service
-        logger.info("Starting event service")
-        try:
-            await event_service.start()
-            logger.info("Event service started successfully")
-        except Exception as e:
-            logger.error(f"Failed to start event service: {e}", exc_info=True)
-            raise
-=======
         conversation_id = request.conversation_id or uuid4()
 
         if conversation_id in self._event_services:
@@ -248,7 +190,6 @@
 
         stored = StoredConversation(id=conversation_id, **request.model_dump())
         event_service = await self._start_event_service(stored)
->>>>>>> fbbd5702
         initial_message = request.initial_message
         if initial_message:
             logger.info(f"Sending initial message: {initial_message}")
@@ -265,12 +206,7 @@
         # Notify conversation webhooks about the started conversation
         await self._notify_conversation_webhooks(conversation_info)
 
-<<<<<<< HEAD
-        logger.info(f"Conversation {conversation_id} started successfully")
-        return conversation_info
-=======
         return conversation_info, True
->>>>>>> fbbd5702
 
     async def pause_conversation(self, conversation_id: UUID) -> bool:
         if self._event_services is None:
