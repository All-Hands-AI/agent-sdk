--- conflicted
+++ resolved
@@ -208,20 +208,13 @@
             )
             await event_service.send_message(message, run=initial_message.run)
 
-<<<<<<< HEAD
         state = await event_service.get_state()
-        return _compose_conversation_info(stored, state)
-=======
-        status = await event_service.get_status()
-        conversation_info = ConversationInfo(
-            **event_service.stored.model_dump(), status=status
-        )
+        conversation_info = _compose_conversation_info(event_service.stored, state)
 
         # Notify conversation webhooks about the started conversation
         await self._notify_conversation_webhooks(conversation_info)
 
         return conversation_info
->>>>>>> 405a9b38
 
     async def pause_conversation(self, conversation_id: UUID) -> bool:
         if self._event_services is None:
@@ -230,10 +223,8 @@
         if event_service:
             await event_service.pause()
             # Notify conversation webhooks about the paused conversation
-            status = await event_service.get_status()
-            conversation_info = ConversationInfo(
-                **event_service.stored.model_dump(), status=status
-            )
+            state = await event_service.get_state()
+            conversation_info = _compose_conversation_info(event_service.stored, state)
             await self._notify_conversation_webhooks(conversation_info)
         return bool(event_service)
 
@@ -251,10 +242,8 @@
         event_service = self._event_services.pop(conversation_id, None)
         if event_service:
             # Notify conversation webhooks about the stopped conversation before closing
-            status = await event_service.get_status()
-            conversation_info = ConversationInfo(
-                **event_service.stored.model_dump(), status=status
-            )
+            state = await event_service.get_state()
+            conversation_info = _compose_conversation_info(event_service.stored, state)
             await self._notify_conversation_webhooks(conversation_info)
 
             await event_service.close()
