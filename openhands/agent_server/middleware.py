--- conflicted
+++ resolved
@@ -1,9 +1,8 @@
 from urllib.parse import urlparse
 
-from fastapi import Request, Response, status
+from fastapi import HTTPException, Request, Response, status
 from fastapi.middleware.cors import CORSMiddleware
 from starlette.middleware.base import BaseHTTPMiddleware, RequestResponseEndpoint
-from starlette.responses import JSONResponse
 from starlette.types import ASGIApp
 
 
@@ -51,16 +50,6 @@
     async def dispatch(
         self, request: Request, call_next: RequestResponseEndpoint
     ) -> Response:
-<<<<<<< HEAD
-        # Skip authentication for health check and server info endpoints
-        if request.url.path not in ["/alive", "/health", "/server_info"]:
-            session_api_key = request.headers.get("X-Session-API-Key")
-            if session_api_key not in self.session_api_keys:
-                return JSONResponse(
-                    status_code=status.HTTP_401_UNAUTHORIZED,
-                    content={"detail": "Unauthorized"},
-                )
-=======
         # Skip authentication for CORS preflight requests (OPTIONS method)
         # and for health check/server info endpoints
         if request.method == "OPTIONS" or not request.url.path.startswith("/api"):
@@ -68,11 +57,10 @@
             return response
 
         session_api_key = request.headers.get("X-Session-API-Key")
-        if session_api_key != self.session_api_key:
+        if session_api_key not in self.session_api_keys:
             raise HTTPException(
                 status_code=status.HTTP_401_UNAUTHORIZED,
                 detail="Unauthorized: Invalid or missing X-Session-API-Key header",
             )
->>>>>>> bd8bdaef
         response = await call_next(request)
         return response