import json
from typing import cast

from litellm.types.utils import (
    ChatCompletionMessageToolCall,
    Choices,
    Message as LiteLLMMessage,
)
from pydantic import ValidationError

from openhands.sdk.agent.base import AgentBase
from openhands.sdk.context.view import View
from openhands.sdk.conversation import ConversationCallbackType, ConversationState
from openhands.sdk.conversation.state import AgentExecutionStatus
from openhands.sdk.event import (
    ActionEvent,
    AgentErrorEvent,
    LLMConvertibleEvent,
    MessageEvent,
    ObservationEvent,
    SystemPromptEvent,
)
from openhands.sdk.event.condenser import Condensation
from openhands.sdk.event.utils import get_unmatched_actions
from openhands.sdk.llm import (
    Message,
    MetricsSnapshot,
    TextContent,
    get_llm_metadata,
)
from openhands.sdk.logger import get_logger
from openhands.sdk.security import risk
from openhands.sdk.security.llm_analyzer import LLMSecurityAnalyzer
from openhands.sdk.tool import (
    ActionBase,
    FinishTool,
    ObservationBase,
)
from openhands.sdk.tool.builtins import FinishAction


logger = get_logger(__name__)


class Agent(AgentBase):
    @property
    def _add_security_risk_prediction(self) -> bool:
        return isinstance(self.security_analyzer, LLMSecurityAnalyzer)

    def _configure_bash_tools_env_provider(self, state: ConversationState) -> None:
        """
        Configure bash tool with reference to secrets manager.
        Updated secrets automatically propagate.
        """

        secrets_manager = state.secrets_manager

        def env_for_cmd(cmd: str) -> dict[str, str]:
            try:
                return secrets_manager.get_secrets_as_env_vars(cmd)
            except Exception:
                return {}

        def env_masker(output: str) -> str:
            try:
                return secrets_manager.mask_secrets_in_output(output)
            except Exception:
                return ""

        execute_bash_exists = False
        for tool in self.tools_map.values():
            if (
                tool.name == "execute_bash"
                and hasattr(tool, "executor")
                and tool.executor is not None
            ):
                # Wire the env provider and env masker for the bash executor
                setattr(tool.executor, "env_provider", env_for_cmd)
                setattr(tool.executor, "env_masker", env_masker)
                execute_bash_exists = True

        if not execute_bash_exists:
            logger.warning("Skipped wiring SecretsManager: missing bash tool")

    def init_state(
        self,
        state: ConversationState,
        on_event: ConversationCallbackType,
    ) -> None:
        super().init_state(state, on_event=on_event)
        # TODO(openhands): we should add test to test this init_state will actually
        # modify state in-place

        # Configure bash tools with env provider
        self._configure_bash_tools_env_provider(state)

        llm_convertible_messages = [
            event for event in state.events if isinstance(event, LLMConvertibleEvent)
        ]
        if len(llm_convertible_messages) == 0:
            # Prepare system message
            event = SystemPromptEvent(
                source="agent",
                system_prompt=TextContent(text=self.system_message),
                tools=[
                    t.to_openai_tool(
                        add_security_risk_prediction=self._add_security_risk_prediction
                    )
                    for t in self.tools_map.values()
                ],
            )
            on_event(event)

    def _execute_actions(
        self,
        state: ConversationState,
        action_events: list[ActionEvent],
        on_event: ConversationCallbackType,
    ):
        for action_event in action_events:
            self._execute_action_events(state, action_event, on_event=on_event)

    def step(
        self,
        state: ConversationState,
        on_event: ConversationCallbackType,
    ) -> None:
        # Check for pending actions (implicit confirmation)
        # and execute them before sampling new actions.
        pending_actions = get_unmatched_actions(state.events)
        if pending_actions:
            logger.info(
                "Confirmation mode: Executing %d pending action(s)",
                len(pending_actions),
            )
            self._execute_actions(state, pending_actions, on_event)
            return

        # If a condenser is registered with the agent, we need to give it an
        # opportunity to transform the events. This will either produce a list
        # of events, exactly as expected, or a new condensation that needs to be
        # processed before the agent can sample another action.
        if self.condenser is not None:
            view = View.from_events(state.events)
            condensation_result = self.condenser.condense(view)

            match condensation_result:
                case View():
                    llm_convertible_events = condensation_result.events

                case Condensation():
                    on_event(condensation_result)
                    return None

        else:
            llm_convertible_events = cast(
                list[LLMConvertibleEvent],
                [e for e in state.events if isinstance(e, LLMConvertibleEvent)],
            )

        # Get LLM Response (Action)
        _messages = LLMConvertibleEvent.events_to_messages(llm_convertible_events)
        logger.debug(
            "Sending messages to LLM: "
            f"{json.dumps([m.model_dump() for m in _messages], indent=2)}"
        )
<<<<<<< HEAD
        assert isinstance(self.tools, dict)

        # Pass ToolBase instances through; LLM will convert and inject risk field
        tools = list(self.tools.values())
=======
        tools = [
            # add llm security risk prediction if analyzer is present
            tool.to_openai_tool(
                add_security_risk_prediction=self._add_security_risk_prediction
            )
            for tool in self.tools_map.values()
        ]
>>>>>>> 853bce0f
        response = self.llm.completion(
            messages=_messages,
            tools=tools,
            add_security_risk_prediction=self._add_security_risk_prediction,
            extra_body={
                "metadata": get_llm_metadata(
                    model_name=self.llm.model, agent_name=self.name
                )
            },
        )
        assert len(response.choices) == 1 and isinstance(response.choices[0], Choices)
        llm_message: LiteLLMMessage = response.choices[0].message  # type: ignore
        message = Message.from_litellm_message(llm_message)

        assert self.llm.metrics is not None, "LLM metrics should not be None"
        metrics = self.llm.metrics.get_snapshot()  # take a snapshot of metrics

        if message.tool_calls and len(message.tool_calls) > 0:
            tool_call: ChatCompletionMessageToolCall
            if any(tc.type != "function" for tc in message.tool_calls):
                logger.warning(
                    "LLM returned tool calls but some are not of type 'function' - "
                    "ignoring those"
                )

            tool_calls = [
                tool_call
                for tool_call in message.tool_calls
                if tool_call.type == "function"
            ]
            assert len(tool_calls) > 0, (
                "LLM returned tool calls but none are of type 'function'"
            )
            if not all(isinstance(c, TextContent) for c in message.content):
                logger.warning(
                    "LLM returned tool calls but message content is not all "
                    "TextContent - ignoring non-text content"
                )

            # Generate unique batch ID for this LLM response
            thought_content = [c for c in message.content if isinstance(c, TextContent)]

            action_events: list[ActionEvent] = []
            for i, tool_call in enumerate(tool_calls):
                action_event = self._get_action_events(
                    state,
                    tool_call,
                    llm_response_id=response.id,
                    on_event=on_event,
                    thought=thought_content
                    if i == 0
                    else [],  # Only first gets thought
                    metrics=metrics if i == len(tool_calls) - 1 else None,
                    # Only first gets reasoning content
                    reasoning_content=message.reasoning_content if i == 0 else None,
                )
                if action_event is None:
                    continue
                action_events.append(action_event)

            # Handle confirmation mode - exit early if actions need confirmation
            if self._requires_user_confirmation(state, action_events):
                return

            if action_events:
                self._execute_actions(state, action_events, on_event)

        else:
            logger.info("LLM produced a message response - awaits user input")
            state.agent_status = AgentExecutionStatus.FINISHED
            msg_event = MessageEvent(
                source="agent",
                llm_message=message,
                metrics=metrics,
            )
            on_event(msg_event)

    def _requires_user_confirmation(
        self, state: ConversationState, action_events: list[ActionEvent]
    ) -> bool:
        """
        Decide whether user confirmation is needed to proceed.

        Rules:
            1. Confirmation mode is enabled
            2. Every action requires confirmation
            3. A single `FinishAction` never requires confirmation
        """
        # A single `FinishAction` never requires confirmation
        if len(action_events) == 1 and isinstance(
            action_events[0].action, FinishAction
        ):
            return False

        # If there are no actions there is nothing to confirm
        if len(action_events) == 0:
            return False

        # If a security analyzer is registered, use it to check the action events and
        # see if confirmation is needed.
        if self.security_analyzer is not None:
            risks = self.security_analyzer.analyze_pending_actions(action_events)
            for _, risk in risks:
                if self.security_analyzer.should_require_confirmation(
                    risk, state.confirmation_mode
                ):
                    state.agent_status = AgentExecutionStatus.WAITING_FOR_CONFIRMATION
                    return True
            # If the security analyzer doesn't tell us to stop, we shouldn't stop, even
            # if the confirmation mode is on.
            return False

        # If confirmation mode is disabled, no confirmation is needed
        if not state.confirmation_mode:
            return False

        state.agent_status = AgentExecutionStatus.WAITING_FOR_CONFIRMATION
        return True

    def _get_action_events(
        self,
        state: ConversationState,
        tool_call: ChatCompletionMessageToolCall,
        llm_response_id: str,
        on_event: ConversationCallbackType,
        thought: list[TextContent] = [],
        metrics: MetricsSnapshot | None = None,
        reasoning_content: str | None = None,
    ) -> ActionEvent | None:
        """Handle tool calls from the LLM.

        NOTE: state will be mutated in-place.
        """
        assert tool_call.type == "function"
        tool_name = tool_call.function.name
        assert tool_name is not None, "Tool call must have a name"
        tool = self.tools_map.get(tool_name, None)
        # Handle non-existing tools
        if tool is None:
            available = list(self.tools_map.keys())
            err = f"Tool '{tool_name}' not found. Available: {available}"
            logger.error(err)
            event = AgentErrorEvent(
                error=err,
                metrics=metrics,
            )
            on_event(event)
            state.agent_status = AgentExecutionStatus.FINISHED
            return

        # Validate arguments
        security_risk: risk.SecurityRisk = risk.SecurityRisk.UNKNOWN
        try:
            arguments = json.loads(tool_call.function.arguments)

            # if the tool has a security_risk field (when security analyzer = LLM),
            # pop it out as it's not part of the tool's action schema
            if (_predicted_risk := arguments.pop("security_risk", None)) is not None:
                if not isinstance(self.security_analyzer, LLMSecurityAnalyzer):
                    raise RuntimeError(
                        "LLM provided a security_risk but no security analyzer is "
                        "configured - THIS SHOULD NOT HAPPEN!"
                    )
                try:
                    security_risk = risk.SecurityRisk(_predicted_risk)
                except ValueError:
                    logger.warning(
                        f"Invalid security_risk value from LLM: {_predicted_risk}"
                    )

            # Arguments we passed in should not contains `security_risk`
            # as a field
            action: ActionBase = tool.action_from_arguments(arguments)
        except (json.JSONDecodeError, ValidationError) as e:
            err = (
                f"Error validating args {tool_call.function.arguments} for tool "
                f"'{tool.name}': {e}"
            )
            event = AgentErrorEvent(
                error=err,
                metrics=metrics,
            )
            on_event(event)
            return

        # Create one ActionEvent per action
        action_event = ActionEvent(
            action=action,
            thought=thought,
            reasoning_content=reasoning_content,
            tool_name=tool.name,
            tool_call_id=tool_call.id,
            tool_call=tool_call,
            llm_response_id=llm_response_id,
            metrics=metrics,
            security_risk=security_risk,
        )
        on_event(action_event)
        return action_event

    def _execute_action_events(
        self,
        state: ConversationState,
        action_event: ActionEvent,
        on_event: ConversationCallbackType,
    ):
        """Execute action events and update the conversation state.

        It will call the tool's executor and update the state & call callback fn
        with the observation.
        """
        tool = self.tools_map.get(action_event.tool_name, None)
        if tool is None:
            raise RuntimeError(
                f"Tool '{action_event.tool_name}' not found. This should not happen "
                "as it was checked earlier."
            )

        # Execute actions!
        observation: ObservationBase = tool(action_event.action)
        assert isinstance(observation, ObservationBase), (
            f"Tool '{tool.name}' executor must return an ObservationBase"
        )

        obs_event = ObservationEvent(
            observation=observation,
            action_id=action_event.id,
            tool_name=tool.name,
            tool_call_id=action_event.tool_call.id,
        )
        on_event(obs_event)

        # Set conversation state
        if tool.name == FinishTool.name:
            state.agent_status = AgentExecutionStatus.FINISHED
        return obs_event<|MERGE_RESOLUTION|>--- conflicted
+++ resolved
@@ -164,20 +164,10 @@
             "Sending messages to LLM: "
             f"{json.dumps([m.model_dump() for m in _messages], indent=2)}"
         )
-<<<<<<< HEAD
         assert isinstance(self.tools, dict)
 
         # Pass ToolBase instances through; LLM will convert and inject risk field
         tools = list(self.tools.values())
-=======
-        tools = [
-            # add llm security risk prediction if analyzer is present
-            tool.to_openai_tool(
-                add_security_risk_prediction=self._add_security_risk_prediction
-            )
-            for tool in self.tools_map.values()
-        ]
->>>>>>> 853bce0f
         response = self.llm.completion(
             messages=_messages,
             tools=tools,
