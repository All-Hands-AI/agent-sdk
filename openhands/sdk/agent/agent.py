import json

from litellm.types.utils import ChatCompletionMessageToolCall
from pydantic import ValidationError

import openhands.sdk.security.risk as risk
from openhands.sdk.agent.base import AgentBase
from openhands.sdk.context.view import View
from openhands.sdk.conversation import ConversationCallbackType, ConversationState
from openhands.sdk.conversation.state import AgentExecutionStatus
from openhands.sdk.event import (
    ActionEvent,
    AgentErrorEvent,
    LLMConvertibleEvent,
    MessageEvent,
    ObservationEvent,
    SystemPromptEvent,
)
from openhands.sdk.event.condenser import Condensation, CondensationRequest
from openhands.sdk.llm import (
    Message,
    TextContent,
)
from openhands.sdk.logger import get_logger
from openhands.sdk.security.confirmation_policy import NeverConfirm
from openhands.sdk.security.llm_analyzer import LLMSecurityAnalyzer
from openhands.sdk.tool import (
    ActionBase,
    FinishTool,
    ObservationBase,
)
from openhands.sdk.tool.builtins import FinishAction


logger = get_logger(__name__)


class Agent(AgentBase):
    @property
    def _add_security_risk_prediction(self) -> bool:
        return isinstance(self.security_analyzer, LLMSecurityAnalyzer)

    def _configure_bash_tools_env_provider(self, state: ConversationState) -> None:
        """
        Configure bash tool with reference to secrets manager.
        Updated secrets automatically propagate.
        """

        secrets_manager = state.secrets_manager

        def env_for_cmd(cmd: str) -> dict[str, str]:
            try:
                return secrets_manager.get_secrets_as_env_vars(cmd)
            except Exception:
                return {}

        def env_masker(output: str) -> str:
            try:
                return secrets_manager.mask_secrets_in_output(output)
            except Exception:
                return ""

        execute_bash_exists = False
        for tool in self.tools_map.values():
            if tool.name == "execute_bash":
                try:
                    executable_tool = tool.as_executable()
                    # Wire the env provider and env masker for the bash executor
                    setattr(executable_tool.executor, "env_provider", env_for_cmd)
                    setattr(executable_tool.executor, "env_masker", env_masker)
                    execute_bash_exists = True
                except NotImplementedError:
                    # Tool has no executor, skip it
                    continue

        if not execute_bash_exists:
            logger.warning("Skipped wiring SecretsManager: missing bash tool")

    def init_state(
        self,
        state: ConversationState,
        on_event: ConversationCallbackType,
    ) -> None:
        super().init_state(state, on_event=on_event)
        # TODO(openhands): we should add test to test this init_state will actually
        # modify state in-place

        # Validate security analyzer configuration once during initialization
        if self._add_security_risk_prediction and isinstance(
            state.confirmation_policy, NeverConfirm
        ):
            # If security analyzer is enabled, we always need a policy that is not
            # NeverConfirm, otherwise we are just predicting risks without using them,
            # and waste tokens!
            logger.warning(
                "LLM security analyzer is enabled but confirmation "
                "policy is set to NeverConfirm"
            )

        # Configure bash tools with env provider
        self._configure_bash_tools_env_provider(state)

        llm_convertible_messages = [
            event for event in state.events if isinstance(event, LLMConvertibleEvent)
        ]
        if len(llm_convertible_messages) == 0:
            # Prepare system message
            event = SystemPromptEvent(
                source="agent",
                system_prompt=TextContent(text=self.system_message),
                tools=[
                    t.to_openai_tool(
                        add_security_risk_prediction=self._add_security_risk_prediction
                    )
                    for t in self.tools_map.values()
                ],
            )
            on_event(event)

    def _execute_actions(
        self,
        state: ConversationState,
        action_events: list[ActionEvent],
        on_event: ConversationCallbackType,
    ):
        for action_event in action_events:
            self._execute_action_event(state, action_event, on_event=on_event)

    def step(
        self,
        state: ConversationState,
        on_event: ConversationCallbackType,
    ) -> None:
        # Check for pending actions (implicit confirmation)
        # and execute them before sampling new actions.
        pending_actions = ConversationState.get_unmatched_actions(state.events)
        if pending_actions:
            logger.info(
                "Confirmation mode: Executing %d pending action(s)",
                len(pending_actions),
            )
            self._execute_actions(state, pending_actions, on_event)
            return

        # If a condenser is registered with the agent, we need to give it an
        # opportunity to transform the events. This will either produce a list
        # of events, exactly as expected, or a new condensation that needs to be
        # processed before the agent can sample another action.
        if self.condenser is not None:
            view = View.from_events(state.events)
            condensation_result = self.condenser.condense(view)

            match condensation_result:
                case View():
                    llm_convertible_events = condensation_result.events

                case Condensation():
                    on_event(condensation_result)
                    return None

        else:
            llm_convertible_events = [
                e for e in state.events if isinstance(e, LLMConvertibleEvent)
            ]

        # Get LLM Response (Action)
        _messages = LLMConvertibleEvent.events_to_messages(llm_convertible_events)
        logger.debug(
            "Sending messages to LLM: "
            f"{json.dumps([m.model_dump() for m in _messages], indent=2)}"
        )

        try:
            llm_response = self.llm.completion(
                messages=_messages,
                tools=list(self.tools_map.values()),
                extra_body={"metadata": self.llm.metadata},
                add_security_risk_prediction=self._add_security_risk_prediction,
            )
        except Exception as e:
            # If there is a condenser registered and the exception is a context window
            # exceeded, we can recover by triggering a condensation request.
            if (
                self.condenser is not None
                and self.condenser.handles_condensation_requests()
                and self.llm.is_context_window_exceeded_exception(e)
            ):
                logger.warning(
                    "LLM raised context window exceeded error, triggering condensation"
                )
                on_event(CondensationRequest())
                return

            # If the error isn't recoverable, keep propagating it up the stack.
            else:
                raise e

        # LLMResponse already contains the converted message and metrics snapshot
        message: Message = llm_response.message

        # Early return if no tool calls
        if not message.tool_calls or len(message.tool_calls) == 0:
            logger.info("LLM produced a message response - awaits user input")
            state.agent_status = AgentExecutionStatus.FINISHED
            msg_event = MessageEvent(
                source="agent",
                llm_message=message,
            )
            on_event(msg_event)
            return

        # Validate and process tool calls
        if not all(isinstance(c, TextContent) for c in message.content):
            logger.warning(
                "LLM returned tool calls but message content is not all "
                "TextContent - ignoring non-text content"
            )

        thought_content = [c for c in message.content if isinstance(c, TextContent)]
        action_events: list[ActionEvent] = []

        for i, tool_call in enumerate(message.tool_calls):
            # Validate tool call
            validation_error = self._validate_tool_call(tool_call)
            if validation_error is not None:
                logger.warning(validation_error.error)
                on_event(validation_error)
                if (
                    validation_error.error.startswith("Tool")
                    and "not found" in validation_error.error
                ):
                    state.agent_status = AgentExecutionStatus.FINISHED
                continue

            # Create action event for valid tool call
            action_event = self._convert_tool_call_to_action_event(
                state,
                tool_call,
                llm_response_id=llm_response.id,
                on_event=on_event,
                thought=thought_content if i == 0 else [],  # Only first gets thought
                reasoning_content=message.reasoning_content if i == 0 else None,
            )
            if action_event is not None:
                action_events.append(action_event)

        # Handle confirmation mode - exit early if actions need confirmation
        if self._requires_user_confirmation(state, action_events):
            return

        if action_events:
            self._execute_actions(state, action_events, on_event)

    def _validate_tool_call(
        self,
        tool_call: ChatCompletionMessageToolCall,
    ) -> AgentErrorEvent | None:
        """Validate a tool call and return an error event if validation fails.

        Returns None if validation passes, AgentErrorEvent if validation fails.
        """
        # Check if tool call is of type 'function'
        if tool_call.type != "function":
            return AgentErrorEvent(
                error=(
                    "LLM returned tool calls but some are not of type 'function' - "
                    "ignoring those"
                ),
                tool_name=tool_call.function.name or "unknown",
                tool_call_id=tool_call.id,
            )

        # Check if tool exists
        tool_name = tool_call.function.name
        if tool_name is None:
            return AgentErrorEvent(
                error="Tool call must have a name",
                tool_name="unknown",
                tool_call_id=tool_call.id,
            )

        tool = self.tools_map.get(tool_name, None)
        if tool is None:
            available = list(self.tools_map.keys())
            err = f"Tool '{tool_name}' not found. Available: {available}"
            return AgentErrorEvent(
                error=err,
                tool_name=tool_name,
                tool_call_id=tool_call.id,
            )

        # Validate arguments
        try:
            arguments = json.loads(tool_call.function.arguments)
            # Remove security_risk if present (handled separately)
            arguments.pop("security_risk", None)
            # Try to create action to validate arguments
            tool.action_from_arguments(arguments)
        except (json.JSONDecodeError, ValidationError) as e:
            err = (
                f"Error validating args {tool_call.function.arguments} for tool "
                f"'{tool.name}': {e}"
            )
            return AgentErrorEvent(
                error=err,
                tool_name=tool_name,
                tool_call_id=tool_call.id,
            )

        return None

    def _requires_user_confirmation(
        self, state: ConversationState, action_events: list[ActionEvent]
    ) -> bool:
        """
        Decide whether user confirmation is needed to proceed.

        Rules:
            1. Confirmation mode is enabled
            2. Every action requires confirmation
            3. A single `FinishAction` never requires confirmation
        """
        # A single `FinishAction` never requires confirmation
        if len(action_events) == 1 and isinstance(
            action_events[0].action, FinishAction
        ):
            return False

        # If there are no actions there is nothing to confirm
        if len(action_events) == 0:
            return False

        # If a security analyzer is registered, use it to grab the risks of the actions
        # involved. If not, we'll set the risks to UNKNOWN.
        if self.security_analyzer is not None:
            risks = [
                risk
                for _, risk in self.security_analyzer.analyze_pending_actions(
                    action_events
                )
            ]
        else:
            risks = [risk.SecurityRisk.UNKNOWN] * len(action_events)

        # Grab the confirmation policy from the state and pass in the risks.
        if any(state.confirmation_policy.should_confirm(risk) for risk in risks):
            state.agent_status = AgentExecutionStatus.WAITING_FOR_CONFIRMATION
            return True

        return False

    def _convert_tool_call_to_action_event(
        self,
        state: ConversationState,  # noqa: ARG002
        tool_call: ChatCompletionMessageToolCall,
        llm_response_id: str,
        on_event: ConversationCallbackType,
        thought: list[TextContent] = [],
        reasoning_content: str | None = None,
    ) -> ActionEvent | None:
        """Converts a validated tool call into an ActionEvent.

        NOTE: Tool call should already be validated by _validate_tool_call.
        No validation is performed here - this method assumes the tool call is valid.
        """
        # These assertions should never fail since validation happened earlier
        assert tool_call.type == "function"  # noqa: S101
        tool_name = tool_call.function.name
        assert tool_name is not None, "Tool call must have a name"  # noqa: S101
        tool = self.tools_map.get(tool_name, None)
<<<<<<< HEAD
        assert tool is not None, "Tool should exist (validated earlier)"  # noqa: S101
=======
        # Handle non-existing tools
        if tool is None:
            available = list(self.tools_map.keys())
            err = f"Tool '{tool_name}' not found. Available: {available}"
            logger.error(err)
            event = AgentErrorEvent(
                error=err,
                tool_name=tool_name,
                tool_call_id=tool_call.id,
            )
            on_event(event)
            return
>>>>>>> 1d52ccbf

        # Parse arguments and handle security risk
        security_risk: risk.SecurityRisk = risk.SecurityRisk.UNKNOWN
        arguments = json.loads(
            tool_call.function.arguments
        )  # Should be valid JSON (validated earlier)

        # if the tool has a security_risk field (when security analyzer = LLM),
        # pop it out as it's not part of the tool's action schema
        if (_predicted_risk := arguments.pop("security_risk", None)) is not None:
            if not isinstance(self.security_analyzer, LLMSecurityAnalyzer):
                raise RuntimeError(
                    "LLM provided a security_risk but no security analyzer is "
                    "configured - THIS SHOULD NOT HAPPEN!"
                )
            try:
                security_risk = risk.SecurityRisk(_predicted_risk)
            except ValueError:
                logger.warning(
                    f"Invalid security_risk value from LLM: {_predicted_risk}"
                )

        # Create action from validated arguments (should not fail - validated earlier)
        action: ActionBase = tool.action_from_arguments(arguments)

        action_event = ActionEvent(
            action=action,
            thought=thought,
            reasoning_content=reasoning_content,
            tool_name=tool.name,
            tool_call_id=tool_call.id,
            tool_call=tool_call,
            llm_response_id=llm_response_id,
            security_risk=security_risk,
        )
        on_event(action_event)
        return action_event

    def _execute_action_event(
        self,
        state: ConversationState,
        action_event: ActionEvent,
        on_event: ConversationCallbackType,
    ):
        """Execute an action event and update the conversation state.

        It will call the tool's executor and update the state & call callback fn
        with the observation.
        """
        tool = self.tools_map.get(action_event.tool_name, None)
        if tool is None:
            raise RuntimeError(
                f"Tool '{action_event.tool_name}' not found. This should not happen "
                "as it was checked earlier."
            )

        # Execute actions!
        observation: ObservationBase = tool(action_event.action)
        assert isinstance(observation, ObservationBase), (
            f"Tool '{tool.name}' executor must return an ObservationBase"
        )

        obs_event = ObservationEvent(
            observation=observation,
            action_id=action_event.id,
            tool_name=tool.name,
            tool_call_id=action_event.tool_call.id,
        )
        on_event(obs_event)

        # Set conversation state
        if tool.name == FinishTool.name:
            state.agent_status = AgentExecutionStatus.FINISHED
        return obs_event<|MERGE_RESOLUTION|>--- conflicted
+++ resolved
@@ -225,11 +225,6 @@
             if validation_error is not None:
                 logger.warning(validation_error.error)
                 on_event(validation_error)
-                if (
-                    validation_error.error.startswith("Tool")
-                    and "not found" in validation_error.error
-                ):
-                    state.agent_status = AgentExecutionStatus.FINISHED
                 continue
 
             # Create action event for valid tool call
@@ -368,22 +363,7 @@
         tool_name = tool_call.function.name
         assert tool_name is not None, "Tool call must have a name"  # noqa: S101
         tool = self.tools_map.get(tool_name, None)
-<<<<<<< HEAD
         assert tool is not None, "Tool should exist (validated earlier)"  # noqa: S101
-=======
-        # Handle non-existing tools
-        if tool is None:
-            available = list(self.tools_map.keys())
-            err = f"Tool '{tool_name}' not found. Available: {available}"
-            logger.error(err)
-            event = AgentErrorEvent(
-                error=err,
-                tool_name=tool_name,
-                tool_call_id=tool_call.id,
-            )
-            on_event(event)
-            return
->>>>>>> 1d52ccbf
 
         # Parse arguments and handle security risk
         security_risk: risk.SecurityRisk = risk.SecurityRisk.UNKNOWN
