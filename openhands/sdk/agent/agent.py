--- conflicted
+++ resolved
@@ -18,11 +18,8 @@
 from openhands.sdk.event.condenser import Condensation, CondensationRequest
 from openhands.sdk.llm import (
     Message,
-<<<<<<< HEAD
     MessageToolCall,
-=======
     RedactedThinkingBlock,
->>>>>>> 0112bcc0
     TextContent,
     ThinkingBlock,
 )
