import json
from typing import cast

from litellm.types.utils import (
    ChatCompletionMessageToolCall,
    Choices,
    Message as LiteLLMMessage,
)
from pydantic import ValidationError

from openhands.sdk.agent.base import AgentBase
from openhands.sdk.context.view import View
from openhands.sdk.conversation import ConversationCallbackType, ConversationState
from openhands.sdk.conversation.state import AgentExecutionStatus
from openhands.sdk.event import (
    ActionEvent,
    AgentErrorEvent,
    LLMConvertibleEvent,
    MessageEvent,
    ObservationEvent,
    SystemPromptEvent,
)
from openhands.sdk.event.condenser import Condensation
from openhands.sdk.event.utils import get_unmatched_actions
from openhands.sdk.llm import (
    Message,
    MetricsSnapshot,
    TextContent,
    get_llm_metadata,
)
from openhands.sdk.logger import get_logger
from openhands.sdk.security import risk
from openhands.sdk.security.llm_analyzer import LLMSecurityAnalyzer
from openhands.sdk.tool import (
    ActionBase,
    FinishTool,
    ObservationBase,
)
from openhands.sdk.tool.builtins import FinishAction


logger = get_logger(__name__)


class Agent(AgentBase):
    @property
    def _add_security_risk_prediction(self) -> bool:
        return isinstance(self.security_analyzer, LLMSecurityAnalyzer)

    def _configure_bash_tools_env_provider(self, state: ConversationState) -> None:
        """
        Configure bash tool with reference to secrets manager.
        Updated secrets automatically propagate.
        """

        secrets_manager = state.secrets_manager

        def env_for_cmd(cmd: str) -> dict[str, str]:
            try:
                return secrets_manager.get_secrets_as_env_vars(cmd)
            except Exception:
                return {}

        def env_masker(output: str) -> str:
            try:
                return secrets_manager.mask_secrets_in_output(output)
            except Exception:
                return ""

        execute_bash_exists = False
        for tool in self.tools_map.values():
            if (
                tool.name == "execute_bash"
                and hasattr(tool, "executor")
                and tool.executor is not None
            ):
                # Wire the env provider and env masker for the bash executor
                setattr(tool.executor, "env_provider", env_for_cmd)
                setattr(tool.executor, "env_masker", env_masker)
                execute_bash_exists = True

        if not execute_bash_exists:
            logger.warning("Skipped wiring SecretsManager: missing bash tool")

    def init_state(
        self,
        state: ConversationState,
        on_event: ConversationCallbackType,
    ) -> None:
        super().init_state(state, on_event=on_event)
        # TODO(openhands): we should add test to test this init_state will actually
        # modify state in-place

        # Configure bash tools with env provider
        self._configure_bash_tools_env_provider(state)

        llm_convertible_messages = [
            event for event in state.events if isinstance(event, LLMConvertibleEvent)
        ]
        if len(llm_convertible_messages) == 0:
            # Prepare system message
            event = SystemPromptEvent(
                source="agent",
                system_prompt=TextContent(text=self.system_message),
                tools=[
                    t.to_openai_tool(
                        add_security_risk_prediction=self._add_security_risk_prediction
                    )
                    for t in self.tools_map.values()
                ],
            )
            on_event(event)

    def _execute_actions(
        self,
        state: ConversationState,
        action_events: list[ActionEvent],
        on_event: ConversationCallbackType,
    ):
        for action_event in action_events:
            self._execute_action_events(state, action_event, on_event=on_event)

    def step(
        self,
        state: ConversationState,
        on_event: ConversationCallbackType,
    ) -> None:
        # Check for pending actions (implicit confirmation)
        # and execute them before sampling new actions.
        pending_actions = get_unmatched_actions(state.events)
        if pending_actions:
            logger.info(
                "Confirmation mode: Executing %d pending action(s)",
                len(pending_actions),
            )
            self._execute_actions(state, pending_actions, on_event)
            return

        # If a condenser is registered with the agent, we need to give it an
        # opportunity to transform the events. This will either produce a list
        # of events, exactly as expected, or a new condensation that needs to be
        # processed before the agent can sample another action.
        if self.condenser is not None:
            view = View.from_events(state.events)
            condensation_result = self.condenser.condense(view)

            match condensation_result:
                case View():
                    llm_convertible_events = condensation_result.events

                case Condensation():
                    on_event(condensation_result)
                    return None

        else:
            llm_convertible_events = cast(
                list[LLMConvertibleEvent],
                [e for e in state.events if isinstance(e, LLMConvertibleEvent)],
            )

        # Get LLM Response (Action)
        _messages = LLMConvertibleEvent.events_to_messages(llm_convertible_events)
        logger.debug(
            "Sending messages to LLM: "
            f"{json.dumps([m.model_dump() for m in _messages], indent=2)}"
        )
<<<<<<< HEAD
        assert isinstance(self.tools, dict)

=======
        tools = [
            # add llm security risk prediction if analyzer is present
            tool.to_openai_tool(
                add_security_risk_prediction=self._add_security_risk_prediction
            )
            for tool in self.tools_map.values()
        ]
>>>>>>> 853bce0f
        response = self.llm.completion(
            messages=_messages,
            tools=list(self.tools.values()),
            add_security_risk_prediction=self._add_security_risk_prediction,
            extra_body={
                "metadata": get_llm_metadata(
                    model_name=self.llm.model, agent_name=self.name
                )
            },
        )
        assert len(response.choices) == 1 and isinstance(response.choices[0], Choices)
        llm_message: LiteLLMMessage = response.choices[0].message  # type: ignore
        message = Message.from_litellm_message(llm_message)

        assert self.llm.metrics is not None, "LLM metrics should not be None"
        metrics = self.llm.metrics.get_snapshot()  # take a snapshot of metrics

        if message.tool_calls and len(message.tool_calls) > 0:
            tool_call: ChatCompletionMessageToolCall
            if any(tc.type != "function" for tc in message.tool_calls):
                logger.warning(
                    "LLM returned tool calls but some are not of type 'function' - "
                    "ignoring those"
                )

            tool_calls = [
                tool_call
                for tool_call in message.tool_calls
                if tool_call.type == "function"
            ]
            assert len(tool_calls) > 0, (
                "LLM returned tool calls but none are of type 'function'"
            )
            if not all(isinstance(c, TextContent) for c in message.content):
                logger.warning(
                    "LLM returned tool calls but message content is not all "
                    "TextContent - ignoring non-text content"
                )

            # Generate unique batch ID for this LLM response
            thought_content = [c for c in message.content if isinstance(c, TextContent)]

            action_events: list[ActionEvent] = []
            for i, tool_call in enumerate(tool_calls):
                action_event = self._get_action_events(
                    state,
                    tool_call,
                    llm_response_id=response.id,
                    on_event=on_event,
                    thought=thought_content
                    if i == 0
                    else [],  # Only first gets thought
                    metrics=metrics if i == len(tool_calls) - 1 else None,
                    # Only first gets reasoning content
                    reasoning_content=message.reasoning_content if i == 0 else None,
                )
                if action_event is None:
                    continue
                action_events.append(action_event)

            # Handle confirmation mode - exit early if actions need confirmation
            if self._requires_user_confirmation(state, action_events):
                return

            if action_events:
                self._execute_actions(state, action_events, on_event)

        else:
            logger.info("LLM produced a message response - awaits user input")
            state.agent_status = AgentExecutionStatus.FINISHED
            msg_event = MessageEvent(
                source="agent",
                llm_message=message,
                metrics=metrics,
            )
            on_event(msg_event)

    def _requires_user_confirmation(
        self, state: ConversationState, action_events: list[ActionEvent]
    ) -> bool:
        """
        Decide whether user confirmation is needed to proceed.

        Rules:
            1. Confirmation mode is enabled
            2. Every action requires confirmation
            3. A single `FinishAction` never requires confirmation
        """
        # A single `FinishAction` never requires confirmation
        if len(action_events) == 1 and isinstance(
            action_events[0].action, FinishAction
        ):
            return False

        # If there are no actions there is nothing to confirm
        if len(action_events) == 0:
            return False

        # If a security analyzer is registered, use it to check the action events and
        # see if confirmation is needed.
        if self.security_analyzer is not None:
            risks = self.security_analyzer.analyze_pending_actions(action_events)
            for _, risk in risks:
                if self.security_analyzer.should_require_confirmation(
                    risk, state.confirmation_mode
                ):
                    state.agent_status = AgentExecutionStatus.WAITING_FOR_CONFIRMATION
                    return True
            # If the security analyzer doesn't tell us to stop, we shouldn't stop, even
            # if the confirmation mode is on.
            return False

        # If confirmation mode is disabled, no confirmation is needed
        if not state.confirmation_mode:
            return False

        state.agent_status = AgentExecutionStatus.WAITING_FOR_CONFIRMATION
        return True

    def _get_action_events(
        self,
        state: ConversationState,
        tool_call: ChatCompletionMessageToolCall,
        llm_response_id: str,
        on_event: ConversationCallbackType,
        thought: list[TextContent] = [],
        metrics: MetricsSnapshot | None = None,
        reasoning_content: str | None = None,
    ) -> ActionEvent | None:
        """Handle tool calls from the LLM.

        NOTE: state will be mutated in-place.
        """
        assert tool_call.type == "function"
        tool_name = tool_call.function.name
        assert tool_name is not None, "Tool call must have a name"
        tool = self.tools_map.get(tool_name, None)
        # Handle non-existing tools
        if tool is None:
            available = list(self.tools_map.keys())
            err = f"Tool '{tool_name}' not found. Available: {available}"
            logger.error(err)
            event = AgentErrorEvent(
                error=err,
                metrics=metrics,
            )
            on_event(event)
            state.agent_status = AgentExecutionStatus.FINISHED
            return

        # Validate arguments
        security_risk: risk.SecurityRisk = risk.SecurityRisk.UNKNOWN
        try:
            arguments = json.loads(tool_call.function.arguments)

            # if the tool has a security_risk field (when security analyzer = LLM),
            # pop it out as it's not part of the tool's action schema
            if (_predicted_risk := arguments.pop("security_risk", None)) is not None:
                if not isinstance(self.security_analyzer, LLMSecurityAnalyzer):
                    raise RuntimeError(
                        "LLM provided a security_risk but no security analyzer is "
                        "configured - THIS SHOULD NOT HAPPEN!"
                    )
                try:
                    security_risk = risk.SecurityRisk(_predicted_risk)
                except ValueError:
                    logger.warning(
                        f"Invalid security_risk value from LLM: {_predicted_risk}"
                    )

            # Arguments we passed in should not contains `security_risk`
            # as a field
            action: ActionBase = tool.action_from_arguments(arguments)
        except (json.JSONDecodeError, ValidationError) as e:
            err = (
                f"Error validating args {tool_call.function.arguments} for tool "
                f"'{tool.name}': {e}"
            )
            event = AgentErrorEvent(
                error=err,
                metrics=metrics,
            )
            on_event(event)
            return

        # Create one ActionEvent per action
        action_event = ActionEvent(
            action=action,
            thought=thought,
            reasoning_content=reasoning_content,
            tool_name=tool.name,
            tool_call_id=tool_call.id,
            tool_call=tool_call,
            llm_response_id=llm_response_id,
            metrics=metrics,
            security_risk=security_risk,
        )
        on_event(action_event)
        return action_event

    def _execute_action_events(
        self,
        state: ConversationState,
        action_event: ActionEvent,
        on_event: ConversationCallbackType,
    ):
        """Execute action events and update the conversation state.

        It will call the tool's executor and update the state & call callback fn
        with the observation.
        """
        tool = self.tools_map.get(action_event.tool_name, None)
        if tool is None:
            raise RuntimeError(
                f"Tool '{action_event.tool_name}' not found. This should not happen "
                "as it was checked earlier."
            )

        # Execute actions!
        observation: ObservationBase = tool(action_event.action)
        assert isinstance(observation, ObservationBase), (
            f"Tool '{tool.name}' executor must return an ObservationBase"
        )

        obs_event = ObservationEvent(
            observation=observation,
            action_id=action_event.id,
            tool_name=tool.name,
            tool_call_id=action_event.tool_call.id,
        )
        on_event(obs_event)

        # Set conversation state
        if tool.name == FinishTool.name:
            state.agent_status = AgentExecutionStatus.FINISHED
        return obs_event<|MERGE_RESOLUTION|>--- conflicted
+++ resolved
@@ -164,21 +164,9 @@
             "Sending messages to LLM: "
             f"{json.dumps([m.model_dump() for m in _messages], indent=2)}"
         )
-<<<<<<< HEAD
-        assert isinstance(self.tools, dict)
-
-=======
-        tools = [
-            # add llm security risk prediction if analyzer is present
-            tool.to_openai_tool(
-                add_security_risk_prediction=self._add_security_risk_prediction
-            )
-            for tool in self.tools_map.values()
-        ]
->>>>>>> 853bce0f
         response = self.llm.completion(
             messages=_messages,
-            tools=list(self.tools.values()),
+            tools=list(self.tools_map.values()),
             add_security_risk_prediction=self._add_security_risk_prediction,
             extra_body={
                 "metadata": get_llm_metadata(
