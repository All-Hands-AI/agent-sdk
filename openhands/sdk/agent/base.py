import os
import re
import sys
from abc import ABC, abstractmethod
from collections.abc import Generator, Iterable
from typing import TYPE_CHECKING, Any

from pydantic import BaseModel, ConfigDict, Field, PrivateAttr

import openhands.sdk.security.analyzer as analyzer
from openhands.sdk.context.agent_context import AgentContext
from openhands.sdk.context.condenser import CondenserBase, LLMSummarizingCondenser
from openhands.sdk.context.prompts.prompt import render_template
from openhands.sdk.llm import LLM
from openhands.sdk.logger import get_logger
from openhands.sdk.mcp import create_mcp_tools
from openhands.sdk.security.llm_analyzer import LLMSecurityAnalyzer
from openhands.sdk.tool import BUILT_IN_TOOLS, ToolDefinition, ToolSpec, resolve_tool
from openhands.sdk.utils.models import DiscriminatedUnionMixin
from openhands.sdk.utils.pydantic_diff import pretty_pydantic_diff


if TYPE_CHECKING:
    from openhands.sdk.conversation.state import ConversationState
    from openhands.sdk.conversation.types import ConversationCallbackType

logger = get_logger(__name__)


class AgentBase(DiscriminatedUnionMixin, ABC):
    """Abstract base class for agents.
    Agents are stateless and should be fully defined by their configuration.
    """

    model_config: ConfigDict = ConfigDict(
        frozen=True,
        arbitrary_types_allowed=True,
    )

    llm: LLM = Field(
        ...,
        description="LLM configuration for the agent.",
        examples=[
            {
                "model": "litellm_proxy/anthropic/claude-sonnet-4-5-20250929",
                "base_url": "https://llm-proxy.eval.all-hands.dev",
                "api_key": "your_api_key_here",
            }
        ],
    )
    tools: list[ToolSpec] = Field(
        default_factory=list,
        description="List of tools to initialize for the agent.",
        examples=[
            {"name": "BashTool", "params": {}},
            {"name": "FileEditorTool", "params": {}},
            {
                "name": "TaskTrackerTool",
                "params": {},
            },
        ],
    )
    mcp_config: dict[str, Any] = Field(
        default_factory=dict,
        description="Optional MCP configuration dictionary to create MCP tools.",
        examples=[
            {"mcpServers": {"fetch": {"command": "uvx", "args": ["mcp-server-fetch"]}}}
        ],
    )
    filter_tools_regex: str | None = Field(
        default=None,
        description="Optional regex to filter the tools available to the agent by name."
        " This is applied after any tools provided in `tools` and any MCP tools are"
        " added.",
        examples=["^(?!repomix)(.*)|^repomix.*pack_codebase.*$"],
    )
    agent_context: AgentContext | None = Field(
        default=None,
        description="Optional AgentContext to initialize "
        "the agent with specific context.",
        examples=[
            {
                "microagents": [
                    {
                        "name": "repo.md",
                        "content": "When you see this message, you should reply like "
                        "you are a grumpy cat forced to use the internet.",
                        "type": "repo",
                    },
                    {
                        "name": "flarglebargle",
                        "content": (
                            "IMPORTANT! The user has said the magic word "
                            '"flarglebargle". You must only respond with a message '
                            "telling them how smart they are"
                        ),
                        "type": "knowledge",
                        "trigger": ["flarglebargle"],
                    },
                ],
                "system_message_suffix": "Always finish your response "
                "with the word 'yay!'",
                "user_message_prefix": "The first character of your "
                "response should be 'I'",
            }
        ],
    )
    system_prompt_filename: str = Field(default="system_prompt.j2")
    system_prompt_kwargs: dict[str, object] = Field(
        default_factory=dict,
        description="Optional kwargs to pass to the system prompt Jinja2 template.",
        examples=[{"cli_mode": True}],
    )
    security_analyzer: analyzer.SecurityAnalyzerBase | None = Field(
        default=None,
        description="Optional security analyzer to evaluate action risks.",
        examples=[{"kind": "LLMSecurityAnalyzer"}],
    )
    condenser: CondenserBase | None = Field(
        default=None,
        description="Optional condenser to use for condensing conversation history.",
        examples=[
            {
                "kind": "LLMSummarizingCondenser",
                "llm": {
                    "model": "litellm_proxy/anthropic/claude-sonnet-4-5-20250929",
                    "base_url": "https://llm-proxy.eval.all-hands.dev",
                    "api_key": "your_api_key_here",
                },
                "max_size": 80,
                "keep_first": 10,
            }
        ],
    )

    # Runtime materialized tools; private and non-serializable
<<<<<<< HEAD
    _tools: dict[str, Tool[Any, Any]] = PrivateAttr(default_factory=dict)
=======
    _tools: dict[str, ToolDefinition] = PrivateAttr(default_factory=dict)
>>>>>>> 0e1ec5b6

    @property
    def prompt_dir(self) -> str:
        """Returns the directory where this class's module file is located."""
        module = sys.modules[self.__class__.__module__]
        module_file = module.__file__  # e.g. ".../mypackage/mymodule.py"
        if module_file is None:
            raise ValueError(f"Module file for {module} is None")
        return os.path.join(os.path.dirname(module_file), "prompts")

    @property
    def name(self) -> str:
        """Returns the name of the Agent."""
        return self.__class__.__name__

    @property
    def system_message(self) -> str:
        """Compute system message on-demand to maintain statelessness."""
        # Prepare template kwargs, including cli_mode if available
        template_kwargs = dict(self.system_prompt_kwargs)
        if self.security_analyzer:
            template_kwargs["llm_security_analyzer"] = bool(
                isinstance(self.security_analyzer, LLMSecurityAnalyzer)
            )

        system_message = render_template(
            prompt_dir=self.prompt_dir,
            template_name=self.system_prompt_filename,
            **template_kwargs,
        )
        if self.agent_context:
            _system_message_suffix = self.agent_context.get_system_message_suffix()
            if _system_message_suffix:
                system_message += "\n\n" + _system_message_suffix
        return system_message

    def init_state(
        self,
        state: "ConversationState",
        on_event: "ConversationCallbackType",
    ) -> None:
        """Initialize the empty conversation state to prepare the agent for user
        messages.

        Typically this involves adding system message

        NOTE: state will be mutated in-place.
        """
        self._initialize(state)

    def _initialize(self, state: "ConversationState"):
        """Create an AgentBase instance from an AgentSpec."""
        if self._tools:
            logger.warning("Agent already initialized; skipping re-initialization.")
            return

<<<<<<< HEAD
        tools: list[Tool[Any, Any]] = []
=======
        tools: list[ToolDefinition] = []
>>>>>>> 0e1ec5b6
        for tool_spec in self.tools:
            tools.extend(resolve_tool(tool_spec, state))

        # Add MCP tools if configured
        if self.mcp_config:
            mcp_tools = create_mcp_tools(self.mcp_config, timeout=30)
            tools.extend(mcp_tools)

        logger.info(
            f"Loaded {len(tools)} tools from spec: {[tool.name for tool in tools]}"
        )
        if self.filter_tools_regex:
            pattern = re.compile(self.filter_tools_regex)
            tools = [tool for tool in tools if pattern.match(tool.name)]
            logger.info(
                f"Filtered to {len(tools)} tools after applying regex filter: "
                f"{[tool.name for tool in tools]}",
            )

        # Always include built-in tools; not subject to filtering
        tools.extend(BUILT_IN_TOOLS)

        # Check tool types
        for tool in tools:
            if not isinstance(tool, ToolDefinition):
                raise ValueError(
                    f"Tool {tool} is not an instance of 'ToolDefinition'. "
                    f"Got type: {type(tool)}"
                )

        # Check name duplicates
        tool_names = [tool.name for tool in tools]
        if len(tool_names) != len(set(tool_names)):
            duplicates = set(name for name in tool_names if tool_names.count(name) > 1)
            raise ValueError(f"Duplicate tool names found: {duplicates}")

        # Store tools in a dict for easy access
        self._tools = {tool.name: tool for tool in tools}

    @abstractmethod
    def step(
        self,
        state: "ConversationState",
        on_event: "ConversationCallbackType",
    ) -> None:
        """Taking a step in the conversation.

        Typically this involves:
        1. Making a LLM call
        2. Executing the tool
        3. Updating the conversation state with
            LLM calls (role="assistant") and tool results (role="tool")
        4.1 If conversation is finished, set state.agent_status to FINISHED
        4.2 Otherwise, just return, Conversation will kick off the next step

        NOTE: state will be mutated in-place.
        """

    def resolve_diff_from_deserialized(self, persisted: "AgentBase") -> "AgentBase":
        """
        Return a new AgentBase instance equivalent to `persisted` but with
        explicitly whitelisted fields (e.g. api_key) taken from `self`.
        """
        if persisted.__class__ is not self.__class__:
            raise ValueError(
                f"Cannot resolve from deserialized: persisted agent is of type "
                f"{persisted.__class__.__name__}, but self is of type "
                f"{self.__class__.__name__}."
            )

        # Get all LLMs from both self and persisted to reconcile them
        new_llm = self.llm.resolve_diff_from_deserialized(persisted.llm)
        updates: dict[str, Any] = {"llm": new_llm}

        # Reconcile the condenser's LLM if it exists
        if self.condenser is not None and persisted.condenser is not None:
            # Check if both condensers are LLMSummarizingCondenser
            # (which has an llm field)

            if isinstance(self.condenser, LLMSummarizingCondenser) and isinstance(
                persisted.condenser, LLMSummarizingCondenser
            ):
                new_condenser_llm = self.condenser.llm.resolve_diff_from_deserialized(
                    persisted.condenser.llm
                )
                new_condenser = persisted.condenser.model_copy(
                    update={"llm": new_condenser_llm}
                )
                updates["condenser"] = new_condenser

        # Create maps by tool name for easy lookup
        runtime_tools_map = {tool.name: tool for tool in self.tools}
        persisted_tools_map = {tool.name: tool for tool in persisted.tools}

        # Check that tool names match
        runtime_names = set(runtime_tools_map.keys())
        persisted_names = set(persisted_tools_map.keys())

        if runtime_names != persisted_names:
            missing_in_runtime = persisted_names - runtime_names
            missing_in_persisted = runtime_names - persisted_names
            error_msg = "Tools don't match between runtime and persisted agents."
            if missing_in_runtime:
                error_msg += f" Missing in runtime: {missing_in_runtime}."
            if missing_in_persisted:
                error_msg += f" Missing in persisted: {missing_in_persisted}."
            raise ValueError(error_msg)

        reconciled = persisted.model_copy(update=updates)
        if self.model_dump(exclude_none=True) != reconciled.model_dump(
            exclude_none=True
        ):
            raise ValueError(
                "The Agent provided is different from the one in persisted state.\n"
                f"Diff: {pretty_pydantic_diff(self, reconciled)}"
            )
        return reconciled

    def model_dump_succint(self, **kwargs):
        """Like model_dump, but excludes None fields by default."""
        if "exclude_none" not in kwargs:
            kwargs["exclude_none"] = True
        dumped = super().model_dump(**kwargs)
        # remove tool schema details for brevity
        if "tools" in dumped and isinstance(dumped["tools"], dict):
            dumped["tools"] = list(dumped["tools"].keys())
        return dumped

    def get_all_llms(self) -> Generator[LLM, None, None]:
        """Recursively yield unique *base-class* LLM objects reachable from `self`.

        - Returns actual object references (not copies).
        - De-dupes by `id(LLM)`.
        - Cycle-safe via a visited set for *all* traversed objects.
        - Only yields objects whose type is exactly `LLM` (no subclasses).
        - Does not handle dataclasses.
        """
        yielded_ids: set[int] = set()
        visited: set[int] = set()

        def _walk(obj: object) -> Iterable[LLM]:
            oid = id(obj)
            # Guard against cycles on anything we might recurse into
            if oid in visited:
                return ()
            visited.add(oid)

            # Traverse LLM based classes and its fields
            # e.g., LLMRouter that is a subclass of LLM
            # yet contains LLM in its fields
            if isinstance(obj, LLM):
                llm_out: list[LLM] = []

                # Yield only the *raw* base-class LLM (exclude subclasses)
                if type(obj) is LLM and oid not in yielded_ids:
                    yielded_ids.add(oid)
                    llm_out.append(obj)

                # Traverse all fields for LLM objects
                for name in type(obj).model_fields:
                    try:
                        val = getattr(obj, name)
                    except Exception:
                        continue
                    llm_out.extend(_walk(val))
                return llm_out

            # Pydantic models: iterate declared fields
            if isinstance(obj, BaseModel):
                model_out: list[LLM] = []
                for name in type(obj).model_fields:
                    try:
                        val = getattr(obj, name)
                    except Exception:
                        continue
                    model_out.extend(_walk(val))
                return model_out

            # Built-in containers
            if isinstance(obj, dict):
                dict_out: list[LLM] = []
                for k, v in obj.items():
                    dict_out.extend(_walk(k))
                    dict_out.extend(_walk(v))
                return dict_out

            if isinstance(obj, (list, tuple, set, frozenset)):
                container_out: list[LLM] = []
                for item in obj:
                    container_out.extend(_walk(item))
                return container_out

            # Unknown object types: nothing to do
            return ()

        # Drive the traversal from self
        yield from _walk(self)

    @property
<<<<<<< HEAD
    def tools_map(self) -> dict[str, Tool[Any, Any]]:
=======
    def tools_map(self) -> dict[str, ToolDefinition]:
>>>>>>> 0e1ec5b6
        """Get the initialized tools map.
        Raises:
            RuntimeError: If the agent has not been initialized.
        """
        if not self._tools:
            raise RuntimeError("Agent not initialized; call initialize() before use")
        return self._tools<|MERGE_RESOLUTION|>--- conflicted
+++ resolved
@@ -134,11 +134,7 @@
     )
 
     # Runtime materialized tools; private and non-serializable
-<<<<<<< HEAD
-    _tools: dict[str, Tool[Any, Any]] = PrivateAttr(default_factory=dict)
-=======
     _tools: dict[str, ToolDefinition] = PrivateAttr(default_factory=dict)
->>>>>>> 0e1ec5b6
 
     @property
     def prompt_dir(self) -> str:
@@ -195,11 +191,7 @@
             logger.warning("Agent already initialized; skipping re-initialization.")
             return
 
-<<<<<<< HEAD
-        tools: list[Tool[Any, Any]] = []
-=======
         tools: list[ToolDefinition] = []
->>>>>>> 0e1ec5b6
         for tool_spec in self.tools:
             tools.extend(resolve_tool(tool_spec, state))
 
@@ -399,11 +391,7 @@
         yield from _walk(self)
 
     @property
-<<<<<<< HEAD
-    def tools_map(self) -> dict[str, Tool[Any, Any]]:
-=======
     def tools_map(self) -> dict[str, ToolDefinition]:
->>>>>>> 0e1ec5b6
         """Get the initialized tools map.
         Raises:
             RuntimeError: If the agent has not been initialized.
