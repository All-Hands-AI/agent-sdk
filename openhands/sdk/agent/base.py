import os
import re
import sys
from abc import ABC
from typing import TYPE_CHECKING, Any

from pydantic import ConfigDict, Field, PrivateAttr

import openhands.sdk.security.analyzer as analyzer
from openhands.sdk.context.agent_context import AgentContext
from openhands.sdk.context.condenser.base import CondenserBase
from openhands.sdk.context.prompts.prompt import render_template
from openhands.sdk.llm import LLM
from openhands.sdk.logger import get_logger
from openhands.sdk.mcp import create_mcp_tools
from openhands.sdk.tool import BUILT_IN_TOOLS, Tool, ToolSpec, resolve_tool
from openhands.sdk.utils.models import DiscriminatedUnionMixin
from openhands.sdk.utils.pydantic_diff import pretty_pydantic_diff


if TYPE_CHECKING:
    from openhands.sdk.conversation.state import ConversationState
    from openhands.sdk.conversation.types import ConversationCallbackType

logger = get_logger(__name__)


class AgentBase(DiscriminatedUnionMixin, ABC):
    """Abstract base class for agents.
    Agents are stateless and should be fully defined by their configuration.
    """

    model_config = ConfigDict(
        frozen=True,
        arbitrary_types_allowed=True,
    )

    llm: LLM = Field(
        ...,
        description="LLM configuration for the agent.",
        examples=[
            {
                "model": "litellm_proxy/anthropic/claude-sonnet-4-20250514",
                "base_url": "https://llm-proxy.eval.all-hands.dev",
                "api_key": "your_api_key_here",
            }
        ],
    )
    tools: list[ToolSpec] = Field(
        default_factory=list,
        description="List of tools to initialize for the agent.",
        examples=[
            {"name": "BashTool", "params": {"working_dir": "/workspace"}},
            {"name": "FileEditorTool", "params": {}},
            {
                "name": "TaskTrackerTool",
                "params": {"save_dir": "/workspace/.openhands"},
            },
        ],
    )
    mcp_config: dict[str, Any] = Field(
        default_factory=dict,
        description="Optional MCP configuration dictionary to create MCP tools.",
        examples=[
            {"mcpServers": {"fetch": {"command": "uvx", "args": ["mcp-server-fetch"]}}}
        ],
    )
    filter_tools_regex: str | None = Field(
        default=None,
        description="Optional regex to filter the tools available to the agent by name."
        " This is applied after any tools provided in `tools` and any MCP tools are"
        " added.",
        examples=["^(?!repomix)(.*)|^repomix.*pack_codebase.*$"],
    )
    agent_context: AgentContext | None = Field(
        default=None,
        description="Optional AgentContext to initialize "
        "the agent with specific context.",
        examples=[
            {
                "microagents": [
                    {
                        "name": "repo.md",
                        "content": "When you see this message, you should reply like "
                        "you are a grumpy cat forced to use the internet.",
                        "type": "repo",
                    },
                    {
                        "name": "flarglebargle",
                        "content": (
                            "IMPORTANT! The user has said the magic word "
                            '"flarglebargle". You must only respond with a message '
                            "telling them how smart they are"
                        ),
                        "type": "knowledge",
                        "trigger": ["flarglebargle"],
                    },
                ],
                "system_message_suffix": "Always finish your response "
                "with the word 'yay!'",
                "user_message_prefix": "The first character of your "
                "response should be 'I'",
            }
        ],
    )
    system_prompt_filename: str = Field(default="system_prompt.j2")
    system_prompt_kwargs: dict = Field(
        default_factory=dict,
        description="Optional kwargs to pass to the system prompt Jinja2 template.",
        examples=[{"cli_mode": True}],
    )
    security_analyzer: analyzer.SecurityAnalyzerBase | None = Field(
        default=None,
        description="Optional security analyzer to evaluate action risks.",
        examples=[{"kind": "LLMSecurityAnalyzer"}],
    )
    condenser: CondenserBase | None = Field(
        default=None,
        description="Optional condenser to use for condensing conversation history.",
        examples=[
            {
                "kind": "LLMSummarizingCondenser",
                "llm": {
                    "model": "litellm_proxy/anthropic/claude-sonnet-4-20250514",
                    "base_url": "https://llm-proxy.eval.all-hands.dev",
                    "api_key": "your_api_key_here",
                },
                "max_size": 80,
                "keep_first": 10,
            }
        ],
    )

<<<<<<< HEAD
    @classmethod
    def from_spec(cls, spec: AgentSpec) -> "AgentBase":
        """Create an AgentBase instance from an AgentSpec."""
        import openhands.tools  # avoid circular import
        from openhands.sdk.mcp import create_mcp_tools

        tools: list[ToolBase] = []
        for tool_spec in spec.tools:
            tool_class: ToolBase | None = getattr(openhands.tools, tool_spec.name, None)
            if tool_class is None:
                raise ValueError(
                    f"Unknown tool name: {tool_spec.name}. Not found in openhands.tools"
                )
            tool_or_tools = tool_class.create(**tool_spec.params)
            if isinstance(tool_or_tools, list):
                tools.extend(tool_or_tools)
            else:
                tools.append(tool_or_tools)

        # Check tool types
        for tool in tools:
            if not isinstance(tool, ToolBase):
                raise ValueError(
                    f"Tool {tool} is not an instance of 'Tool'. Got type: {type(tool)}"
                )

        # Add MCP tools if configured
        if spec.mcp_config:
            mcp_tools = create_mcp_tools(spec.mcp_config, timeout=30)
            tools.extend(mcp_tools)

        logger.info(
            f"Loaded {len(tools)} tools from spec: {[tool.name for tool in tools]}"
        )
        if spec.filter_tools_regex:
            pattern = re.compile(spec.filter_tools_regex)
            tools = [tool for tool in tools if pattern.match(tool.name)]
            logger.info(
                f"Filtered to {len(tools)} tools after applying regex filter: "
                f"{[tool.name for tool in tools]}",
            )

        return cls(
            llm=spec.llm,
            agent_context=spec.agent_context,
            tools=tools,
            system_prompt_filename=spec.system_prompt_filename,
            system_prompt_kwargs=spec.system_prompt_kwargs,
            condenser=spec.condenser,
        )
=======
    # Runtime materialized tools; private and non-serializable
    _tools: dict[str, Tool] = PrivateAttr(default_factory=dict)
>>>>>>> f84dfd88

    @property
    def prompt_dir(self) -> str:
        """Returns the directory where this class's module file is located."""
        module = sys.modules[self.__class__.__module__]
        module_file = module.__file__  # e.g. ".../mypackage/mymodule.py"
        if module_file is None:
            raise ValueError(f"Module file for {module} is None")
        return os.path.join(os.path.dirname(module_file), "prompts")

    @property
    def name(self) -> str:
        """Returns the name of the Agent."""
        return self.__class__.__name__

    @property
    def system_message(self) -> str:
        """Compute system message on-demand to maintain statelessness."""
        # Prepare template kwargs, including cli_mode if available
        template_kwargs = dict(self.system_prompt_kwargs)
        if hasattr(self, "cli_mode"):
            template_kwargs["cli_mode"] = getattr(self, "cli_mode")

        system_message = render_template(
            prompt_dir=self.prompt_dir,
            template_name=self.system_prompt_filename,
            **template_kwargs,
        )
        if self.agent_context:
            _system_message_suffix = self.agent_context.get_system_message_suffix()
            if _system_message_suffix:
                system_message += "\n\n" + _system_message_suffix
        return system_message

    def init_state(
        self,
        state: "ConversationState",
        on_event: "ConversationCallbackType",
    ) -> None:
        """Initialize the empty conversation state to prepare the agent for user
        messages.

        Typically this involves adding system message

        NOTE: state will be mutated in-place.
        """
        self._initialize()

    def _initialize(self):
        """Create an AgentBase instance from an AgentSpec."""
        if self._tools:
            logger.warning("Agent already initialized; skipping re-initialization.")
            return

        tools: list[Tool] = []
        for tool_spec in self.tools:
            tools.extend(resolve_tool(tool_spec))

        # Add MCP tools if configured
        if self.mcp_config:
            mcp_tools = create_mcp_tools(self.mcp_config, timeout=30)
            tools.extend(mcp_tools)

        logger.info(
            f"Loaded {len(tools)} tools from spec: {[tool.name for tool in tools]}"
        )
        if self.filter_tools_regex:
            pattern = re.compile(self.filter_tools_regex)
            tools = [tool for tool in tools if pattern.match(tool.name)]
            logger.info(
                f"Filtered to {len(tools)} tools after applying regex filter: "
                f"{[tool.name for tool in tools]}",
            )

        # Always include built-in tools; not subject to filtering
        tools.extend(BUILT_IN_TOOLS)

        # Check tool types
        for tool in tools:
            if not isinstance(tool, Tool):
                raise ValueError(
                    f"Tool {tool} is not an instance of 'Tool'. Got type: {type(tool)}"
                )

        # Check name duplicates
        tool_names = [tool.name for tool in tools]
        if len(tool_names) != len(set(tool_names)):
            duplicates = set(name for name in tool_names if tool_names.count(name) > 1)
            raise ValueError(f"Duplicate tool names found: {duplicates}")

        # Store tools in a dict for easy access
        self._tools = {tool.name: tool for tool in tools}

    def step(
        self,
        state: "ConversationState",
        on_event: "ConversationCallbackType",
    ) -> None:
        """Taking a step in the conversation.

        Typically this involves:
        1. Making a LLM call
        2. Executing the tool
        3. Updating the conversation state with
            LLM calls (role="assistant") and tool results (role="tool")
        4.1 If conversation is finished, set state.agent_status to FINISHED
        4.2 Otherwise, just return, Conversation will kick off the next step

        NOTE: state will be mutated in-place.
        """
        raise NotImplementedError("Subclasses must implement this method.")

    def resolve_diff_from_deserialized(self, persisted: "AgentBase") -> "AgentBase":
        """
        Return a new AgentBase instance equivalent to `persisted` but with
        explicitly whitelisted fields (e.g. api_key) taken from `self`.
        """
        if persisted.__class__ is not self.__class__:
            raise ValueError(
                f"Cannot resolve from deserialized: persisted agent is of type "
                f"{persisted.__class__.__name__}, but self is of type "
                f"{self.__class__.__name__}."
            )

        new_llm = self.llm.resolve_diff_from_deserialized(persisted.llm)
        reconciled = persisted.model_copy(update={"llm": new_llm})

        if self.model_dump(exclude_none=True) != reconciled.model_dump(
            exclude_none=True
        ):
            raise ValueError(
                "The Agent provided is different from the one in persisted state.\n"
                f"Diff: {pretty_pydantic_diff(self, reconciled)}"
            )
        return reconciled

    def model_dump_succint(self, **kwargs):
        """Like model_dump, but excludes None fields by default."""
        if "exclude_none" not in kwargs:
            kwargs["exclude_none"] = True
        dumped = super().model_dump(**kwargs)
        # remove tool schema details for brevity
        if "tools" in dumped and isinstance(dumped["tools"], dict):
            dumped["tools"] = list(dumped["tools"].keys())
        return dumped

    @property
    def tools_map(self) -> dict[str, Tool]:
        """Get the initialized tools map.
        Raises:
            RuntimeError: If the agent has not been initialized.
        """
        if not self._tools:
            raise RuntimeError("Agent not initialized; call initialize() before use")
        return self._tools<|MERGE_RESOLUTION|>--- conflicted
+++ resolved
@@ -131,61 +131,8 @@
         ],
     )
 
-<<<<<<< HEAD
-    @classmethod
-    def from_spec(cls, spec: AgentSpec) -> "AgentBase":
-        """Create an AgentBase instance from an AgentSpec."""
-        import openhands.tools  # avoid circular import
-        from openhands.sdk.mcp import create_mcp_tools
-
-        tools: list[ToolBase] = []
-        for tool_spec in spec.tools:
-            tool_class: ToolBase | None = getattr(openhands.tools, tool_spec.name, None)
-            if tool_class is None:
-                raise ValueError(
-                    f"Unknown tool name: {tool_spec.name}. Not found in openhands.tools"
-                )
-            tool_or_tools = tool_class.create(**tool_spec.params)
-            if isinstance(tool_or_tools, list):
-                tools.extend(tool_or_tools)
-            else:
-                tools.append(tool_or_tools)
-
-        # Check tool types
-        for tool in tools:
-            if not isinstance(tool, ToolBase):
-                raise ValueError(
-                    f"Tool {tool} is not an instance of 'Tool'. Got type: {type(tool)}"
-                )
-
-        # Add MCP tools if configured
-        if spec.mcp_config:
-            mcp_tools = create_mcp_tools(spec.mcp_config, timeout=30)
-            tools.extend(mcp_tools)
-
-        logger.info(
-            f"Loaded {len(tools)} tools from spec: {[tool.name for tool in tools]}"
-        )
-        if spec.filter_tools_regex:
-            pattern = re.compile(spec.filter_tools_regex)
-            tools = [tool for tool in tools if pattern.match(tool.name)]
-            logger.info(
-                f"Filtered to {len(tools)} tools after applying regex filter: "
-                f"{[tool.name for tool in tools]}",
-            )
-
-        return cls(
-            llm=spec.llm,
-            agent_context=spec.agent_context,
-            tools=tools,
-            system_prompt_filename=spec.system_prompt_filename,
-            system_prompt_kwargs=spec.system_prompt_kwargs,
-            condenser=spec.condenser,
-        )
-=======
     # Runtime materialized tools; private and non-serializable
     _tools: dict[str, Tool] = PrivateAttr(default_factory=dict)
->>>>>>> f84dfd88
 
     @property
     def prompt_dir(self) -> str:
