import os
import re
import sys
from abc import ABC, abstractmethod
from typing import TYPE_CHECKING, Annotated, Sequence

from pydantic import ConfigDict, Field

from openhands.sdk.agent.spec import AgentSpec
from openhands.sdk.context.agent_context import AgentContext
<<<<<<< HEAD
from openhands.sdk.context.condenser.base import Condenser
from openhands.sdk.context.prompts.prompt import render_template
from openhands.sdk.llm import LLM
from openhands.sdk.logger import get_logger
from openhands.sdk.security.analyzer import SecurityAnalyzer
from openhands.sdk.tool import ToolType
=======
from openhands.sdk.context.condenser import Condenser
from openhands.sdk.context.prompts.prompt import render_template
from openhands.sdk.llm import LLM
from openhands.sdk.logger import get_logger
from openhands.sdk.tool import Tool, ToolType
>>>>>>> fa268e0c
from openhands.sdk.utils.discriminated_union import (
    DiscriminatedUnionMixin,
    DiscriminatedUnionType,
)
from openhands.sdk.utils.pydantic_diff import pretty_pydantic_diff


if TYPE_CHECKING:
    from openhands.sdk.conversation import ConversationCallbackType, ConversationState

logger = get_logger(__name__)


class AgentBase(DiscriminatedUnionMixin, ABC):
    model_config = ConfigDict(
        frozen=True,
        arbitrary_types_allowed=True,
    )

    llm: LLM
    agent_context: AgentContext | None = Field(default=None)
    tools: dict[str, ToolType] | Sequence[ToolType] = Field(
        default_factory=dict,
        description="Mapping of tool name to Tool instance that the agent can use."
        " If a list is provided, it should be converted to a mapping by tool name."
        " We need to define this as ToolType for discriminated union.",
    )
    system_prompt_filename: str = Field(default="system_prompt.j2")
    system_prompt_kwargs: dict = Field(
        default_factory=dict,
        description="Optional kwargs to pass to the system prompt Jinja2 template.",
        examples=[{"cli_mode": True}],
    )
<<<<<<< HEAD
    condenser: Condenser | None = Field(default=None, repr=False, exclude=True)
    cli_mode: bool = Field(default=True)
    security_analyzer: SecurityAnalyzer | None = None
=======
    condenser: Condenser | None = Field(
        default=None,
        description="Optional condenser to use for condensing conversation history.",
    )

    @classmethod
    def from_spec(cls, spec: AgentSpec) -> "AgentBase":
        """Create an AgentBase instance from an AgentSpec."""
        import openhands.tools  # avoid circular import
        from openhands.sdk.mcp import create_mcp_tools

        tools: list[ToolType] = []
        for tool_spec in spec.tools:
            if tool_spec.name not in openhands.tools.__dict__:
                raise ValueError(
                    f"Unknown tool name: {tool_spec.name}. Not found in openhands.tools"
                )
            tool_class = openhands.tools.__dict__[tool_spec.name]
            tool_or_tools = tool_class.create(**tool_spec.params)
            if isinstance(tool_or_tools, list):
                tools.extend(tool_or_tools)
            else:
                tools.append(tool_or_tools)

        # Check tool types
        for tool in tools:
            if not isinstance(tool, Tool):
                raise ValueError(
                    f"Tool {tool} is not an instance of 'Tool'. Got type: {type(tool)}"
                )

        # Add MCP tools if configured
        if spec.mcp_config:
            mcp_tools = create_mcp_tools(spec.mcp_config, timeout=30)
            tools.extend(mcp_tools)

        logger.info(
            f"Loaded {len(tools)} tools from spec: {[tool.name for tool in tools]}"
        )
        if spec.filter_tools_regex:
            pattern = re.compile(spec.filter_tools_regex)
            tools = [tool for tool in tools if pattern.match(tool.name)]
            logger.info(
                f"Filtered to {len(tools)} tools after applying regex filter: "
                f"{[tool.name for tool in tools]}",
            )

        return cls(
            llm=spec.llm,
            agent_context=spec.agent_context,
            tools=tools,
            system_prompt_filename=spec.system_prompt_filename,
            system_prompt_kwargs=spec.system_prompt_kwargs,
            condenser=spec.condenser,
        )
>>>>>>> fa268e0c

    @property
    def prompt_dir(self) -> str:
        """Returns the directory where this class's module file is located."""
        module = sys.modules[self.__class__.__module__]
        module_file = module.__file__  # e.g. ".../mypackage/mymodule.py"
        if module_file is None:
            raise ValueError(f"Module file for {module} is None")
        return os.path.join(os.path.dirname(module_file), "prompts")

    @property
    def name(self) -> str:
        """Returns the name of the Agent."""
        return self.__class__.__name__

    @property
    def system_message(self) -> str:
        """Compute system message on-demand to maintain statelessness."""
        # Prepare template kwargs, including cli_mode if available
        template_kwargs = dict(self.system_prompt_kwargs)
        if hasattr(self, "cli_mode"):
            template_kwargs["cli_mode"] = getattr(self, "cli_mode")

        system_message = render_template(
            prompt_dir=self.prompt_dir,
            template_name=self.system_prompt_filename,
            **template_kwargs,
        )
        if self.agent_context:
            _system_message_suffix = self.agent_context.get_system_message_suffix()
            if _system_message_suffix:
                system_message += "\n\n" + _system_message_suffix
        return system_message

    @abstractmethod
    def init_state(
        self,
        state: "ConversationState",
        on_event: "ConversationCallbackType",
    ) -> None:
        """Initialize the empty conversation state to prepare the agent for user
        messages.

        Typically this involves adding system message

        NOTE: state will be mutated in-place.
        """
        raise NotImplementedError("Subclasses must implement this method.")

    @abstractmethod
    def step(
        self,
        state: "ConversationState",
        on_event: "ConversationCallbackType",
    ) -> None:
        """Taking a step in the conversation.

        Typically this involves:
        1. Making a LLM call
        2. Executing the tool
        3. Updating the conversation state with
            LLM calls (role="assistant") and tool results (role="tool")
        4.1 If conversation is finished, set state.agent_status to FINISHED
        4.2 Otherwise, just return, Conversation will kick off the next step

        NOTE: state will be mutated in-place.
        """
        raise NotImplementedError("Subclasses must implement this method.")

    def resolve_diff_from_deserialized(self, persisted: "AgentType") -> "AgentType":
        """
        Return a new AgentBase instance equivalent to `persisted` but with
        explicitly whitelisted fields (e.g. api_key) taken from `self`.
        """
        if persisted.__class__ is not self.__class__:
            raise ValueError(
                f"Cannot resolve from deserialized: persisted agent is of type "
                f"{persisted.__class__.__name__}, but self is of type "
                f"{self.__class__.__name__}."
            )

        new_llm = self.llm.resolve_diff_from_deserialized(persisted.llm)
        reconciled = persisted.model_copy(update={"llm": new_llm})

        if self.model_dump(exclude_none=True) != reconciled.model_dump(
            exclude_none=True
        ):
            raise ValueError(
                "The Agent provided is different from the one in persisted state.\n"
                f"Diff: {pretty_pydantic_diff(self, reconciled)}"
            )
        return reconciled

    def model_dump_succint(self, **kwargs):
        """Like model_dump, but excludes None fields by default."""
        if "exclude_none" not in kwargs:
            kwargs["exclude_none"] = True
        dumped = super().model_dump(**kwargs)
        # remove tool schema details for brevity
        if "tools" in dumped and isinstance(dumped["tools"], dict):
            dumped["tools"] = list(dumped["tools"].keys())
        return dumped


AgentType = Annotated[AgentBase, DiscriminatedUnionType[AgentBase]]<|MERGE_RESOLUTION|>--- conflicted
+++ resolved
@@ -8,20 +8,12 @@
 
 from openhands.sdk.agent.spec import AgentSpec
 from openhands.sdk.context.agent_context import AgentContext
-<<<<<<< HEAD
-from openhands.sdk.context.condenser.base import Condenser
-from openhands.sdk.context.prompts.prompt import render_template
-from openhands.sdk.llm import LLM
-from openhands.sdk.logger import get_logger
-from openhands.sdk.security.analyzer import SecurityAnalyzer
-from openhands.sdk.tool import ToolType
-=======
 from openhands.sdk.context.condenser import Condenser
 from openhands.sdk.context.prompts.prompt import render_template
 from openhands.sdk.llm import LLM
 from openhands.sdk.logger import get_logger
 from openhands.sdk.tool import Tool, ToolType
->>>>>>> fa268e0c
+from openhands.sdk.security import SecurityAnalyzer
 from openhands.sdk.utils.discriminated_union import (
     DiscriminatedUnionMixin,
     DiscriminatedUnionType,
@@ -55,11 +47,8 @@
         description="Optional kwargs to pass to the system prompt Jinja2 template.",
         examples=[{"cli_mode": True}],
     )
-<<<<<<< HEAD
-    condenser: Condenser | None = Field(default=None, repr=False, exclude=True)
     cli_mode: bool = Field(default=True)
     security_analyzer: SecurityAnalyzer | None = None
-=======
     condenser: Condenser | None = Field(
         default=None,
         description="Optional condenser to use for condensing conversation history.",
@@ -115,7 +104,6 @@
             system_prompt_kwargs=spec.system_prompt_kwargs,
             condenser=spec.condenser,
         )
->>>>>>> fa268e0c
 
     @property
     def prompt_dir(self) -> str:
