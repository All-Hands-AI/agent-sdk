--- conflicted
+++ resolved
@@ -1,17 +1,10 @@
 import os
 import re
 import sys
-<<<<<<< HEAD
-from abc import ABC, abstractmethod
-from typing import TYPE_CHECKING, Annotated, Any, Generator, Iterable, Sequence
-
-from pydantic import BaseModel, ConfigDict, Field
-=======
 from abc import ABC
-from typing import TYPE_CHECKING, Any
-
-from pydantic import ConfigDict, Field, PrivateAttr
->>>>>>> a5f7e712
+from typing import TYPE_CHECKING, Any, Generator, Iterable
+
+from pydantic import BaseModel, ConfigDict, Field, PrivateAttr
 
 import openhands.sdk.security.analyzer as analyzer
 from openhands.sdk.context.agent_context import AgentContext
@@ -286,7 +279,6 @@
             dumped["tools"] = list(dumped["tools"].keys())
         return dumped
 
-<<<<<<< HEAD
     def get_all_llms(self) -> Generator[LLM, None, None]:
         """Recursively yield unique LLM objects reachable from `self`.
 
@@ -344,9 +336,6 @@
         for llm in _walk(self):
             yield llm
 
-
-AgentType = Annotated[AgentBase, DiscriminatedUnionType[AgentBase]]
-=======
     @property
     def tools_map(self) -> dict[str, Tool]:
         """Get the initialized tools map.
@@ -355,5 +344,4 @@
         """
         if not self._tools:
             raise RuntimeError("Agent not initialized; call initialize() before use")
-        return self._tools
->>>>>>> a5f7e712
+        return self._tools