--- conflicted
+++ resolved
@@ -52,13 +52,9 @@
                 f"{tool} is automatically included and should not be provided."
             )
         super().__init__(
-<<<<<<< HEAD
             llm=llm,
             tools=tools + BUILT_IN_TOOLS,
             env_context=env_context,
-=======
-            llm=llm, tools=tools + BUILT_IN_TOOLS, agent_context=agent_context
->>>>>>> 8a76a861
         )
 
         self.system_message: str = render_template(
