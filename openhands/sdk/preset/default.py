--- conflicted
+++ resolved
@@ -87,13 +87,9 @@
         },
         filter_tools_regex="^(?!repomix)(.*)|^repomix.*pack_codebase.*$",
         system_prompt_kwargs={"cli_mode": cli_mode},
-<<<<<<< HEAD
-        condenser=get_default_condenser(llm=llm),
-        security_analyzer=LLMSecurityAnalyzer(),
-=======
         condenser=get_default_condenser(
             llm=llm.model_copy(update={"service_id": "condenser"})
         ),
->>>>>>> fb431da4
+        security_analyzer=LLMSecurityAnalyzer(),
     )
     return agent