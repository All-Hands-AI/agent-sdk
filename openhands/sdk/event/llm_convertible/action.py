from collections.abc import Sequence

from litellm import ChatCompletionMessageToolCall
from pydantic import Field
from rich.text import Text

from openhands.sdk.event.base import N_CHAR_PREVIEW, LLMConvertibleEvent
from openhands.sdk.event.types import EventID, SourceType, ToolCallID
from openhands.sdk.llm import Message, TextContent
from openhands.sdk.llm.utils.metrics import MetricsSnapshot
from openhands.sdk.security import risk
from openhands.sdk.tool.schema import ActionBase


class ActionEvent(LLMConvertibleEvent):
    source: SourceType = "agent"
    thought: Sequence[TextContent] = Field(
        ..., description="The thought process of the agent before taking this action"
    )
    reasoning_content: str | None = Field(
        default=None,
        description="Intermediate reasoning/thinking content from reasoning models",
    )
    action: ActionBase = Field(
        ..., description="Single action (tool call) returned by LLM"
    )
    tool_name: str = Field(..., description="The name of the tool being called")
    tool_call_id: ToolCallID = Field(
        ..., description="The unique id returned by LLM API for this tool call"
    )
    tool_call: ChatCompletionMessageToolCall = Field(
        ...,
        description=(
            "The tool call received from the LLM response. We keep a copy of it "
            "so it is easier to construct it into LLM message"
            "This could be different from `action`: e.g., `tool_call` may contain "
            "`security_risk` field predicted by LLM when LLM risk analyzer is enabled"
            ", while `action` does not."
        ),
    )
    llm_response_id: EventID = Field(
        ...,
        description=(
            "Groups related actions from same LLM response. This helps in tracking "
            "and managing results of parallel function calling from the same LLM "
            "response."
        ),
    )
    metrics: MetricsSnapshot | None = Field(
        default=None,
        description=(
            "Snapshot of LLM metrics (token counts and costs). Only attached "
            "to the last action when multiple actions share the same LLM response."
        ),
    )
    security_risk: risk.SecurityRisk = Field(
        default=risk.SecurityRisk.UNKNOWN,
        description="The LLM's assessment of the safety risk of this action.",
    )

    @property
    def visualize(self) -> Text:
        """Return Rich Text representation of this action event."""
        content = Text()

        if self.security_risk != risk.SecurityRisk.UNKNOWN:
<<<<<<< HEAD
            color = {
                risk.SecurityRisk.LOW: "green",
                risk.SecurityRisk.MEDIUM: "yellow",
                risk.SecurityRisk.HIGH: "red",
            }.get(self.security_risk, "white")
            content.append(
                f"[Predicted Security Risk: {self.security_risk.value}]\n", style=color
            )
=======
            content.append(self.security_risk.visualize)
>>>>>>> 26d9f05c

        # Display reasoning content first if available
        if self.reasoning_content:
            content.append("Reasoning:\n", style="bold")
            content.append(self.reasoning_content)
            content.append("\n\n")

        # Display complete thought content
        thought_text = " ".join([t.text for t in self.thought])
        if thought_text:
            content.append("Thought:\n", style="bold")
            content.append(thought_text)
            content.append("\n\n")

        # Display action information using action's visualize method
        content.append(self.action.visualize)

        return content

    def to_llm_message(self) -> Message:
        """Individual message - may be incomplete for multi-action batches"""
        return Message(
            role="assistant",
            content=self.thought,
            tool_calls=[self.tool_call],
            reasoning_content=self.reasoning_content,
        )

    def __str__(self) -> str:
        """Plain text string representation for ActionEvent."""
        base_str = f"{self.__class__.__name__} ({self.source})"
        thought_text = " ".join([t.text for t in self.thought])
        thought_preview = (
            thought_text[:N_CHAR_PREVIEW] + "..."
            if len(thought_text) > N_CHAR_PREVIEW
            else thought_text
        )
        action_name = self.action.__class__.__name__
        return f"{base_str}\n  Thought: {thought_preview}\n  Action: {action_name}"<|MERGE_RESOLUTION|>--- conflicted
+++ resolved
@@ -64,18 +64,7 @@
         content = Text()
 
         if self.security_risk != risk.SecurityRisk.UNKNOWN:
-<<<<<<< HEAD
-            color = {
-                risk.SecurityRisk.LOW: "green",
-                risk.SecurityRisk.MEDIUM: "yellow",
-                risk.SecurityRisk.HIGH: "red",
-            }.get(self.security_risk, "white")
-            content.append(
-                f"[Predicted Security Risk: {self.security_risk.value}]\n", style=color
-            )
-=======
             content.append(self.security_risk.visualize)
->>>>>>> 26d9f05c
 
         # Display reasoning content first if available
         if self.reasoning_content:
