import copy
from typing import cast

from litellm import ChatCompletionMessageToolCall, ChatCompletionToolParam
from pydantic import Field

from openhands.sdk.event.base import N_CHAR_PREVIEW, LLMConvertibleEvent
from openhands.sdk.event.types import SourceType
from openhands.sdk.llm import ImageContent, Message, TextContent, content_to_str
from openhands.sdk.llm.utils.metrics import MetricsSnapshot
<<<<<<< HEAD
from openhands.sdk.tool import AnyAction, AnyObservation
=======
from openhands.sdk.tool import Action, Observation
>>>>>>> 3387b874


class SystemPromptEvent(LLMConvertibleEvent):
    """System prompt added by the agent."""

    source: SourceType = "agent"
    system_prompt: TextContent = Field(..., description="The system prompt text")
    tools: list[ChatCompletionToolParam] = Field(
        ..., description="List of tools in OpenAI tool format"
    )

    def to_llm_message(self) -> Message:
        return Message(role="system", content=[self.system_prompt])

    def __str__(self) -> str:
        """Plain text string representation for SystemPromptEvent."""
        base_str = f"{self.__class__.__name__} ({self.source})"
        prompt_preview = (
            self.system_prompt.text[:N_CHAR_PREVIEW] + "..."
            if len(self.system_prompt.text) > N_CHAR_PREVIEW
            else self.system_prompt.text
        )
        tool_count = len(self.tools)
        return (
            f"{base_str}\n  System: {prompt_preview}\n  Tools: {tool_count} available"
        )


class ActionEvent(LLMConvertibleEvent):
    source: SourceType = "agent"
    thought: list[TextContent] = Field(
        ..., description="The thought process of the agent before taking this action"
    )
<<<<<<< HEAD
    action: AnyAction = Field(
        ..., description="Single action (tool call) returned by LLM"
    )
=======
    action: Action = Field(..., description="Single action (tool call) returned by LLM")
>>>>>>> 3387b874
    tool_name: str = Field(..., description="The name of the tool being called")
    tool_call_id: str = Field(
        ..., description="The unique id returned by LLM API for this tool call"
    )
    tool_call: ChatCompletionMessageToolCall = Field(
        ...,
        description=(
            "The tool call received from the LLM response. We keep a copy of it "
            "so it is easier to construct it into LLM message"
        ),
    )
    llm_response_id: str = Field(
        ...,
        description=(
            "Groups related actions from same LLM response. This helps in tracking "
            "and managing results of parallel function calling from the same LLM "
            "response."
        ),
    )
    metrics: MetricsSnapshot | None = Field(
        default=None,
        description=(
            "Snapshot of LLM metrics (token counts and costs). Only attached "
            "to the last action when multiple actions share the same LLM response."
        ),
    )

    def to_llm_message(self) -> Message:
        """Individual message - may be incomplete for multi-action batches"""
        content: list[TextContent | ImageContent] = cast(
            list[TextContent | ImageContent], self.thought
        )
        return Message(role="assistant", content=content, tool_calls=[self.tool_call])

    def __str__(self) -> str:
        """Plain text string representation for ActionEvent."""
        base_str = f"{self.__class__.__name__} ({self.source})"
        thought_text = " ".join([t.text for t in self.thought])
        thought_preview = (
            thought_text[:N_CHAR_PREVIEW] + "..."
            if len(thought_text) > N_CHAR_PREVIEW
            else thought_text
        )
        action_name = self.action.__class__.__name__
        return f"{base_str}\n  Thought: {thought_preview}\n  Action: {action_name}"


class ObservationEvent(LLMConvertibleEvent):
    source: SourceType = "environment"
<<<<<<< HEAD
    observation: AnyObservation = Field(
=======
    observation: Observation = Field(
>>>>>>> 3387b874
        ..., description="The observation (tool call) sent to LLM"
    )

    action_id: str = Field(
        ..., description="The action id that this observation is responding to"
    )
    tool_name: str = Field(
        ..., description="The tool name that this observation is responding to"
    )
    tool_call_id: str = Field(
        ..., description="The tool call id that this observation is responding to"
    )

    def to_llm_message(self) -> Message:
        return Message(
            role="tool",
            content=self.observation.agent_observation,
            name=self.tool_name,
            tool_call_id=self.tool_call_id,
        )

    def __str__(self) -> str:
        """Plain text string representation for ObservationEvent."""
        base_str = f"{self.__class__.__name__} ({self.source})"
        content_str = "".join(content_to_str(self.observation.agent_observation))
        obs_preview = (
            content_str[:N_CHAR_PREVIEW] + "..."
            if len(content_str) > N_CHAR_PREVIEW
            else content_str
        )
        return f"{base_str}\n  Tool: {self.tool_name}\n  Result: {obs_preview}"


class MessageEvent(LLMConvertibleEvent):
    """Message from either agent or user.

    This is originally the "MessageAction", but it suppose not to be tool call."""

    source: SourceType
    llm_message: Message = Field(
        ..., description="The exact LLM message for this message event"
    )

    # context extensions stuff / microagent can go here
    activated_microagents: list[str] = Field(
        default_factory=list, description="List of activated microagent name"
    )
    extended_content: list[TextContent] = Field(
        default_factory=list, description="List of content added by agent context"
    )
    metrics: MetricsSnapshot | None = Field(
        default=None,
        description=(
            "Snapshot of LLM metrics (token counts and costs) for this message. "
            "Only attached to messages from agent."
        ),
    )

    def to_llm_message(self) -> Message:
        msg = copy.deepcopy(self.llm_message)
        msg.content.extend(self.extended_content)
        return msg

    def __str__(self) -> str:
        """Plain text string representation for MessageEvent."""
        base_str = f"{self.__class__.__name__} ({self.source})"
        # Extract text content from the message
        text_parts = []
        message = self.to_llm_message()
        for content in message.content:
            if isinstance(content, TextContent):
                text_parts.append(content.text)
            elif isinstance(content, ImageContent):
                text_parts.append(f"[Image: {len(content.image_urls)} URLs]")

        if text_parts:
            content_preview = " ".join(text_parts)
            if len(content_preview) > N_CHAR_PREVIEW:
                content_preview = content_preview[: N_CHAR_PREVIEW - 3] + "..."
            microagent_info = (
                f" [Microagents: {', '.join(self.activated_microagents)}]"
                if self.activated_microagents
                else ""
            )
            return f"{base_str}\n  {message.role}: {content_preview}{microagent_info}"
        else:
            return f"{base_str}\n  {message.role}: [no text content]"


class UserRejectObservation(LLMConvertibleEvent):
    """Observation when user rejects an action in confirmation mode."""

    source: SourceType = "user"
    action_id: str = Field(
        ..., description="The action id that this rejection is responding to"
    )
    tool_name: str = Field(
        ..., description="The tool name that this rejection is responding to"
    )
    tool_call_id: str = Field(
        ..., description="The tool call id that this rejection is responding to"
    )
    rejection_reason: str = Field(
        default="User rejected the action",
        description="Reason for rejecting the action",
    )

    def to_llm_message(self) -> Message:
        return Message(
            role="tool",
            content=[TextContent(text=f"Action rejected: {self.rejection_reason}")],
            name=self.tool_name,
            tool_call_id=self.tool_call_id,
        )

    def __str__(self) -> str:
        """Plain text string representation for UserRejectObservation."""
        base_str = f"{self.__class__.__name__} ({self.source})"
        reason_preview = (
            self.rejection_reason[:N_CHAR_PREVIEW] + "..."
            if len(self.rejection_reason) > N_CHAR_PREVIEW
            else self.rejection_reason
        )
        return f"{base_str}\n  Tool: {self.tool_name}\n  Reason: {reason_preview}"


class AgentErrorEvent(LLMConvertibleEvent):
    """Error triggered by the agent."""

    source: SourceType = "agent"
    error: str = Field(..., description="The error message from the scaffold")
    metrics: MetricsSnapshot | None = Field(
        default=None,
        description=(
            "Snapshot of LLM metrics (token counts and costs). Only attached "
            "to the last action when multiple actions share the same LLM response."
        ),
    )

    def to_llm_message(self) -> Message:
        return Message(role="user", content=[TextContent(text=self.error)])

    def __str__(self) -> str:
        """Plain text string representation for AgentErrorEvent."""
        base_str = f"{self.__class__.__name__} ({self.source})"
        error_preview = (
            self.error[:N_CHAR_PREVIEW] + "..."
            if len(self.error) > N_CHAR_PREVIEW
            else self.error
        )
        return f"{base_str}\n  Error: {error_preview}"<|MERGE_RESOLUTION|>--- conflicted
+++ resolved
@@ -8,11 +8,7 @@
 from openhands.sdk.event.types import SourceType
 from openhands.sdk.llm import ImageContent, Message, TextContent, content_to_str
 from openhands.sdk.llm.utils.metrics import MetricsSnapshot
-<<<<<<< HEAD
-from openhands.sdk.tool import AnyAction, AnyObservation
-=======
 from openhands.sdk.tool import Action, Observation
->>>>>>> 3387b874
 
 
 class SystemPromptEvent(LLMConvertibleEvent):
@@ -46,13 +42,7 @@
     thought: list[TextContent] = Field(
         ..., description="The thought process of the agent before taking this action"
     )
-<<<<<<< HEAD
-    action: AnyAction = Field(
-        ..., description="Single action (tool call) returned by LLM"
-    )
-=======
     action: Action = Field(..., description="Single action (tool call) returned by LLM")
->>>>>>> 3387b874
     tool_name: str = Field(..., description="The name of the tool being called")
     tool_call_id: str = Field(
         ..., description="The unique id returned by LLM API for this tool call"
@@ -102,11 +92,7 @@
 
 class ObservationEvent(LLMConvertibleEvent):
     source: SourceType = "environment"
-<<<<<<< HEAD
-    observation: AnyObservation = Field(
-=======
     observation: Observation = Field(
->>>>>>> 3387b874
         ..., description="The observation (tool call) sent to LLM"
     )
 
