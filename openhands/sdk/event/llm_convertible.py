import copy
from typing import cast

from litellm import ChatCompletionMessageToolCall, ChatCompletionToolParam
from pydantic import Field

from openhands.sdk.event.base import N_CHAR_PREVIEW, LLMConvertibleEvent
from openhands.sdk.event.types import EventType, SourceType
from openhands.sdk.llm import ImageContent, Message, TextContent, content_to_str
from openhands.sdk.llm.utils.metrics import MetricsSnapshot
from openhands.sdk.tool import ActionBase, ObservationBase


class SystemPromptEvent(LLMConvertibleEvent):
    """System prompt added by the agent."""

    kind: EventType = "system_prompt"
    source: SourceType = "agent"
    system_prompt: TextContent = Field(..., description="The system prompt text")
    tools: list[ChatCompletionToolParam] = Field(
        ..., description="List of tools in OpenAI tool format"
    )

    def to_llm_message(self) -> Message:
        return Message(role="system", content=[self.system_prompt])

    def __str__(self) -> str:
        """Plain text string representation for SystemPromptEvent."""
        base_str = f"{self.__class__.__name__} ({self.source})"
        prompt_preview = (
            self.system_prompt.text[:N_CHAR_PREVIEW] + "..."
            if len(self.system_prompt.text) > N_CHAR_PREVIEW
            else self.system_prompt.text
        )
        tool_count = len(self.tools)
        return (
            f"{base_str}\n  System: {prompt_preview}\n  Tools: {tool_count} available"
        )


class ActionEvent(LLMConvertibleEvent):
    kind: EventType = "action"
    source: SourceType = "agent"
    thought: list[TextContent] = Field(
        ..., description="The thought process of the agent before taking this action"
    )
    action: ActionBase = Field(
        ..., description="Single action (tool call) returned by LLM"
    )
    tool_name: str = Field(..., description="The name of the tool being called")
    tool_call_id: str = Field(
        ..., description="The unique id returned by LLM API for this tool call"
    )
    tool_call: ChatCompletionMessageToolCall = Field(
        ...,
        description=(
            "The tool call received from the LLM response. We keep a copy of it "
            "so it is easier to construct it into LLM message"
        ),
    )
    llm_response_id: str = Field(
        ...,
        description=(
            "Groups related actions from same LLM response. This helps in tracking "
            "and managing results of parallel function calling from the same LLM "
            "response."
        ),
    )
<<<<<<< HEAD
    # reasoning content (from reasoning models like o1, Claude thinking, DeepSeek R1)
    reasoning_content: str | None = Field(
        default=None,
        description="Intermediate reasoning/thinking content from reasoning models",
=======
    metrics: MetricsSnapshot | None = Field(
        default=None,
        description=(
            "Snapshot of LLM metrics (token counts and costs). Only attached "
            "to the last action when multiple actions share the same LLM response."
        ),
>>>>>>> b2072b91
    )

    def to_llm_message(self) -> Message:
        """Individual message - may be incomplete for multi-action batches"""
        content: list[TextContent | ImageContent] = cast(
            list[TextContent | ImageContent], self.thought
        )
        return Message(
            role="assistant",
            content=content,
            tool_calls=[self.tool_call],
            reasoning_content=self.reasoning_content,
        )

    def __str__(self) -> str:
        """Plain text string representation for ActionEvent."""
        base_str = f"{self.__class__.__name__} ({self.source})"
        thought_text = " ".join([t.text for t in self.thought])
        thought_preview = (
            thought_text[:N_CHAR_PREVIEW] + "..."
            if len(thought_text) > N_CHAR_PREVIEW
            else thought_text
        )
        action_name = self.action.__class__.__name__
        return f"{base_str}\n  Thought: {thought_preview}\n  Action: {action_name}"


class ObservationEvent(LLMConvertibleEvent):
    kind: EventType = "observation"
    source: SourceType = "environment"
    observation: ObservationBase = Field(
        ..., description="The observation (tool call) sent to LLM"
    )

    action_id: str = Field(
        ..., description="The action id that this observation is responding to"
    )
    tool_name: str = Field(
        ..., description="The tool name that this observation is responding to"
    )
    tool_call_id: str = Field(
        ..., description="The tool call id that this observation is responding to"
    )

    def to_llm_message(self) -> Message:
        return Message(
            role="tool",
            content=self.observation.agent_observation,
            name=self.tool_name,
            tool_call_id=self.tool_call_id,
        )

    def __str__(self) -> str:
        """Plain text string representation for ObservationEvent."""
        base_str = f"{self.__class__.__name__} ({self.source})"
        content_str = "".join(content_to_str(self.observation.agent_observation))
        obs_preview = (
            content_str[:N_CHAR_PREVIEW] + "..."
            if len(content_str) > N_CHAR_PREVIEW
            else content_str
        )
        return f"{base_str}\n  Tool: {self.tool_name}\n  Result: {obs_preview}"


class MessageEvent(LLMConvertibleEvent):
    """Message from either agent or user.

    This is originally the "MessageAction", but it suppose not to be tool call."""

    kind: EventType = "message"
    source: SourceType
    llm_message: Message = Field(
        ..., description="The exact LLM message for this message event"
    )

    # context extensions stuff / microagent can go here
    activated_microagents: list[str] = Field(
        default_factory=list, description="List of activated microagent name"
    )
    extended_content: list[TextContent] = Field(
        default_factory=list, description="List of content added by agent context"
    )
    metrics: MetricsSnapshot | None = Field(
        default=None,
        description=(
            "Snapshot of LLM metrics (token counts and costs) for this message. "
            "Only attached to messages from agent."
        ),
    )

    def to_llm_message(self) -> Message:
        msg = copy.deepcopy(self.llm_message)
        msg.content.extend(self.extended_content)
        return msg

    def __str__(self) -> str:
        """Plain text string representation for MessageEvent."""
        base_str = f"{self.__class__.__name__} ({self.source})"
        # Extract text content from the message
        text_parts = []
        message = self.to_llm_message()
        for content in message.content:
            if isinstance(content, TextContent):
                text_parts.append(content.text)
            elif isinstance(content, ImageContent):
                text_parts.append(f"[Image: {len(content.image_urls)} URLs]")

        if text_parts:
            content_preview = " ".join(text_parts)
            if len(content_preview) > N_CHAR_PREVIEW:
                content_preview = content_preview[: N_CHAR_PREVIEW - 3] + "..."
            microagent_info = (
                f" [Microagents: {', '.join(self.activated_microagents)}]"
                if self.activated_microagents
                else ""
            )
            return f"{base_str}\n  {message.role}: {content_preview}{microagent_info}"
        else:
            return f"{base_str}\n  {message.role}: [no text content]"


class UserRejectObservation(LLMConvertibleEvent):
    """Observation when user rejects an action in confirmation mode."""

    kind: EventType = "observation"
    source: SourceType = "user"
    action_id: str = Field(
        ..., description="The action id that this rejection is responding to"
    )
    tool_name: str = Field(
        ..., description="The tool name that this rejection is responding to"
    )
    tool_call_id: str = Field(
        ..., description="The tool call id that this rejection is responding to"
    )
    rejection_reason: str = Field(
        default="User rejected the action",
        description="Reason for rejecting the action",
    )

    def to_llm_message(self) -> Message:
        return Message(
            role="tool",
            content=[TextContent(text=f"Action rejected: {self.rejection_reason}")],
            name=self.tool_name,
            tool_call_id=self.tool_call_id,
        )

    def __str__(self) -> str:
        """Plain text string representation for UserRejectObservation."""
        base_str = f"{self.__class__.__name__} ({self.source})"
        reason_preview = (
            self.rejection_reason[:N_CHAR_PREVIEW] + "..."
            if len(self.rejection_reason) > N_CHAR_PREVIEW
            else self.rejection_reason
        )
        return f"{base_str}\n  Tool: {self.tool_name}\n  Reason: {reason_preview}"


class AgentErrorEvent(LLMConvertibleEvent):
    """Error triggered by the agent."""

    kind: EventType = "agent_error"
    source: SourceType = "agent"
    error: str = Field(..., description="The error message from the scaffold")
    metrics: MetricsSnapshot | None = Field(
        default=None,
        description=(
            "Snapshot of LLM metrics (token counts and costs). Only attached "
            "to the last action when multiple actions share the same LLM response."
        ),
    )

    def to_llm_message(self) -> Message:
        return Message(role="user", content=[TextContent(text=self.error)])

    def __str__(self) -> str:
        """Plain text string representation for AgentErrorEvent."""
        base_str = f"{self.__class__.__name__} ({self.source})"
        error_preview = (
            self.error[:N_CHAR_PREVIEW] + "..."
            if len(self.error) > N_CHAR_PREVIEW
            else self.error
        )
        return f"{base_str}\n  Error: {error_preview}"<|MERGE_RESOLUTION|>--- conflicted
+++ resolved
@@ -66,19 +66,16 @@
             "response."
         ),
     )
-<<<<<<< HEAD
     # reasoning content (from reasoning models like o1, Claude thinking, DeepSeek R1)
     reasoning_content: str | None = Field(
         default=None,
         description="Intermediate reasoning/thinking content from reasoning models",
-=======
     metrics: MetricsSnapshot | None = Field(
         default=None,
         description=(
             "Snapshot of LLM metrics (token counts and costs). Only attached "
             "to the last action when multiple actions share the same LLM response."
         ),
->>>>>>> b2072b91
     )
 
     def to_llm_message(self) -> Message:
