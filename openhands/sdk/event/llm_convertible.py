import copy
from typing import cast

from litellm import ChatCompletionMessageToolCall, ChatCompletionToolParam
from pydantic import Field

from openhands.sdk.event.base import N_CHAR_PREVIEW, LLMConvertibleEvent
<<<<<<< HEAD
from openhands.sdk.event.types import SourceType
from openhands.sdk.llm import ImageContent, Message, TextContent
from openhands.sdk.tool.schema import AnyAction, AnyObservation
=======
from openhands.sdk.event.types import EventType, SourceType
from openhands.sdk.llm import ImageContent, Message, TextContent, content_to_str
from openhands.sdk.tool import ActionBase, ObservationBase
>>>>>>> 47074e9b


class SystemPromptEvent(LLMConvertibleEvent):
    """System prompt added by the agent."""

    source: SourceType = "agent"
    system_prompt: TextContent = Field(..., description="The system prompt text")
    tools: list[ChatCompletionToolParam] = Field(
        ..., description="List of tools in OpenAI tool format"
    )

    def to_llm_message(self) -> Message:
        return Message(role="system", content=[self.system_prompt])

    def __str__(self) -> str:
        """Plain text string representation for SystemPromptEvent."""
        base_str = f"{self.__class__.__name__} ({self.source})"
        prompt_preview = (
            self.system_prompt.text[:N_CHAR_PREVIEW] + "..."
            if len(self.system_prompt.text) > N_CHAR_PREVIEW
            else self.system_prompt.text
        )
        tool_count = len(self.tools)
        return (
            f"{base_str}\n  System: {prompt_preview}\n  Tools: {tool_count} available"
        )


class ActionEvent(LLMConvertibleEvent):
    source: SourceType = "agent"
    thought: list[TextContent] = Field(
        ..., description="The thought process of the agent before taking this action"
    )
    action: AnyAction = Field(
        ..., description="Single action (tool call) returned by LLM"
    )
    tool_name: str = Field(..., description="The name of the tool being called")
    tool_call_id: str = Field(
        ..., description="The unique id returned by LLM API for this tool call"
    )
    tool_call: ChatCompletionMessageToolCall = Field(
        ...,
        description=(
            "The tool call received from the LLM response. We keep a copy of it "
            "so it is easier to construct it into LLM message"
        ),
    )
    llm_response_id: str = Field(
        ...,
        description=(
            "Groups related actions from same LLM response. This helps in tracking "
            "and managing results of parallel function calling from the same LLM "
            "response."
        ),
    )

    def to_llm_message(self) -> Message:
        """Individual message - may be incomplete for multi-action batches"""
        content: list[TextContent | ImageContent] = cast(
            list[TextContent | ImageContent], self.thought
        )
        return Message(role="assistant", content=content, tool_calls=[self.tool_call])

    def __str__(self) -> str:
        """Plain text string representation for ActionEvent."""
        base_str = f"{self.__class__.__name__} ({self.source})"
        thought_text = " ".join([t.text for t in self.thought])
        thought_preview = (
            thought_text[:N_CHAR_PREVIEW] + "..."
            if len(thought_text) > N_CHAR_PREVIEW
            else thought_text
        )
        action_name = self.action.__class__.__name__
        return f"{base_str}\n  Thought: {thought_preview}\n  Action: {action_name}"


class ObservationEvent(LLMConvertibleEvent):
    source: SourceType = "environment"
    observation: AnyObservation = Field(
        ..., description="The observation (tool call) sent to LLM"
    )

    action_id: str = Field(
        ..., description="The action id that this observation is responding to"
    )
    tool_name: str = Field(
        ..., description="The tool name that this observation is responding to"
    )
    tool_call_id: str = Field(
        ..., description="The tool call id that this observation is responding to"
    )

    def to_llm_message(self) -> Message:
        return Message(
            role="tool",
            content=self.observation.agent_observation,
            name=self.tool_name,
            tool_call_id=self.tool_call_id,
        )

    def __str__(self) -> str:
        """Plain text string representation for ObservationEvent."""
        base_str = f"{self.__class__.__name__} ({self.source})"
        content_str = "".join(content_to_str(self.observation.agent_observation))
        obs_preview = (
            content_str[:N_CHAR_PREVIEW] + "..."
            if len(content_str) > N_CHAR_PREVIEW
            else content_str
        )
        return f"{base_str}\n  Tool: {self.tool_name}\n  Result: {obs_preview}"


class MessageEvent(LLMConvertibleEvent):
    """Message from either agent or user.

    This is originally the "MessageAction", but it suppose not to be tool call."""

    source: SourceType
    llm_message: Message = Field(
        ..., description="The exact LLM message for this message event"
    )

    # context extensions stuff / microagent can go here
    activated_microagents: list[str] = Field(
        default_factory=list, description="List of activated microagent name"
    )
    extended_content: list[TextContent] = Field(
        default_factory=list, description="List of content added by agent context"
    )

    def to_llm_message(self) -> Message:
        msg = copy.deepcopy(self.llm_message)
        msg.content.extend(self.extended_content)
        return msg

    def __str__(self) -> str:
        """Plain text string representation for MessageEvent."""
        base_str = f"{self.__class__.__name__} ({self.source})"
        # Extract text content from the message
        text_parts = []
        message = self.to_llm_message()
        for content in message.content:
            if isinstance(content, TextContent):
                text_parts.append(content.text)
            elif isinstance(content, ImageContent):
                text_parts.append(f"[Image: {len(content.image_urls)} URLs]")

        if text_parts:
            content_preview = " ".join(text_parts)
            if len(content_preview) > N_CHAR_PREVIEW:
                content_preview = content_preview[: N_CHAR_PREVIEW - 3] + "..."
            microagent_info = (
                f" [Microagents: {', '.join(self.activated_microagents)}]"
                if self.activated_microagents
                else ""
            )
            return f"{base_str}\n  {message.role}: {content_preview}{microagent_info}"
        else:
            return f"{base_str}\n  {message.role}: [no text content]"


class UserRejectObservation(LLMConvertibleEvent):
    """Observation when user rejects an action in confirmation mode."""

    kind: EventType = "observation"
    source: SourceType = "user"
    action_id: str = Field(
        ..., description="The action id that this rejection is responding to"
    )
    tool_name: str = Field(
        ..., description="The tool name that this rejection is responding to"
    )
    tool_call_id: str = Field(
        ..., description="The tool call id that this rejection is responding to"
    )
    rejection_reason: str = Field(
        default="User rejected the action",
        description="Reason for rejecting the action",
    )

    def to_llm_message(self) -> Message:
        return Message(
            role="tool",
            content=[TextContent(text=f"Action rejected: {self.rejection_reason}")],
            name=self.tool_name,
            tool_call_id=self.tool_call_id,
        )

    def __str__(self) -> str:
        """Plain text string representation for UserRejectObservation."""
        base_str = f"{self.__class__.__name__} ({self.source})"
        reason_preview = (
            self.rejection_reason[:N_CHAR_PREVIEW] + "..."
            if len(self.rejection_reason) > N_CHAR_PREVIEW
            else self.rejection_reason
        )
        return f"{base_str}\n  Tool: {self.tool_name}\n  Reason: {reason_preview}"


class AgentErrorEvent(LLMConvertibleEvent):
    """Error triggered by the agent."""

    source: SourceType = "agent"
    error: str = Field(..., description="The error message from the scaffold")

    def to_llm_message(self) -> Message:
        return Message(role="user", content=[TextContent(text=self.error)])

    def __str__(self) -> str:
        """Plain text string representation for AgentErrorEvent."""
        base_str = f"{self.__class__.__name__} ({self.source})"
        error_preview = (
            self.error[:N_CHAR_PREVIEW] + "..."
            if len(self.error) > N_CHAR_PREVIEW
            else self.error
        )
        return f"{base_str}\n  Error: {error_preview}"


class PauseEvent(LLMConvertibleEvent):
    """Event indicating that the agent execution was paused by user request."""

    source: SourceType = "user"

    def to_llm_message(self) -> Message:
        return Message(
            role="user",
            content=[TextContent(text="Agent execution paused by user request.")],
        )

    def __str__(self) -> str:
        """Plain text string representation for PauseEvent."""
        return f"{self.__class__.__name__} ({self.source}): Agent execution paused"<|MERGE_RESOLUTION|>--- conflicted
+++ resolved
@@ -5,15 +5,9 @@
 from pydantic import Field
 
 from openhands.sdk.event.base import N_CHAR_PREVIEW, LLMConvertibleEvent
-<<<<<<< HEAD
 from openhands.sdk.event.types import SourceType
-from openhands.sdk.llm import ImageContent, Message, TextContent
-from openhands.sdk.tool.schema import AnyAction, AnyObservation
-=======
-from openhands.sdk.event.types import EventType, SourceType
 from openhands.sdk.llm import ImageContent, Message, TextContent, content_to_str
-from openhands.sdk.tool import ActionBase, ObservationBase
->>>>>>> 47074e9b
+from openhands.sdk.tool import AnyAction, AnyObservation
 
 
 class SystemPromptEvent(LLMConvertibleEvent):
@@ -178,7 +172,6 @@
 class UserRejectObservation(LLMConvertibleEvent):
     """Observation when user rejects an action in confirmation mode."""
 
-    kind: EventType = "observation"
     source: SourceType = "user"
     action_id: str = Field(
         ..., description="The action id that this rejection is responding to"
