<<<<<<< HEAD
import json
=======
import uuid
>>>>>>> 565e59bf
from threading import RLock, get_ident
from typing import Optional

from pydantic import BaseModel, ConfigDict, Field, PrivateAttr

from openhands.sdk.event import Event
from openhands.sdk.io import FileStore

from .persistence import (
    BASE_STATE,
    SHARD_SIZE,
    Manifest,
    _read_text,
)


class ConversationState(BaseModel):
    model_config = ConfigDict(
        arbitrary_types_allowed=True,  # allow RLock in PrivateAttr
        validate_assignment=True,  # validate on attribute set
        frozen=False,
    )

    # Public, validated fields
    id: str = Field(default_factory=lambda: str(uuid.uuid4()))
    events: list[Event] = Field(default_factory=list)
    agent_finished: bool = Field(default=False)
    confirmation_mode: bool = Field(default=False)
    agent_waiting_for_confirmation: bool = Field(default=False)
    agent_paused: bool = Field(default=False)
    activated_knowledge_microagents: list[str] = Field(
        default_factory=list, description="List of activated knowledge microagents name"
    )

    # Private attrs (NOT Fields) — allowed to start with underscore
    _lock: RLock = PrivateAttr(default_factory=RLock)
    _owner_tid: Optional[int] = PrivateAttr(default=None)
    _exclude_from_base_state: set[str] = {"events"}

    # Lock/guard API
    def acquire(self) -> None:
        self._lock.acquire()
        self._owner_tid = get_ident()

    def release(self) -> None:
        self._owner_tid = None
        self._lock.release()

    def __enter__(self) -> "ConversationState":
        self.acquire()
        return self

    def __exit__(self, exc_type, exc, tb) -> None:
        self.release()

    def assert_locked(self) -> None:
        if self._owner_tid != get_ident():
            raise RuntimeError("State not held by current thread")

    # ====== Tiny public API requested ======

    def _save_base_state(self, fs: FileStore) -> None:
        """Persist base state snapshot (excluding events and other excluded fields)."""
        payload = self.model_dump_json(
            exclude_none=True,
            exclude=self._exclude_from_base_state,
        )
        fs.write(BASE_STATE, payload)

    @classmethod
    def load(
        cls: type["ConversationState"], file_store: FileStore
    ) -> "ConversationState":
        """Load ConversationState from persist_dir (base snapshot + replay manifest)."""
        manifest = Manifest.read(file_store)

        # Fresh init if both missing
        if not (txt := _read_text(file_store, BASE_STATE)) and not manifest.segments:
            state = cls()
            state._save_base_state(file_store)
            manifest.write(file_store)
            return state

        assert isinstance(txt, str)
        base_dict = json.loads(txt)
        state = cls.model_validate(base_dict)
        manifest.reconcile_with_fs(file_store)
        for ev in manifest.replay(file_store):
            state.events.append(ev)
        return state

    def save(self, file_store: FileStore) -> None:
        """Persist current state (update base, append deltas,
        compact opportunistically).
        """
        manifest = Manifest.read(file_store)

        # keep base snapshot current (crash-safe)
        self._save_base_state(file_store)

        # reconcile, then append any missing events
        manifest.reconcile_with_fs(file_store)
        next_idx = manifest.next_event_index()
        if next_idx < len(self.events):
            for idx in range(next_idx, len(self.events)):
                manifest.append_delta(
                    file_store, idx, self.events[idx], flush_manifest=True
                )

        # opportunistic compaction
        if manifest.compact(file_store, shard_size=SHARD_SIZE):
            manifest.write(file_store)<|MERGE_RESOLUTION|>--- conflicted
+++ resolved
@@ -1,8 +1,5 @@
-<<<<<<< HEAD
 import json
-=======
 import uuid
->>>>>>> 565e59bf
 from threading import RLock, get_ident
 from typing import Optional
 
