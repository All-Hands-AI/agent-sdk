# state.py
import json
from threading import RLock, get_ident
from typing import TYPE_CHECKING, Optional

from pydantic import BaseModel, Field, PrivateAttr

<<<<<<< HEAD
from openhands.sdk.conversation.secrets_manager import SecretsManager
=======
from openhands.sdk.agent.base import AgentType
from openhands.sdk.conversation.event_store import EventLog
from openhands.sdk.conversation.persistence_const import BASE_STATE, EVENTS_DIR
>>>>>>> b3ddfb34
from openhands.sdk.event import Event
from openhands.sdk.io import FileStore, InMemoryFileStore
from openhands.sdk.logger import get_logger
from openhands.sdk.utils.protocol import ListLike


logger = get_logger(__name__)


if TYPE_CHECKING:
    from openhands.sdk.conversation.secrets_manager import SecretsManager


class ConversationState(BaseModel):
    # ===== Public, validated fields =====
    id: str = Field(description="Unique conversation ID")

    agent: AgentType = Field(
        ...,
        description=(
            "The agent running in the conversation. "
            "This is persisted to allow resuming conversations and "
            "check agent configuration to handle e.g., tool changes, "
            "LLM changes, etc."
        ),
    )

    # flags
    agent_finished: bool = Field(default=False)
    confirmation_mode: bool = Field(default=False)
    agent_waiting_for_confirmation: bool = Field(default=False)
    agent_paused: bool = Field(default=False)

    activated_knowledge_microagents: list[str] = Field(
        default_factory=list,
        description="List of activated knowledge microagents name",
    )

    # ===== Private attrs (NOT Fields) =====
    _lock: RLock = PrivateAttr(default_factory=RLock)
    _owner_tid: Optional[int] = PrivateAttr(default=None)
<<<<<<< HEAD
    _secrets_manager: "SecretsManager" = PrivateAttr(default_factory=SecretsManager)
=======
    _fs: FileStore = PrivateAttr()  # filestore for persistence
    _events: EventLog = PrivateAttr()  # now the storage for events
    _autosave_enabled: bool = PrivateAttr(
        default=False
    )  # to avoid recursion during init

    # ===== Public "events" facade (ListLike[Event]) =====
    @property
    def events(self) -> ListLike[Event]:
        return self._events
>>>>>>> b3ddfb34

    # ===== Lock/guard API =====
    def acquire(self) -> None:
        self._lock.acquire()
        self._owner_tid = get_ident()

    def release(self) -> None:
        self.assert_locked()
        self._owner_tid = None
        self._lock.release()

    def __enter__(self):
        self.acquire()
        return self

    def __exit__(self, exc_type, exc, tb) -> None:
        self.release()

    def assert_locked(self) -> None:
        if self._owner_tid != get_ident():
            raise RuntimeError("State not held by current thread")

<<<<<<< HEAD
    def get_secrets_manager(self) -> "SecretsManager":
        """Get the secrets manager instance."""
        return self._secrets_manager
=======
    # ===== Base snapshot helpers (same FileStore usage you had) =====
    def _save_base_state(self, fs: FileStore) -> None:
        """
        Persist base state snapshot (no events; events are file-backed).
        """
        payload = self.model_dump_json(exclude_none=True)
        fs.write(BASE_STATE, payload)

    # ===== Factory: open-or-create (no load/save methods needed) =====
    @classmethod
    def create(
        cls: type["ConversationState"],
        id: str,
        agent: AgentType,
        file_store: FileStore | None = None,
    ) -> "ConversationState":
        """
        If base_state.json exists: resume (attach EventLog,
            reconcile agent, enforce id).
        Else: create fresh (agent required), persist base, and return.
        """
        if file_store is None:
            file_store = InMemoryFileStore()

        try:
            base_text = file_store.read(BASE_STATE)
        except FileNotFoundError:
            base_text = None

        # ---- Resume path ----
        if base_text:
            state = cls.model_validate(json.loads(base_text))

            # Enforce conversation id match
            if state.id != id:
                raise ValueError(
                    f"Conversation ID mismatch: provided {id}, "
                    f"but persisted state has {state.id}"
                )

            # Reconcile agent config with deserialized one, then assert equality
            resolved = agent.resolve_diff_from_deserialized(state.agent)
            if agent.model_dump(exclude_none=True) != resolved.model_dump(
                exclude_none=True
            ):
                from openhands.sdk.utils.pydantic_diff import pretty_pydantic_diff

                raise ValueError(
                    "The agent provided is different from the one in persisted state. "
                    "Please use the same agent instance to resume the conversation.\n"
                    f"Diff: {pretty_pydantic_diff(agent, state.agent)}"
                )

            # Attach runtime handles and commit reconciled agent (may autosave)
            state._fs = file_store
            state._events = EventLog(file_store, dir_path=EVENTS_DIR)
            state._autosave_enabled = True
            state.agent = resolved

            logger.info(
                f"Resumed conversation {state.id} from persistent storage.\n"
                f"State: {state.model_dump(exclude={'agent'})}\n"
                f"Agent: {state.agent.model_dump_succint()}"
            )
            return state

        # ---- Fresh path ----
        if agent is None:
            raise ValueError(
                "agent is required when initializing a new ConversationState"
            )

        state = cls(id=id, agent=agent)
        state._fs = file_store
        state._events = EventLog(file_store, dir_path=EVENTS_DIR)
        state._save_base_state(file_store)  # initial snapshot
        state._autosave_enabled = True
        logger.info(
            f"Created new conversation {state.id}\n"
            f"State: {state.model_dump(exclude={'agent'})}\n"
            f"Agent: {state.agent.model_dump_succint()}"
        )
        return state

    # ===== Auto-persist base on public field changes =====
    def __setattr__(self, name, value):
        # Only autosave when:
        # - autosave is enabled (set post-init)
        # - the attribute is a *public field* (not a PrivateAttr)
        # - we have a filestore to write to
        is_field = name in self.__class__.model_fields
        autosave_enabled = getattr(self, "_autosave_enabled", False)
        fs = getattr(self, "_fs", None)

        if not (autosave_enabled and is_field and fs is not None):
            return super().__setattr__(name, value)

        _sentinel = object()
        old = getattr(self, name, _sentinel)
        super().__setattr__(name, value)

        if old is _sentinel or old != value:
            try:
                self._save_base_state(fs)
            except Exception as e:
                logger.exception("Auto-persist base_state failed", exc_info=True)
                raise e
>>>>>>> b3ddfb34
<|MERGE_RESOLUTION|>--- conflicted
+++ resolved
@@ -5,13 +5,10 @@
 
 from pydantic import BaseModel, Field, PrivateAttr
 
-<<<<<<< HEAD
-from openhands.sdk.conversation.secrets_manager import SecretsManager
-=======
 from openhands.sdk.agent.base import AgentType
 from openhands.sdk.conversation.event_store import EventLog
 from openhands.sdk.conversation.persistence_const import BASE_STATE, EVENTS_DIR
->>>>>>> b3ddfb34
+from openhands.sdk.conversation.secrets_manager import SecretsManager
 from openhands.sdk.event import Event
 from openhands.sdk.io import FileStore, InMemoryFileStore
 from openhands.sdk.logger import get_logger
@@ -53,9 +50,7 @@
     # ===== Private attrs (NOT Fields) =====
     _lock: RLock = PrivateAttr(default_factory=RLock)
     _owner_tid: Optional[int] = PrivateAttr(default=None)
-<<<<<<< HEAD
     _secrets_manager: "SecretsManager" = PrivateAttr(default_factory=SecretsManager)
-=======
     _fs: FileStore = PrivateAttr()  # filestore for persistence
     _events: EventLog = PrivateAttr()  # now the storage for events
     _autosave_enabled: bool = PrivateAttr(
@@ -66,7 +61,6 @@
     @property
     def events(self) -> ListLike[Event]:
         return self._events
->>>>>>> b3ddfb34
 
     # ===== Lock/guard API =====
     def acquire(self) -> None:
@@ -89,11 +83,10 @@
         if self._owner_tid != get_ident():
             raise RuntimeError("State not held by current thread")
 
-<<<<<<< HEAD
     def get_secrets_manager(self) -> "SecretsManager":
         """Get the secrets manager instance."""
         return self._secrets_manager
-=======
+
     # ===== Base snapshot helpers (same FileStore usage you had) =====
     def _save_base_state(self, fs: FileStore) -> None:
         """
@@ -200,5 +193,4 @@
                 self._save_base_state(fs)
             except Exception as e:
                 logger.exception("Auto-persist base_state failed", exc_info=True)
-                raise e
->>>>>>> b3ddfb34
+                raise e