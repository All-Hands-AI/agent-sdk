--- conflicted
+++ resolved
@@ -26,22 +26,7 @@
 logger = get_logger(__name__)
 
 
-<<<<<<< HEAD
-def compose_callbacks(
-    callbacks: Iterable[ConversationCallbackType],
-) -> ConversationCallbackType:
-    def composed(event) -> None:
-        for cb in callbacks:
-            if cb:
-                cb(event)
-
-    return composed
-
-
-class LocalConversation(LocalSystemMixin, BaseConversation):
-=======
 class LocalConversation(BaseConversation):
->>>>>>> c3cba527
     def __init__(
         self,
         agent: AgentBase,
