import asyncio
import json
import threading
import uuid
from typing import SupportsIndex, overload
from urllib.parse import urlparse

import httpx
import websockets

from openhands.sdk.agent.base import AgentBase
from openhands.sdk.conversation.base import BaseConversation, ConversationStateProtocol
from openhands.sdk.conversation.conversation_stats import ConversationStats
from openhands.sdk.conversation.secrets_manager import SecretValue
from openhands.sdk.conversation.state import AgentExecutionStatus
from openhands.sdk.conversation.types import ConversationCallbackType, ConversationID
from openhands.sdk.conversation.visualizer import create_default_visualizer
from openhands.sdk.event.base import EventBase
from openhands.sdk.llm import Message, TextContent
from openhands.sdk.logger import get_logger
from openhands.sdk.security.confirmation_policy import (
    ConfirmationPolicyBase,
)
from openhands.sdk.utils.protocol import ListLike


logger = get_logger(__name__)


class WebSocketCallbackClient:
    """Minimal WS client: connects, forwards events, retries on error."""

    def __init__(
        self,
        host: str,
        conversation_id: str,
        callbacks: list[ConversationCallbackType],
        api_key: str | None = None,
    ):
        self.host = host
        self.conversation_id = conversation_id
        self.callbacks = callbacks
        self.api_key = api_key
        self._thread: threading.Thread | None = None
        self._stop = threading.Event()

    def start(self) -> None:
        if self._thread:
            return
        self._stop.clear()
        self._thread = threading.Thread(target=self._run, daemon=True)
        self._thread.start()

    def stop(self) -> None:
        if not self._thread:
            return
        self._stop.set()
        self._thread.join(timeout=5)
        self._thread = None

    def _run(self) -> None:
        try:
            asyncio.run(self._client_loop())
        except RuntimeError:
            # Fallback in case of an already running loop in rare environments
            loop = asyncio.new_event_loop()
            asyncio.set_event_loop(loop)
            loop.run_until_complete(self._client_loop())
            loop.close()

    async def _client_loop(self) -> None:
        parsed = urlparse(self.host)
        ws_scheme = "wss" if parsed.scheme == "https" else "ws"
        base = f"{ws_scheme}://{parsed.netloc}{parsed.path.rstrip('/')}"
        ws_url = f"{base}/sockets/events/{self.conversation_id}"

        # Add API key as query parameter if provided
        if self.api_key:
            ws_url += f"?session_api_key={self.api_key}"

        delay = 1.0
        while not self._stop.is_set():
            try:
                async with websockets.connect(ws_url) as ws:
                    delay = 1.0
                    async for message in ws:
                        if self._stop.is_set():
                            break
                        try:
                            event = EventBase.model_validate(json.loads(message))
                            for cb in self.callbacks:
                                cb(event)
                        except Exception:
                            logger.exception(
                                "ws_event_processing_error", stack_info=True
                            )
            except websockets.exceptions.ConnectionClosed:
                break
            except Exception:
                logger.debug("ws_connect_retry", exc_info=True)
                await asyncio.sleep(delay)
                delay = min(delay * 2, 30.0)


class RemoteEventsList(ListLike[EventBase]):
    """A list-like, read-only view of remote conversation events.

    On first access it fetches existing events from the server. Afterwards,
    it relies on the WebSocket stream to incrementally append new events.
    """

    def __init__(self, client: httpx.Client, conversation_id: str):
        self._client = client
        self._conversation_id = conversation_id
        self._cached_events: list[EventBase] = []
        self._cached_event_ids: set[str] = set()
        self._lock = threading.RLock()
        # Initial fetch to sync existing events
        self._do_full_sync()

    def _do_full_sync(self) -> None:
        """Perform a full sync with the remote API."""
        logger.debug(f"Performing full sync for conversation {self._conversation_id}")

        events = []
        page_id = None

        while True:
            params = {"limit": 100}
            if page_id:
                params["page_id"] = page_id

            resp = self._client.get(
                f"/api/conversations/{self._conversation_id}/events/search",
                params=params,
            )
            resp.raise_for_status()
            data = resp.json()

            events.extend([EventBase.model_validate(item) for item in data["items"]])

            if not data.get("next_page_id"):
                break
            page_id = data["next_page_id"]

        self._cached_events = events
        self._cached_event_ids.update(e.id for e in events)
        logger.debug(f"Full sync completed, {len(events)} events cached")

    def add_event(self, event: EventBase) -> None:
        """Add a new event to the local cache (called by WebSocket callback)."""
        with self._lock:
            # Check if event already exists to avoid duplicates
            if event.id not in self._cached_event_ids:
                self._cached_events.append(event)
                self._cached_event_ids.add(event.id)
                logger.debug(f"Added event {event.id} to local cache")

    def create_default_callback(self) -> ConversationCallbackType:
        """Create a default callback that adds events to this list."""

        def callback(event: EventBase) -> None:
            self.add_event(event)

        return callback

    def __len__(self) -> int:
        return len(self._cached_events)

    @overload
    def __getitem__(self, index: SupportsIndex, /) -> EventBase: ...

    @overload
    def __getitem__(self, index: slice, /) -> list[EventBase]: ...

    def __getitem__(
        self,
        index: SupportsIndex | slice,
        /,
    ) -> EventBase | list[EventBase]:
        with self._lock:
            return self._cached_events[index]

    def __iter__(self):
        with self._lock:
            return iter(self._cached_events)

    def append(self, event: EventBase) -> None:
        # For remote conversations, events are added via API calls
        # This method is here for interface compatibility but shouldn't be used directly
        raise NotImplementedError(
            "Cannot directly append events to remote conversation"
        )


class RemoteState(ConversationStateProtocol):
    """A state-like interface for accessing remote conversation state."""

    # TODO: We can also optimize remote state by sending back
    # updates via WebSocket
    def __init__(self, client: httpx.Client, conversation_id: str):
        self._client = client
        self._conversation_id = conversation_id
        self._events = RemoteEventsList(client, conversation_id)

    def _get_conversation_info(self) -> dict:
        """Fetch the latest conversation info from the remote API."""
        resp = self._client.get(f"/api/conversations/{self._conversation_id}")
        resp.raise_for_status()
        return resp.json()

    @property
    def events(self) -> RemoteEventsList:
        """Access to the events list."""
        return self._events

    @property
    def id(self) -> ConversationID:
        """The conversation ID."""
        return uuid.UUID(self._conversation_id)

    @property
    def agent_status(self) -> AgentExecutionStatus:
        """The current agent execution status."""
        info = self._get_conversation_info()
        status_str = info.get("agent_status", None)
        if status_str is None:
            raise RuntimeError(
                "agent_status missing in conversation info: " + str(info)
            )
        return AgentExecutionStatus(status_str)

    @agent_status.setter
    def agent_status(self, value: AgentExecutionStatus) -> None:
        """Set agent status is No-OP for RemoteConversation.

        # For remote conversations, agent status is managed server-side
        # This setter is provided for test compatibility but doesn't actually change remote state  # noqa: E501
        """  # noqa: E501
        raise NotImplementedError(
            f"Setting agent_status on RemoteState has no effect. "
            f"Remote agent status is managed server-side. Attempted to set: {value}"
        )

    @property
    def confirmation_policy(self) -> ConfirmationPolicyBase:
        """The confirmation policy."""
        info = self._get_conversation_info()
        policy_data = info.get("confirmation_policy")
        if policy_data is None:
            raise RuntimeError(
                "confirmation_policy missing in conversation info: " + str(info)
            )
        return ConfirmationPolicyBase.model_validate(policy_data)

    @property
    def activated_knowledge_microagents(self) -> list[str]:
        """List of activated knowledge microagents."""
        info = self._get_conversation_info()
        return info.get("activated_knowledge_microagents", [])

    @property
    def agent(self):
        """The agent configuration (fetched from remote)."""
        info = self._get_conversation_info()
        agent_data = info.get("agent")
        if agent_data is None:
            raise RuntimeError("agent missing in conversation info: " + str(info))
        return AgentBase.model_validate(agent_data)

    def model_dump(self, **kwargs):
        """Get a dictionary representation of the remote state."""
        info = self._get_conversation_info()
        return info

    def model_dump_json(self, **kwargs):
        """Get a JSON representation of the remote state."""
        return json.dumps(self.model_dump(**kwargs))

    # Context manager methods for compatibility with ConversationState
    def __enter__(self):
        return self

    def __exit__(self, exc_type, exc_val, exc_tb):
        pass


class LoggingHttpClient(httpx.Client):
    """httpx.Client subclass that logs before raising for status errors."""

    def request(self, method: str, url: httpx.URL | str, **kwargs) -> httpx.Response:
        resp = super().request(method, url, **kwargs)
        try:
            resp.raise_for_status()
        except httpx.HTTPStatusError:
            # Automatically log error with request + response context
            logger.error(
                "HTTP request failed",
                extra={
                    "method": method,
                    "url": url,
                    "status_code": resp.status_code,
                    "response_text": resp.text[:500],  # avoid huge logs
                },
                exc_info=True,
            )
            raise
        return resp


class RemoteConversation(BaseConversation):
    def __init__(
        self,
        agent: AgentBase,
        host: str,
        api_key: str | None = None,
        conversation_id: ConversationID | None = None,
        callbacks: list[ConversationCallbackType] | None = None,
        max_iteration_per_run: int = 500,
        stuck_detection: bool = True,
        visualize: bool = False,
        **_: object,
    ) -> None:
        """Remote conversation proxy that talks to an agent server.

        Args:
            agent: Agent configuration (will be sent to the server)
            host: Base URL of the agent server (e.g., http://localhost:3000)
            api_key: Optional API key for authentication (sent as X-Session-API-Key
                header)
            conversation_id: Optional existing conversation id to attach to
            callbacks: Optional callbacks to receive events (not yet streamed)
            max_iteration_per_run: Max iterations configured on server
        """
        self.agent = agent
        self._host = host.rstrip("/")
<<<<<<< HEAD
        self._client = LoggingHttpClient(base_url=self._host, timeout=30.0)
=======
        self._api_key = api_key

        # Configure httpx client with API key header if provided
        headers = {}
        if api_key:
            headers["X-Session-API-Key"] = api_key

        self._client = httpx.Client(base_url=self._host, timeout=30.0, headers=headers)
>>>>>>> 6a7e7811
        self._callbacks = callbacks or []
        self.max_iteration_per_run = max_iteration_per_run

        if conversation_id is None:
            payload = {
                "agent": agent.model_dump(
                    mode="json", context={"expose_secrets": True}
                ),
                "initial_message": None,
                "max_iterations": max_iteration_per_run,
                "stuck_detection": stuck_detection,
            }
            resp = self._client.post("/api/conversations/", json=payload)
            resp.raise_for_status()
            data = resp.json()
            # Expect a ConversationInfo
            cid = data.get("id") or data.get("conversation_id")
            if not cid:
                raise RuntimeError(
                    "Invalid response from server: missing conversation id"
                )
            self._id = uuid.UUID(cid)
        else:
            # Attach to existing
            self._id = conversation_id
            # Validate it exists
            r = self._client.get(f"/api/conversations/{self._id}")
            r.raise_for_status()

        # Initialize the remote state
        self._state = RemoteState(self._client, str(self._id))

        # Add default callback to maintain local event state
        default_callback = self._state.events.create_default_callback()
        self._callbacks.append(default_callback)

        # Add default visualizer callback if requested
        if visualize:
            self._visualizer = create_default_visualizer()
            self._callbacks.append(self._visualizer.on_event)
        else:
            self._visualizer = None

        # Initialize WebSocket client for callbacks
        self._ws_client = WebSocketCallbackClient(
            host=self._host,
            conversation_id=str(self._id),
            callbacks=self._callbacks,
            api_key=self._api_key,
        )
        self._ws_client.start()

    @property
    def id(self) -> ConversationID:
        return self._id

    @property
    def state(self) -> RemoteState:
        """Access to remote conversation state."""
        return self._state

    @property
    def conversation_stats(self) -> ConversationStats:
        """Get conversation stats from remote server."""
        info = self._state._get_conversation_info()
        stats_data = info.get("conversation_stats", {})
        return ConversationStats.model_validate(stats_data)

    @property
    def stuck_detector(self):
        """Stuck detector for compatibility.
        Not implemented for remote conversations."""
        raise NotImplementedError(
            "For remote conversations, stuck detection is not available"
            " since it would be handled server-side."
        )

    def send_message(self, message: str | Message) -> None:
        if isinstance(message, str):
            message = Message(role="user", content=[TextContent(text=message)])
        assert message.role == "user", (
            "Only user messages are allowed to be sent to the agent."
        )
        payload = {
            "role": message.role,
            "content": [c.model_dump() for c in message.content],
            "run": False,  # Mirror local semantics; explicit run() must be called
        }
        resp = self._client.post(f"/api/conversations/{self._id}/events/", json=payload)
        resp.raise_for_status()

    def run(self) -> None:
        # Trigger a run on the server using the dedicated run endpoint.
        # Let the server tell us if it's already running (409), avoiding an extra GET.
        resp = self._client.post(
            f"/api/conversations/{self._id}/run",
            timeout=1800,
        )
        if resp.status_code == 409:
            logger.info("Conversation is already running; skipping run trigger")
            return
        resp.raise_for_status()
        logger.info(f"run() triggered successfully: {resp}")

    def set_confirmation_policy(self, policy: ConfirmationPolicyBase) -> None:
        payload = {"policy": policy.model_dump()}
        resp = self._client.post(
            f"/api/conversations/{self._id}/confirmation_policy", json=payload
        )
        resp.raise_for_status()

    def reject_pending_actions(self, reason: str = "User rejected the action") -> None:
        # Equivalent to rejecting confirmation: pause
        resp = self._client.post(
            f"/api/conversations/{self._id}/events/respond_to_confirmation",
            json={"accept": False, "reason": reason},
        )
        resp.raise_for_status()

    def pause(self) -> None:
        resp = self._client.post(f"/api/conversations/{self._id}/pause")
        resp.raise_for_status()

    def update_secrets(self, secrets: dict[str, SecretValue]) -> None:
        # Convert SecretValue to strings for JSON serialization
        # SecretValue can be str or callable, we need to handle both
        serializable_secrets = {}
        for key, value in secrets.items():
            if callable(value):
                # If it's a callable, call it to get the actual secret
                serializable_secrets[key] = value()
            else:
                # If it's already a string, use it directly
                serializable_secrets[key] = value

        payload = {"secrets": serializable_secrets}
        resp = self._client.post(f"/api/conversations/{self._id}/secrets", json=payload)
        resp.raise_for_status()

    def close(self) -> None:
        try:
            # Stop WebSocket client if it exists
            if self._ws_client:
                self._ws_client.stop()
                self._ws_client = None
        except Exception:
            pass

        try:
            self._client.close()
        except Exception:
            pass

    def __del__(self) -> None:
        try:
            self.close()
        except Exception:
            pass<|MERGE_RESOLUTION|>--- conflicted
+++ resolved
@@ -284,30 +284,6 @@
     def __exit__(self, exc_type, exc_val, exc_tb):
         pass
 
-
-class LoggingHttpClient(httpx.Client):
-    """httpx.Client subclass that logs before raising for status errors."""
-
-    def request(self, method: str, url: httpx.URL | str, **kwargs) -> httpx.Response:
-        resp = super().request(method, url, **kwargs)
-        try:
-            resp.raise_for_status()
-        except httpx.HTTPStatusError:
-            # Automatically log error with request + response context
-            logger.error(
-                "HTTP request failed",
-                extra={
-                    "method": method,
-                    "url": url,
-                    "status_code": resp.status_code,
-                    "response_text": resp.text[:500],  # avoid huge logs
-                },
-                exc_info=True,
-            )
-            raise
-        return resp
-
-
 class RemoteConversation(BaseConversation):
     def __init__(
         self,
@@ -334,9 +310,6 @@
         """
         self.agent = agent
         self._host = host.rstrip("/")
-<<<<<<< HEAD
-        self._client = LoggingHttpClient(base_url=self._host, timeout=30.0)
-=======
         self._api_key = api_key
 
         # Configure httpx client with API key header if provided
@@ -345,7 +318,6 @@
             headers["X-Session-API-Key"] = api_key
 
         self._client = httpx.Client(base_url=self._host, timeout=30.0, headers=headers)
->>>>>>> 6a7e7811
         self._callbacks = callbacks or []
         self.max_iteration_per_run = max_iteration_per_run
 
