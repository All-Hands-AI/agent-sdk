import asyncio
import json
import threading
import uuid
from typing import SupportsIndex, overload
from urllib.parse import urlparse

import httpx
import websockets

from openhands.sdk.agent.base import AgentBase
from openhands.sdk.conversation.base import BaseConversation, ConversationStateProtocol
from openhands.sdk.conversation.conversation_stats import ConversationStats
from openhands.sdk.conversation.events_list_base import EventsListBase
from openhands.sdk.conversation.secrets_manager import SecretValue
from openhands.sdk.conversation.state import AgentExecutionStatus
from openhands.sdk.conversation.types import ConversationCallbackType, ConversationID
from openhands.sdk.conversation.visualizer import create_default_visualizer
from openhands.sdk.event.base import EventBase
from openhands.sdk.llm import Message, TextContent
from openhands.sdk.logger import get_logger
from openhands.sdk.security.confirmation_policy import (
    ConfirmationPolicyBase,
)
<<<<<<< HEAD
from openhands.sdk.utils.protocol import ListLike
from openhands.sdk.workspace import RemoteWorkspace
=======
>>>>>>> 2fc87404


logger = get_logger(__name__)


class WebSocketCallbackClient:
    """Minimal WS client: connects, forwards events, retries on error."""

    def __init__(
        self,
        host: str,
        conversation_id: str,
        callback: ConversationCallbackType,
        api_key: str | None = None,
    ):
        self.host = host
        self.conversation_id = conversation_id
        self.callback = callback
        self.api_key = api_key
        self._thread: threading.Thread | None = None
        self._stop = threading.Event()

    def start(self) -> None:
        if self._thread:
            return
        self._stop.clear()
        self._thread = threading.Thread(target=self._run, daemon=True)
        self._thread.start()

    def stop(self) -> None:
        if not self._thread:
            return
        self._stop.set()
        self._thread.join(timeout=5)
        self._thread = None

    def _run(self) -> None:
        try:
            asyncio.run(self._client_loop())
        except RuntimeError:
            # Fallback in case of an already running loop in rare environments
            loop = asyncio.new_event_loop()
            asyncio.set_event_loop(loop)
            loop.run_until_complete(self._client_loop())
            loop.close()

    async def _client_loop(self) -> None:
        parsed = urlparse(self.host)
        ws_scheme = "wss" if parsed.scheme == "https" else "ws"
        base = f"{ws_scheme}://{parsed.netloc}{parsed.path.rstrip('/')}"
        ws_url = f"{base}/sockets/events/{self.conversation_id}"

        # Add API key as query parameter if provided
        if self.api_key:
            ws_url += f"?session_api_key={self.api_key}"

        delay = 1.0
        while not self._stop.is_set():
            try:
                async with websockets.connect(ws_url) as ws:
                    delay = 1.0
                    async for message in ws:
                        if self._stop.is_set():
                            break
                        try:
                            event = EventBase.model_validate(json.loads(message))
                            self.callback(event)
                        except Exception:
                            logger.exception(
                                "ws_event_processing_error", stack_info=True
                            )
            except websockets.exceptions.ConnectionClosed:
                break
            except Exception:
                logger.debug("ws_connect_retry", exc_info=True)
                await asyncio.sleep(delay)
                delay = min(delay * 2, 30.0)


class RemoteEventsList(EventsListBase):
    """A list-like, read-only view of remote conversation events.

    On first access it fetches existing events from the server. Afterwards,
    it relies on the WebSocket stream to incrementally append new events.
    """

    def __init__(self, client: httpx.Client, conversation_id: str):
        self._client = client
        self._conversation_id = conversation_id
        self._cached_events: list[EventBase] = []
        self._cached_event_ids: set[str] = set()
        self._lock = threading.RLock()
        # Initial fetch to sync existing events
        self._do_full_sync()

    def _do_full_sync(self) -> None:
        """Perform a full sync with the remote API."""
        logger.debug(f"Performing full sync for conversation {self._conversation_id}")

        events = []
        page_id = None

        while True:
            params = {"limit": 100}
            if page_id:
                params["page_id"] = page_id

            resp = self._client.get(
                f"/api/conversations/{self._conversation_id}/events/search",
                params=params,
            )
            resp.raise_for_status()
            data = resp.json()

            events.extend([EventBase.model_validate(item) for item in data["items"]])

            if not data.get("next_page_id"):
                break
            page_id = data["next_page_id"]

        self._cached_events = events
        self._cached_event_ids.update(e.id for e in events)
        logger.debug(f"Full sync completed, {len(events)} events cached")

    def add_event(self, event: EventBase) -> None:
        """Add a new event to the local cache (called by WebSocket callback)."""
        with self._lock:
            # Check if event already exists to avoid duplicates
            if event.id not in self._cached_event_ids:
                self._cached_events.append(event)
                self._cached_event_ids.add(event.id)
                logger.debug(f"Added event {event.id} to local cache")

    def append(self, event: EventBase) -> None:
        """Add a new event to the list (for compatibility with EventLog interface)."""
        self.add_event(event)

    def create_default_callback(self) -> ConversationCallbackType:
        """Create a default callback that adds events to this list."""

        def callback(event: EventBase) -> None:
            self.add_event(event)

        return callback

    def __len__(self) -> int:
        return len(self._cached_events)

    @overload
    def __getitem__(self, index: int) -> EventBase: ...

    @overload
    def __getitem__(self, index: slice) -> list[EventBase]: ...

    def __getitem__(self, index: SupportsIndex | slice) -> EventBase | list[EventBase]:
        with self._lock:
            return self._cached_events[index]

    def __iter__(self):
        with self._lock:
            return iter(self._cached_events)


class RemoteState(ConversationStateProtocol):
    """A state-like interface for accessing remote conversation state."""

    # TODO: We can also optimize remote state by sending back
    # updates via WebSocket
    def __init__(self, client: httpx.Client, conversation_id: str):
        self._client = client
        self._conversation_id = conversation_id
        self._events = RemoteEventsList(client, conversation_id)

    def _get_conversation_info(self) -> dict:
        """Fetch the latest conversation info from the remote API."""
        resp = self._client.get(f"/api/conversations/{self._conversation_id}")
        resp.raise_for_status()
        return resp.json()

    @property
    def events(self) -> RemoteEventsList:
        """Access to the events list."""
        return self._events

    @property
    def id(self) -> ConversationID:
        """The conversation ID."""
        return uuid.UUID(self._conversation_id)

    @property
    def agent_status(self) -> AgentExecutionStatus:
        """The current agent execution status."""
        info = self._get_conversation_info()
        status_str = info.get("agent_status", None)
        if status_str is None:
            raise RuntimeError(
                "agent_status missing in conversation info: " + str(info)
            )
        return AgentExecutionStatus(status_str)

    @agent_status.setter
    def agent_status(self, value: AgentExecutionStatus) -> None:
        """Set agent status is No-OP for RemoteConversation.

        # For remote conversations, agent status is managed server-side
        # This setter is provided for test compatibility but doesn't actually change remote state  # noqa: E501
        """  # noqa: E501
        raise NotImplementedError(
            f"Setting agent_status on RemoteState has no effect. "
            f"Remote agent status is managed server-side. Attempted to set: {value}"
        )

    @property
    def confirmation_policy(self) -> ConfirmationPolicyBase:
        """The confirmation policy."""
        info = self._get_conversation_info()
        policy_data = info.get("confirmation_policy")
        if policy_data is None:
            raise RuntimeError(
                "confirmation_policy missing in conversation info: " + str(info)
            )
        return ConfirmationPolicyBase.model_validate(policy_data)

    @property
    def activated_knowledge_microagents(self) -> list[str]:
        """List of activated knowledge microagents."""
        info = self._get_conversation_info()
        return info.get("activated_knowledge_microagents", [])

    @property
    def agent(self):
        """The agent configuration (fetched from remote)."""
        info = self._get_conversation_info()
        agent_data = info.get("agent")
        if agent_data is None:
            raise RuntimeError("agent missing in conversation info: " + str(info))
        return AgentBase.model_validate(agent_data)

    @property
    def workspace(self):
        """The working directory (fetched from remote)."""
        info = self._get_conversation_info()
        workspace = info.get("workspace")
        if workspace is None:
            raise RuntimeError("workspace missing in conversation info: " + str(info))
        return workspace

    @property
    def persistence_dir(self):
        """The persistence directory (fetched from remote)."""
        info = self._get_conversation_info()
        persistence_dir = info.get("persistence_dir")
        if persistence_dir is None:
            raise RuntimeError(
                "persistence_dir missing in conversation info: " + str(info)
            )
        return persistence_dir

    def model_dump(self, **kwargs):
        """Get a dictionary representation of the remote state."""
        info = self._get_conversation_info()
        return info

    def model_dump_json(self, **kwargs):
        """Get a JSON representation of the remote state."""
        return json.dumps(self.model_dump(**kwargs))

    # Context manager methods for compatibility with ConversationState
    def __enter__(self):
        return self

    def __exit__(self, exc_type, exc_val, exc_tb):
        pass


class RemoteConversation(BaseConversation):
    def __init__(
        self,
        agent: AgentBase,
        workspace: RemoteWorkspace,
        conversation_id: ConversationID | None = None,
        callbacks: list[ConversationCallbackType] | None = None,
        max_iteration_per_run: int = 500,
        stuck_detection: bool = True,
        visualize: bool = False,
        **_: object,
    ) -> None:
        """Remote conversation proxy that talks to an agent server.

        Args:
            agent: Agent configuration (will be sent to the server)
            host: Base URL of the agent server (e.g., http://localhost:3000)
            workspace: The working directory for agent operations and tool execution.
            api_key: Optional API key for authentication (sent as X-Session-API-Key
                header)
            conversation_id: Optional existing conversation id to attach to
            callbacks: Optional callbacks to receive events (not yet streamed)
            max_iteration_per_run: Max iterations configured on server
            stuck_detection: Whether to enable stuck detection on server
            visualize: Whether to enable the default visualizer callback
        """
        self.agent = agent
        self._callbacks = callbacks or []
        self.max_iteration_per_run = max_iteration_per_run
        self.workspace = workspace
        self._client = workspace.client

        if conversation_id is None:
            payload = {
                "agent": agent.model_dump(
                    mode="json", context={"expose_secrets": True}
                ),
                "initial_message": None,
                "max_iterations": max_iteration_per_run,
                "stuck_detection": stuck_detection,
                "workspace": self.workspace.model_dump(),
            }
            resp = self._client.post("/api/conversations/", json=payload)
            resp.raise_for_status()
            data = resp.json()
            # Expect a ConversationInfo
            cid = data.get("id") or data.get("conversation_id")
            if not cid:
                raise RuntimeError(
                    "Invalid response from server: missing conversation id"
                )
            self._id = uuid.UUID(cid)
        else:
            # Attach to existing
            self._id = conversation_id
            # Validate it exists
            r = self._client.get(f"/api/conversations/{self._id}")
            r.raise_for_status()

        # Initialize the remote state
        self._state = RemoteState(self._client, str(self._id))

        # Add default callback to maintain local event state
        default_callback = self._state.events.create_default_callback()
        self._callbacks.append(default_callback)

        # Add default visualizer callback if requested
        if visualize:
            self._visualizer = create_default_visualizer()
            self._callbacks.append(self._visualizer.on_event)
        else:
            self._visualizer = None

        # Compose all callbacks into a single callback
        composed_callback = BaseConversation.compose_callbacks(self._callbacks)

        # Initialize WebSocket client for callbacks
        self._ws_client = WebSocketCallbackClient(
            host=self.workspace.host,
            conversation_id=str(self._id),
            callback=composed_callback,
            api_key=self.workspace.api_key,
        )
        self._ws_client.start()

    @property
    def id(self) -> ConversationID:
        return self._id

    @property
    def state(self) -> RemoteState:
        """Access to remote conversation state."""
        return self._state

    @property
    def conversation_stats(self) -> ConversationStats:
        """Get conversation stats from remote server."""
        info = self._state._get_conversation_info()
        stats_data = info.get("conversation_stats", {})
        return ConversationStats.model_validate(stats_data)

    @property
    def stuck_detector(self):
        """Stuck detector for compatibility.
        Not implemented for remote conversations."""
        raise NotImplementedError(
            "For remote conversations, stuck detection is not available"
            " since it would be handled server-side."
        )

    def send_message(self, message: str | Message) -> None:
        if isinstance(message, str):
            message = Message(role="user", content=[TextContent(text=message)])
        assert message.role == "user", (
            "Only user messages are allowed to be sent to the agent."
        )
        payload = {
            "role": message.role,
            "content": [c.model_dump() for c in message.content],
            "run": False,  # Mirror local semantics; explicit run() must be called
        }
        resp = self._client.post(f"/api/conversations/{self._id}/events/", json=payload)
        resp.raise_for_status()

    def run(self) -> None:
        # Trigger a run on the server using the dedicated run endpoint.
        # Let the server tell us if it's already running (409), avoiding an extra GET.
        resp = self._client.post(
            f"/api/conversations/{self._id}/run",
            timeout=1800,
        )
        if resp.status_code == 409:
            logger.info("Conversation is already running; skipping run trigger")
            return
        resp.raise_for_status()
        logger.info(f"run() triggered successfully: {resp}")

    def set_confirmation_policy(self, policy: ConfirmationPolicyBase) -> None:
        payload = {"policy": policy.model_dump()}
        resp = self._client.post(
            f"/api/conversations/{self._id}/confirmation_policy", json=payload
        )
        resp.raise_for_status()

    def reject_pending_actions(self, reason: str = "User rejected the action") -> None:
        # Equivalent to rejecting confirmation: pause
        resp = self._client.post(
            f"/api/conversations/{self._id}/events/respond_to_confirmation",
            json={"accept": False, "reason": reason},
        )
        resp.raise_for_status()

    def pause(self) -> None:
        resp = self._client.post(f"/api/conversations/{self._id}/pause")
        resp.raise_for_status()

    def update_secrets(self, secrets: dict[str, SecretValue]) -> None:
        # Convert SecretValue to strings for JSON serialization
        # SecretValue can be str or callable, we need to handle both
        serializable_secrets = {}
        for key, value in secrets.items():
            if callable(value):
                # If it's a callable, call it to get the actual secret
                serializable_secrets[key] = value()
            else:
                # If it's already a string, use it directly
                serializable_secrets[key] = value

        payload = {"secrets": serializable_secrets}
        resp = self._client.post(f"/api/conversations/{self._id}/secrets", json=payload)
        resp.raise_for_status()

    def close(self) -> None:
        try:
            # Stop WebSocket client if it exists
            if self._ws_client:
                self._ws_client.stop()
                self._ws_client = None
        except Exception:
            pass

        try:
            self._client.close()
        except Exception:
            pass

    def __del__(self) -> None:
        try:
            self.close()
        except Exception:
            pass<|MERGE_RESOLUTION|>--- conflicted
+++ resolved
@@ -22,11 +22,7 @@
 from openhands.sdk.security.confirmation_policy import (
     ConfirmationPolicyBase,
 )
-<<<<<<< HEAD
-from openhands.sdk.utils.protocol import ListLike
 from openhands.sdk.workspace import RemoteWorkspace
-=======
->>>>>>> 2fc87404
 
 
 logger = get_logger(__name__)
