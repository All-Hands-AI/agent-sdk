--- conflicted
+++ resolved
@@ -1,27 +1,15 @@
-<<<<<<< HEAD
-from typing import Iterable, Union
-
-from openhands.sdk.agent.base import AgentBase
-from openhands.sdk.conversation.impl import LocalConversation, RemoteConversation
-=======
 from typing import TYPE_CHECKING, Iterable, Self, overload
 
 from openhands.sdk.agent.base import AgentBase
 from openhands.sdk.conversation.base import BaseConversation
->>>>>>> fb431da4
 from openhands.sdk.conversation.types import ConversationCallbackType, ConversationID
 from openhands.sdk.io import FileStore
 from openhands.sdk.logger import get_logger
 
 
-<<<<<<< HEAD
-ConversationType = Union[LocalConversation, RemoteConversation]
-
-=======
 if TYPE_CHECKING:
     from openhands.sdk.conversation.impl.local_conversation import LocalConversation
     from openhands.sdk.conversation.impl.remote_conversation import RemoteConversation
->>>>>>> fb431da4
 
 logger = get_logger(__name__)
 
@@ -98,10 +86,6 @@
                 stuck_detection=stuck_detection,
                 visualize=visualize,
             )
-<<<<<<< HEAD
-=======
-
->>>>>>> fb431da4
         return LocalConversation(
             agent=agent,
             persist_filestore=persist_filestore,
