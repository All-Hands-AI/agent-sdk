<<<<<<< HEAD
import uuid
from typing import TYPE_CHECKING, Iterable, Optional


if TYPE_CHECKING:
    from openhands.sdk.agent import AgentType

from openhands.sdk.conversation.secrets_manager import SecretValue
from openhands.sdk.conversation.state import ConversationState
from openhands.sdk.conversation.types import ConversationCallbackType
from openhands.sdk.conversation.visualizer import (
    create_default_visualizer,
)
from openhands.sdk.event import (
    MessageEvent,
    PauseEvent,
    UserRejectObservation,
)
from openhands.sdk.event.utils import get_unmatched_actions
from openhands.sdk.io import FileStore
from openhands.sdk.llm import LLM, Message, TextContent
=======
from collections.abc import Iterable
from typing import TYPE_CHECKING, Self, overload

from openhands.sdk.agent.base import AgentBase
from openhands.sdk.conversation.base import BaseConversation
from openhands.sdk.conversation.types import ConversationCallbackType, ConversationID
>>>>>>> cfae94d0
from openhands.sdk.logger import get_logger

from .title_utils import generate_conversation_title


if TYPE_CHECKING:
    from openhands.sdk.conversation.impl.local_conversation import LocalConversation
    from openhands.sdk.conversation.impl.remote_conversation import RemoteConversation

logger = get_logger(__name__)


def compose_callbacks(
    callbacks: Iterable[ConversationCallbackType],
) -> ConversationCallbackType:
    def composed(event) -> None:
        for cb in callbacks:
            if cb:
                cb(event)

    return composed


class Conversation:
    """Factory entrypoint that returns a LocalConversation or RemoteConversation.

    Usage:
        - Conversation(agent=...) -> LocalConversation
        - Conversation(agent=..., host="http://...") -> RemoteConversation
    """

    @overload
    def __new__(
        cls: type[Self],
        agent: AgentBase,
        *,
        working_dir: str = "workspace/project",
        persistence_dir: str | None = None,
        conversation_id: ConversationID | None = None,
        callbacks: list[ConversationCallbackType] | None = None,
        max_iteration_per_run: int = 500,
        stuck_detection: bool = True,
        visualize: bool = True,
    ) -> "LocalConversation": ...

    @overload
    def __new__(
        cls: type[Self],
        agent: AgentBase,
        *,
        host: str,
        working_dir: str = "workspace/project",
        api_key: str | None = None,
        conversation_id: ConversationID | None = None,
        callbacks: list[ConversationCallbackType] | None = None,
        max_iteration_per_run: int = 500,
        stuck_detection: bool = True,
        visualize: bool = True,
    ) -> "RemoteConversation": ...

    def __new__(
        cls: type[Self],
        agent: AgentBase,
        *,
        host: str | None = None,
        working_dir: str = "workspace/project",
        persistence_dir: str | None = None,
        api_key: str | None = None,
        conversation_id: ConversationID | None = None,
        callbacks: list[ConversationCallbackType] | None = None,
        max_iteration_per_run: int = 500,
        stuck_detection: bool = True,
        visualize: bool = True,
    ) -> BaseConversation:
        from openhands.sdk.conversation.impl.local_conversation import LocalConversation
        from openhands.sdk.conversation.impl.remote_conversation import (
            RemoteConversation,
        )

        if host:
            # For RemoteConversation, persistence_dir should not be used
            # Only check if it was explicitly set to something other than the default
            if persistence_dir is not None:
                raise ValueError(
                    "persistence_dir should not be set when using RemoteConversation"
                )
            return RemoteConversation(
                agent=agent,
                host=host,
                api_key=api_key,
                conversation_id=conversation_id,
                callbacks=callbacks,
                max_iteration_per_run=max_iteration_per_run,
                stuck_detection=stuck_detection,
                visualize=visualize,
                working_dir=working_dir,
            )

<<<<<<< HEAD
        In normal mode:
        - Creates and executes actions immediately

        Can be paused between steps
        """

        with self.state:
            self.state.agent_paused = False

        iteration = 0
        while True:
            logger.debug(f"Conversation run iteration {iteration}")
            # TODO(openhands): we should add a testcase that test IF:
            # 1. a loop is running
            # 2. in a separate thread .send_message is called
            # and check will we be able to execute .send_message
            # BEFORE the .run loop finishes?
            with self.state:
                # Pause attempts to acquire the state lock
                # Before value can be modified step can be taken
                # Ensure step conditions are checked when lock is already acquired
                if self.state.agent_finished or self.state.agent_paused:
                    break

                # clear the flag before calling agent.step() (user approved)
                if self.state.agent_waiting_for_confirmation:
                    self.state.agent_waiting_for_confirmation = False

                # step must mutate the SAME state object
                self.agent.step(self.state, on_event=self._on_event)

            # In confirmation mode, stop after one iteration if waiting for confirmation
            if self.state.agent_waiting_for_confirmation:
                break

            iteration += 1
            if iteration >= self.max_iteration_per_run:
                break

    def set_confirmation_mode(self, enabled: bool) -> None:
        """Enable or disable confirmation mode and store it in conversation state."""
        with self.state:
            self.state.confirmation_mode = enabled
        logger.info(f"Confirmation mode {'enabled' if enabled else 'disabled'}")

    def reject_pending_actions(self, reason: str = "User rejected the action") -> None:
        """Reject all pending actions from the agent.

        This is a non-invasive method to reject actions between run() calls.
        Also clears the agent_waiting_for_confirmation flag.
        """
        pending_actions = get_unmatched_actions(self.state.events)

        with self.state:
            # Always clear the agent_waiting_for_confirmation flag
            self.state.agent_waiting_for_confirmation = False

            if not pending_actions:
                logger.warning("No pending actions to reject")
                return

            for action_event in pending_actions:
                # Create rejection observation
                rejection_event = UserRejectObservation(
                    action_id=action_event.id,
                    tool_name=action_event.tool_name,
                    tool_call_id=action_event.tool_call_id,
                    rejection_reason=reason,
                )
                self._on_event(rejection_event)
                logger.info(f"Rejected pending action: {action_event} - {reason}")

    def pause(self) -> None:
        """Pause agent execution.

        This method can be called from any thread to request that the agent
        pause execution. The pause will take effect at the next iteration
        of the run loop (between agent steps).

        Note: If called during an LLM completion, the pause will not take
        effect until the current LLM call completes.
        """

        if self.state.agent_paused:
            return

        with self.state:
            self.state.agent_paused = True
            pause_event = PauseEvent()
            self._on_event(pause_event)
        logger.info("Agent execution pause requested")

    def update_secrets(self, secrets: dict[str, SecretValue]) -> None:
        """Add secrets to the conversation.

        Args:
            secrets: Dictionary mapping secret keys to values or no-arg callables.
                     SecretValue = str | Callable[[], str]. Callables are invoked lazily
                     when a command references the secret key.
        """

        secrets_manager = self.state.secrets_manager
        secrets_manager.update_secrets(secrets)
        logger.info(f"Added {len(secrets)} secrets to conversation")

    def close(self) -> None:
        """Close the conversation and clean up all tool executors."""
        logger.debug("Closing conversation and cleaning up tool executors")
        assert isinstance(self.agent.tools, dict), "Agent tools should be a dict"
        for tool in self.agent.tools.values():
            if tool.executor is not None:
                try:
                    tool.executor.close()
                except Exception as e:
                    logger.warning(
                        f"Error closing executor for tool '{tool.name}': {e}"
                    )

    def generate_title(self, llm: Optional[LLM] = None, max_length: int = 50) -> str:
        """Generate a title for the conversation based on the first user message.

        Args:
            llm: Optional LLM to use for title generation. If not provided,
                 uses self.agent.llm.
            max_length: Maximum length of the generated title.

        Returns:
            A generated title for the conversation.

        Raises:
            ValueError: If no user messages are found in the conversation.
        """
        # Use provided LLM or fall back to agent's LLM
        llm_to_use = llm or self.agent.llm

        return generate_conversation_title(
            events=self.state.events, llm=llm_to_use, max_length=max_length
        )

    def __del__(self) -> None:
        """Ensure cleanup happens when conversation is destroyed."""
        try:
            self.close()
        except Exception as e:
            logger.warning(f"Error during conversation cleanup: {e}", exc_info=True)
=======
        return LocalConversation(
            agent=agent,
            conversation_id=conversation_id,
            callbacks=callbacks,
            max_iteration_per_run=max_iteration_per_run,
            stuck_detection=stuck_detection,
            visualize=visualize,
            working_dir=working_dir,
            persistence_dir=persistence_dir,
        )
>>>>>>> cfae94d0
<|MERGE_RESOLUTION|>--- conflicted
+++ resolved
@@ -1,36 +1,10 @@
-<<<<<<< HEAD
-import uuid
-from typing import TYPE_CHECKING, Iterable, Optional
-
-
-if TYPE_CHECKING:
-    from openhands.sdk.agent import AgentType
-
-from openhands.sdk.conversation.secrets_manager import SecretValue
-from openhands.sdk.conversation.state import ConversationState
-from openhands.sdk.conversation.types import ConversationCallbackType
-from openhands.sdk.conversation.visualizer import (
-    create_default_visualizer,
-)
-from openhands.sdk.event import (
-    MessageEvent,
-    PauseEvent,
-    UserRejectObservation,
-)
-from openhands.sdk.event.utils import get_unmatched_actions
-from openhands.sdk.io import FileStore
-from openhands.sdk.llm import LLM, Message, TextContent
-=======
 from collections.abc import Iterable
 from typing import TYPE_CHECKING, Self, overload
 
 from openhands.sdk.agent.base import AgentBase
 from openhands.sdk.conversation.base import BaseConversation
 from openhands.sdk.conversation.types import ConversationCallbackType, ConversationID
->>>>>>> cfae94d0
 from openhands.sdk.logger import get_logger
-
-from .title_utils import generate_conversation_title
 
 
 if TYPE_CHECKING:
@@ -126,153 +100,6 @@
                 working_dir=working_dir,
             )
 
-<<<<<<< HEAD
-        In normal mode:
-        - Creates and executes actions immediately
-
-        Can be paused between steps
-        """
-
-        with self.state:
-            self.state.agent_paused = False
-
-        iteration = 0
-        while True:
-            logger.debug(f"Conversation run iteration {iteration}")
-            # TODO(openhands): we should add a testcase that test IF:
-            # 1. a loop is running
-            # 2. in a separate thread .send_message is called
-            # and check will we be able to execute .send_message
-            # BEFORE the .run loop finishes?
-            with self.state:
-                # Pause attempts to acquire the state lock
-                # Before value can be modified step can be taken
-                # Ensure step conditions are checked when lock is already acquired
-                if self.state.agent_finished or self.state.agent_paused:
-                    break
-
-                # clear the flag before calling agent.step() (user approved)
-                if self.state.agent_waiting_for_confirmation:
-                    self.state.agent_waiting_for_confirmation = False
-
-                # step must mutate the SAME state object
-                self.agent.step(self.state, on_event=self._on_event)
-
-            # In confirmation mode, stop after one iteration if waiting for confirmation
-            if self.state.agent_waiting_for_confirmation:
-                break
-
-            iteration += 1
-            if iteration >= self.max_iteration_per_run:
-                break
-
-    def set_confirmation_mode(self, enabled: bool) -> None:
-        """Enable or disable confirmation mode and store it in conversation state."""
-        with self.state:
-            self.state.confirmation_mode = enabled
-        logger.info(f"Confirmation mode {'enabled' if enabled else 'disabled'}")
-
-    def reject_pending_actions(self, reason: str = "User rejected the action") -> None:
-        """Reject all pending actions from the agent.
-
-        This is a non-invasive method to reject actions between run() calls.
-        Also clears the agent_waiting_for_confirmation flag.
-        """
-        pending_actions = get_unmatched_actions(self.state.events)
-
-        with self.state:
-            # Always clear the agent_waiting_for_confirmation flag
-            self.state.agent_waiting_for_confirmation = False
-
-            if not pending_actions:
-                logger.warning("No pending actions to reject")
-                return
-
-            for action_event in pending_actions:
-                # Create rejection observation
-                rejection_event = UserRejectObservation(
-                    action_id=action_event.id,
-                    tool_name=action_event.tool_name,
-                    tool_call_id=action_event.tool_call_id,
-                    rejection_reason=reason,
-                )
-                self._on_event(rejection_event)
-                logger.info(f"Rejected pending action: {action_event} - {reason}")
-
-    def pause(self) -> None:
-        """Pause agent execution.
-
-        This method can be called from any thread to request that the agent
-        pause execution. The pause will take effect at the next iteration
-        of the run loop (between agent steps).
-
-        Note: If called during an LLM completion, the pause will not take
-        effect until the current LLM call completes.
-        """
-
-        if self.state.agent_paused:
-            return
-
-        with self.state:
-            self.state.agent_paused = True
-            pause_event = PauseEvent()
-            self._on_event(pause_event)
-        logger.info("Agent execution pause requested")
-
-    def update_secrets(self, secrets: dict[str, SecretValue]) -> None:
-        """Add secrets to the conversation.
-
-        Args:
-            secrets: Dictionary mapping secret keys to values or no-arg callables.
-                     SecretValue = str | Callable[[], str]. Callables are invoked lazily
-                     when a command references the secret key.
-        """
-
-        secrets_manager = self.state.secrets_manager
-        secrets_manager.update_secrets(secrets)
-        logger.info(f"Added {len(secrets)} secrets to conversation")
-
-    def close(self) -> None:
-        """Close the conversation and clean up all tool executors."""
-        logger.debug("Closing conversation and cleaning up tool executors")
-        assert isinstance(self.agent.tools, dict), "Agent tools should be a dict"
-        for tool in self.agent.tools.values():
-            if tool.executor is not None:
-                try:
-                    tool.executor.close()
-                except Exception as e:
-                    logger.warning(
-                        f"Error closing executor for tool '{tool.name}': {e}"
-                    )
-
-    def generate_title(self, llm: Optional[LLM] = None, max_length: int = 50) -> str:
-        """Generate a title for the conversation based on the first user message.
-
-        Args:
-            llm: Optional LLM to use for title generation. If not provided,
-                 uses self.agent.llm.
-            max_length: Maximum length of the generated title.
-
-        Returns:
-            A generated title for the conversation.
-
-        Raises:
-            ValueError: If no user messages are found in the conversation.
-        """
-        # Use provided LLM or fall back to agent's LLM
-        llm_to_use = llm or self.agent.llm
-
-        return generate_conversation_title(
-            events=self.state.events, llm=llm_to_use, max_length=max_length
-        )
-
-    def __del__(self) -> None:
-        """Ensure cleanup happens when conversation is destroyed."""
-        try:
-            self.close()
-        except Exception as e:
-            logger.warning(f"Error during conversation cleanup: {e}", exc_info=True)
-=======
         return LocalConversation(
             agent=agent,
             conversation_id=conversation_id,
@@ -282,5 +109,4 @@
             visualize=visualize,
             working_dir=working_dir,
             persistence_dir=persistence_dir,
-        )
->>>>>>> cfae94d0
+        )