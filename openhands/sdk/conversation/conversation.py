import uuid
from typing import Iterable

from openhands.sdk.agent.base import AgentBase
from openhands.sdk.conversation.secrets_manager import SecretValue
from openhands.sdk.conversation.state import AgentExecutionStatus, ConversationState
from openhands.sdk.conversation.stuck_detector import StuckDetector
from openhands.sdk.conversation.types import ConversationCallbackType, ConversationID
from openhands.sdk.conversation.visualizer import (
    create_default_visualizer,
)
from openhands.sdk.event import (
    MessageEvent,
    PauseEvent,
    UserRejectObservation,
)
from openhands.sdk.event.utils import get_unmatched_actions
from openhands.sdk.io import FileStore
from openhands.sdk.llm import Message, TextContent
from openhands.sdk.llm.llm_registry import LLMRegistry
from openhands.sdk.logger import get_logger
from openhands.sdk.security.confirmation_policy import ConfirmationPolicyBase


logger = get_logger(__name__)


def compose_callbacks(
    callbacks: Iterable[ConversationCallbackType],
) -> ConversationCallbackType:
    def composed(event) -> None:
        for cb in callbacks:
            if cb:
                cb(event)

    return composed


class Conversation:
    def __init__(
        self,
        agent: AgentBase,
        persist_filestore: FileStore | None = None,
        conversation_id: ConversationID | None = None,
        callbacks: list[ConversationCallbackType] | None = None,
        max_iteration_per_run: int = 500,
        visualize: bool = True,
        stuck_detection: bool = True,
    ):
        """Initialize the conversation.

        Args:
            agent: The agent to use for the conversation
            persist_filestore: Optional FileStore to persist conversation state
            conversation_id: Optional ID for the conversation. If provided, will
                      be used to identify the conversation. The user might want to
                      suffix their persistent filestore with this ID.
            callbacks: Optional list of callback functions to handle events
            max_iteration_per_run: Maximum number of iterations per run
            visualize: Whether to enable default visualization. If True, adds
                      a default visualizer callback. If False, relies on
                      application to provide visualization through callbacks.
            stuck_detection: Whether to enable stuck detection
        """
        self.agent = agent
        self._persist_filestore = persist_filestore

        # Create-or-resume: factory inspects BASE_STATE to decide
        desired_id = conversation_id or uuid.uuid4()
        self.state = ConversationState.create(
            id=desired_id,
            agent=agent,
            file_store=self._persist_filestore,
        )

        # Default callback: persist every event to state
        def _default_callback(e):
            self.state.events.append(e)

        composed_list = (callbacks if callbacks else []) + [_default_callback]
        # Add default visualizer if requested
        if visualize:
            self._visualizer = create_default_visualizer(
                conversation_stats=self.state.stats
            )
            composed_list = [self._visualizer.on_event] + composed_list
            # visualize should happen first for visibility
        else:
            self._visualizer = None

        self._on_event = compose_callbacks(composed_list)
        self.max_iteration_per_run = max_iteration_per_run

        # Initialize stuck detector
        self._stuck_detector = StuckDetector(self.state) if stuck_detection else None

        with self.state:
            self.agent.init_state(self.state, on_event=self._on_event)

        self.llm_registry = LLMRegistry()
        # Use the integrated stats from ConversationState instead of separate instance
        self.llm_registry.subscribe(self.state.stats.register_llm)

        for llm in list(self.agent.get_all_llms()):
            self.llm_registry.add(llm.service_id, llm)

    @property
    def id(self) -> ConversationID:
        """Get the unique ID of the conversation."""
        return self.state.id

    @property
<<<<<<< HEAD
    def conversation_stats(self):
        return self.state.stats
=======
    def stuck_detector(self) -> StuckDetector | None:
        """Get the stuck detector instance if enabled."""
        return self._stuck_detector
>>>>>>> 87eced25

    def send_message(self, message: str | Message) -> None:
        """Send a message to the agent.

        Args:
            message: Either a string (which will be converted to a user message)
                    or a Message object
        """
        # Convert string to Message if needed
        if isinstance(message, str):
            message = Message(role="user", content=[TextContent(text=message)])

        assert message.role == "user", (
            "Only user messages are allowed to be sent to the agent."
        )
        with self.state:
            if self.state.agent_status == AgentExecutionStatus.FINISHED:
                self.state.agent_status = (
                    AgentExecutionStatus.IDLE
                )  # now we have a new message

            # TODO: We should add test cases for all these scenarios
            activated_microagent_names: list[str] = []
            extended_content: list[TextContent] = []

            # Handle per-turn user message (i.e., knowledge agent trigger)
            if self.agent.agent_context:
                ctx = self.agent.agent_context.get_user_message_suffix(
                    user_message=message,
                    # We skip microagents that were already activated
                    skip_microagent_names=self.state.activated_knowledge_microagents,
                )
                # TODO(calvin): we need to update
                # self.state.activated_knowledge_microagents
                # so condenser can work
                if ctx:
                    content, activated_microagent_names = ctx
                    logger.debug(
                        f"Got augmented user message content: {content}, "
                        f"activated microagents: {activated_microagent_names}"
                    )
                    extended_content.append(content)
                    self.state.activated_knowledge_microagents.extend(
                        activated_microagent_names
                    )

            user_msg_event = MessageEvent(
                source="user",
                llm_message=message,
                activated_microagents=activated_microagent_names,
                extended_content=extended_content,
            )
            self._on_event(user_msg_event)

    def run(self) -> None:
        """Runs the conversation until the agent finishes.

        In confirmation mode:
        - First call: creates actions but doesn't execute them, stops and waits
        - Second call: executes pending actions (implicit confirmation)

        In normal mode:
        - Creates and executes actions immediately

        Can be paused between steps
        """

        with self.state:
            if self.state.agent_status == AgentExecutionStatus.PAUSED:
                self.state.agent_status = AgentExecutionStatus.RUNNING

        iteration = 0
        while True:
            logger.debug(f"Conversation run iteration {iteration}")
            with self.state:
                # Pause attempts to acquire the state lock
                # Before value can be modified step can be taken
                # Ensure step conditions are checked when lock is already acquired
                if self.state.agent_status in [
                    AgentExecutionStatus.FINISHED,
                    AgentExecutionStatus.PAUSED,
                    AgentExecutionStatus.STUCK,
                ]:
                    break

                # Check for stuck patterns if enabled
                if self._stuck_detector:
                    is_stuck = self._stuck_detector.is_stuck()

                    if is_stuck:
                        logger.warning("Stuck pattern detected.")
                        self.state.agent_status = AgentExecutionStatus.STUCK
                        continue

                # clear the flag before calling agent.step() (user approved)
                if (
                    self.state.agent_status
                    == AgentExecutionStatus.WAITING_FOR_CONFIRMATION
                ):
                    self.state.agent_status = AgentExecutionStatus.RUNNING

                # step must mutate the SAME state object
                self.agent.step(self.state, on_event=self._on_event)

            # In confirmation mode, stop after one iteration if waiting for confirmation
            if self.state.agent_status == AgentExecutionStatus.WAITING_FOR_CONFIRMATION:
                break

            iteration += 1
            if iteration >= self.max_iteration_per_run:
                break

    def set_confirmation_policy(self, policy: ConfirmationPolicyBase) -> None:
        """Set the confirmation policy and store it in conversation state."""
        with self.state:
            self.state.confirmation_policy = policy
        logger.info(f"Confirmation policy set to: {policy}")

    def reject_pending_actions(self, reason: str = "User rejected the action") -> None:
        """Reject all pending actions from the agent.

        This is a non-invasive method to reject actions between run() calls.
        Also clears the agent_waiting_for_confirmation flag.
        """
        pending_actions = get_unmatched_actions(self.state.events)

        with self.state:
            # Always clear the agent_waiting_for_confirmation flag
            if self.state.agent_status == AgentExecutionStatus.WAITING_FOR_CONFIRMATION:
                self.state.agent_status = AgentExecutionStatus.IDLE

            if not pending_actions:
                logger.warning("No pending actions to reject")
                return

            for action_event in pending_actions:
                # Create rejection observation
                rejection_event = UserRejectObservation(
                    action_id=action_event.id,
                    tool_name=action_event.tool_name,
                    tool_call_id=action_event.tool_call_id,
                    rejection_reason=reason,
                )
                self._on_event(rejection_event)
                logger.info(f"Rejected pending action: {action_event} - {reason}")

    def pause(self) -> None:
        """Pause agent execution.

        This method can be called from any thread to request that the agent
        pause execution. The pause will take effect at the next iteration
        of the run loop (between agent steps).

        Note: If called during an LLM completion, the pause will not take
        effect until the current LLM call completes.
        """

        if self.state.agent_status == AgentExecutionStatus.PAUSED:
            return

        with self.state:
            # Only pause when running or idle
            if (
                self.state.agent_status == AgentExecutionStatus.IDLE
                or self.state.agent_status == AgentExecutionStatus.RUNNING
            ):
                self.state.agent_status = AgentExecutionStatus.PAUSED
                pause_event = PauseEvent()
                self._on_event(pause_event)
                logger.info("Agent execution pause requested")

    def update_secrets(self, secrets: dict[str, SecretValue]) -> None:
        """Add secrets to the conversation.

        Args:
            secrets: Dictionary mapping secret keys to values or no-arg callables.
                     SecretValue = str | Callable[[], str]. Callables are invoked lazily
                     when a command references the secret key.
        """

        secrets_manager = self.state.secrets_manager
        secrets_manager.update_secrets(secrets)
        logger.info(f"Added {len(secrets)} secrets to conversation")

    def close(self) -> None:
        """Close the conversation and clean up all tool executors."""
        logger.debug("Closing conversation and cleaning up tool executors")
        for tool in self.agent.tools_map.values():
            if tool.executor is not None:
                try:
                    tool.executor.close()
                except Exception as e:
                    logger.warning(
                        f"Error closing executor for tool '{tool.name}': {e}"
                    )

    def __del__(self) -> None:
        """Ensure cleanup happens when conversation is destroyed."""
        try:
            self.close()
        except Exception as e:
            logger.warning(f"Error during conversation cleanup: {e}", exc_info=True)<|MERGE_RESOLUTION|>--- conflicted
+++ resolved
@@ -110,14 +110,13 @@
         return self.state.id
 
     @property
-<<<<<<< HEAD
     def conversation_stats(self):
         return self.state.stats
-=======
+    
+    @property
     def stuck_detector(self) -> StuckDetector | None:
         """Get the stuck detector instance if enabled."""
         return self._stuck_detector
->>>>>>> 87eced25
 
     def send_message(self, message: str | Message) -> None:
         """Send a message to the agent.
