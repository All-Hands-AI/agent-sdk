import uuid
<<<<<<< HEAD
from typing import TYPE_CHECKING, Iterable

from openhands.sdk.security.confirmation_policy import (
    ConfirmationPolicy,
)


if TYPE_CHECKING:
    from openhands.sdk.agent import AgentType
=======
from typing import Iterable
>>>>>>> 292e6b66

from openhands.sdk.agent.base import AgentBase
from openhands.sdk.conversation.secrets_manager import SecretValue
from openhands.sdk.conversation.state import AgentExecutionStatus, ConversationState
from openhands.sdk.conversation.types import ConversationCallbackType, ConversationID
from openhands.sdk.conversation.visualizer import (
    create_default_visualizer,
)
from openhands.sdk.event import (
    MessageEvent,
    PauseEvent,
    UserRejectObservation,
)
from openhands.sdk.event.utils import get_unmatched_actions
from openhands.sdk.io import FileStore
from openhands.sdk.llm import Message, TextContent
from openhands.sdk.logger import get_logger


logger = get_logger(__name__)


def compose_callbacks(
    callbacks: Iterable[ConversationCallbackType],
) -> ConversationCallbackType:
    def composed(event) -> None:
        for cb in callbacks:
            if cb:
                cb(event)

    return composed


class Conversation:
    def __init__(
        self,
        agent: AgentBase,
        persist_filestore: FileStore | None = None,
        conversation_id: ConversationID | None = None,
        callbacks: list[ConversationCallbackType] | None = None,
        max_iteration_per_run: int = 500,
        visualize: bool = True,
    ):
        """Initialize the conversation.

        Args:
            agent: The agent to use for the conversation
            persist_filestore: Optional FileStore to persist conversation state
            conversation_id: Optional ID for the conversation. If provided, will
                      be used to identify the conversation. The user might want to
                      suffix their persistent filestore with this ID.
            callbacks: Optional list of callback functions to handle events
            max_iteration_per_run: Maximum number of iterations per run
            visualize: Whether to enable default visualization. If True, adds
                      a default visualizer callback. If False, relies on
                      application to provide visualization through callbacks.
        """
        self.agent = agent
        self._persist_filestore = persist_filestore

        # Create-or-resume: factory inspects BASE_STATE to decide
        desired_id = conversation_id or uuid.uuid4()
        self.state = ConversationState.create(
            id=desired_id,
            agent=agent,
            file_store=self._persist_filestore,
        )

        # Default callback: persist every event to state
        def _default_callback(e):
            self.state.events.append(e)

        composed_list = (callbacks if callbacks else []) + [_default_callback]
        # Add default visualizer if requested
        if visualize:
            self._visualizer = create_default_visualizer()
            composed_list = [self._visualizer.on_event] + composed_list
            # visualize should happen first for visibility
        else:
            self._visualizer = None

        self._on_event = compose_callbacks(composed_list)
        self.max_iteration_per_run = max_iteration_per_run

        with self.state:
            self.agent.init_state(self.state, on_event=self._on_event)

    @property
    def id(self) -> ConversationID:
        """Get the unique ID of the conversation."""
        return self.state.id

    def send_message(self, message: str | Message) -> None:
        """Send a message to the agent.

        Args:
            message: Either a string (which will be converted to a user message)
                    or a Message object
        """
        # Convert string to Message if needed
        if isinstance(message, str):
            message = Message(role="user", content=[TextContent(text=message)])

        assert message.role == "user", (
            "Only user messages are allowed to be sent to the agent."
        )
        with self.state:
            if self.state.agent_status == AgentExecutionStatus.FINISHED:
                self.state.agent_status = (
                    AgentExecutionStatus.IDLE
                )  # now we have a new message

            # TODO: We should add test cases for all these scenarios
            activated_microagent_names: list[str] = []
            extended_content: list[TextContent] = []

            # Handle per-turn user message (i.e., knowledge agent trigger)
            if self.agent.agent_context:
                ctx = self.agent.agent_context.get_user_message_suffix(
                    user_message=message,
                    # We skip microagents that were already activated
                    skip_microagent_names=self.state.activated_knowledge_microagents,
                )
                # TODO(calvin): we need to update
                # self.state.activated_knowledge_microagents
                # so condenser can work
                if ctx:
                    content, activated_microagent_names = ctx
                    logger.debug(
                        f"Got augmented user message content: {content}, "
                        f"activated microagents: {activated_microagent_names}"
                    )
                    extended_content.append(content)
                    self.state.activated_knowledge_microagents.extend(
                        activated_microagent_names
                    )

            user_msg_event = MessageEvent(
                source="user",
                llm_message=message,
                activated_microagents=activated_microagent_names,
                extended_content=extended_content,
            )
            self._on_event(user_msg_event)

    def run(self) -> None:
        """Runs the conversation until the agent finishes.

        In confirmation mode:
        - First call: creates actions but doesn't execute them, stops and waits
        - Second call: executes pending actions (implicit confirmation)

        In normal mode:
        - Creates and executes actions immediately

        Can be paused between steps
        """

        with self.state:
            if self.state.agent_status == AgentExecutionStatus.PAUSED:
                self.state.agent_status = AgentExecutionStatus.RUNNING

        iteration = 0
        while True:
            logger.debug(f"Conversation run iteration {iteration}")
            # TODO(openhands): we should add a testcase that test IF:
            # 1. a loop is running
            # 2. in a separate thread .send_message is called
            # and check will we be able to execute .send_message
            # BEFORE the .run loop finishes?
            with self.state:
                # Pause attempts to acquire the state lock
                # Before value can be modified step can be taken
                # Ensure step conditions are checked when lock is already acquired
                if self.state.agent_status in [
                    AgentExecutionStatus.FINISHED,
                    AgentExecutionStatus.PAUSED,
                ]:
                    break

                # clear the flag before calling agent.step() (user approved)
                if (
                    self.state.agent_status
                    == AgentExecutionStatus.WAITING_FOR_CONFIRMATION
                ):
                    self.state.agent_status = AgentExecutionStatus.RUNNING

                # step must mutate the SAME state object
                self.agent.step(self.state, on_event=self._on_event)

            # In confirmation mode, stop after one iteration if waiting for confirmation
            if self.state.agent_status == AgentExecutionStatus.WAITING_FOR_CONFIRMATION:
                break

            iteration += 1
            if iteration >= self.max_iteration_per_run:
                break

    def set_confirmation_policy(self, policy: ConfirmationPolicy) -> None:
        """Set the confirmation policy and store it in conversation state."""
        with self.state:
            self.state.confirmation_policy = policy
        logger.info(f"Confirmation policy set to: {policy}")

    def reject_pending_actions(self, reason: str = "User rejected the action") -> None:
        """Reject all pending actions from the agent.

        This is a non-invasive method to reject actions between run() calls.
        Also clears the agent_waiting_for_confirmation flag.
        """
        pending_actions = get_unmatched_actions(self.state.events)

        with self.state:
            # Always clear the agent_waiting_for_confirmation flag
            if self.state.agent_status == AgentExecutionStatus.WAITING_FOR_CONFIRMATION:
                self.state.agent_status = AgentExecutionStatus.IDLE

            if not pending_actions:
                logger.warning("No pending actions to reject")
                return

            for action_event in pending_actions:
                # Create rejection observation
                rejection_event = UserRejectObservation(
                    action_id=action_event.id,
                    tool_name=action_event.tool_name,
                    tool_call_id=action_event.tool_call_id,
                    rejection_reason=reason,
                )
                self._on_event(rejection_event)
                logger.info(f"Rejected pending action: {action_event} - {reason}")

    def pause(self) -> None:
        """Pause agent execution.

        This method can be called from any thread to request that the agent
        pause execution. The pause will take effect at the next iteration
        of the run loop (between agent steps).

        Note: If called during an LLM completion, the pause will not take
        effect until the current LLM call completes.
        """

        if self.state.agent_status == AgentExecutionStatus.PAUSED:
            return

        with self.state:
            # Only pause when running or idle
            if (
                self.state.agent_status == AgentExecutionStatus.IDLE
                or self.state.agent_status == AgentExecutionStatus.RUNNING
            ):
                self.state.agent_status = AgentExecutionStatus.PAUSED
                pause_event = PauseEvent()
                self._on_event(pause_event)
                logger.info("Agent execution pause requested")

    def update_secrets(self, secrets: dict[str, SecretValue]) -> None:
        """Add secrets to the conversation.

        Args:
            secrets: Dictionary mapping secret keys to values or no-arg callables.
                     SecretValue = str | Callable[[], str]. Callables are invoked lazily
                     when a command references the secret key.
        """

        secrets_manager = self.state.secrets_manager
        secrets_manager.update_secrets(secrets)
        logger.info(f"Added {len(secrets)} secrets to conversation")

    def close(self) -> None:
        """Close the conversation and clean up all tool executors."""
        logger.debug("Closing conversation and cleaning up tool executors")
        assert isinstance(self.agent.tools, dict), "Agent tools should be a dict"
        for tool in self.agent.tools.values():
            if tool.executor is not None:
                try:
                    tool.executor.close()
                except Exception as e:
                    logger.warning(
                        f"Error closing executor for tool '{tool.name}': {e}"
                    )

    def __del__(self) -> None:
        """Ensure cleanup happens when conversation is destroyed."""
        try:
            self.close()
        except Exception as e:
            logger.warning(f"Error during conversation cleanup: {e}", exc_info=True)<|MERGE_RESOLUTION|>--- conflicted
+++ resolved
@@ -1,17 +1,11 @@
 import uuid
-<<<<<<< HEAD
 from typing import TYPE_CHECKING, Iterable
 
-from openhands.sdk.security.confirmation_policy import (
-    ConfirmationPolicy,
-)
+from openhands.sdk.security.confirmation_policy import ConfirmationPolicy
 
 
 if TYPE_CHECKING:
-    from openhands.sdk.agent import AgentType
-=======
-from typing import Iterable
->>>>>>> 292e6b66
+    pass
 
 from openhands.sdk.agent.base import AgentBase
 from openhands.sdk.conversation.secrets_manager import SecretValue
