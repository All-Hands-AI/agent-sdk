import uuid
from typing import TYPE_CHECKING, Iterable


if TYPE_CHECKING:
    from openhands.sdk.agent import AgentType

from openhands.sdk.conversation.secrets_manager import SecretValue
from openhands.sdk.conversation.state import ConversationState
from openhands.sdk.conversation.types import ConversationCallbackType
from openhands.sdk.conversation.visualizer import (
    create_default_visualizer,
)
from openhands.sdk.event import (
    MessageEvent,
    PauseEvent,
    UserRejectObservation,
)
from openhands.sdk.event.utils import get_unmatched_actions
from openhands.sdk.io import FileStore
from openhands.sdk.llm import Message, TextContent
from openhands.sdk.logger import get_logger


logger = get_logger(__name__)


def compose_callbacks(
    callbacks: Iterable[ConversationCallbackType],
) -> ConversationCallbackType:
    def composed(event) -> None:
        for cb in callbacks:
            if cb:
                cb(event)

    return composed


class Conversation:
    def __init__(
        self,
        agent: "AgentType",
        persist_filestore: FileStore | None = None,
        conversation_id: str | None = None,
        callbacks: list[ConversationCallbackType] | None = None,
        max_iteration_per_run: int = 500,
        visualize: bool = True,
    ):
        """Initialize the conversation.

        Args:
            agent: The agent to use for the conversation
            persist_filestore: Optional FileStore to persist conversation state
            conversation_id: Optional ID for the conversation. If provided, will
                      be used to identify the conversation. The user might want to
                      suffix their persistent filestore with this ID.
            callbacks: Optional list of callback functions to handle events
            max_iteration_per_run: Maximum number of iterations per run
            visualize: Whether to enable default visualization. If True, adds
                      a default visualizer callback. If False, relies on
                      application to provide visualization through callbacks.
        """
        self.agent = agent
        self._persist_filestore = persist_filestore

        # Create-or-resume: factory inspects BASE_STATE to decide
        desired_id = conversation_id or str(uuid.uuid4())
        self.state = ConversationState.create(
            id=desired_id,
            agent=agent,
            file_store=self._persist_filestore,
        )

        # Default callback: persist every event to state
        def _default_callback(e):
            self.state.events.append(e)

        composed_list = (callbacks if callbacks else []) + [_default_callback]
        # Add default visualizer if requested
        if visualize:
            self._visualizer = create_default_visualizer()
            composed_list = [self._visualizer.on_event] + composed_list
            # visualize should happen first for visibility
        else:
            self._visualizer = None

        self._on_event = compose_callbacks(composed_list)
        self.max_iteration_per_run = max_iteration_per_run

        with self.state:
            self.agent.init_state(self.state, on_event=self._on_event)

    @property
    def id(self) -> str:
        """Get the unique ID of the conversation."""
        return self.state.id

    def send_message(self, message: Message) -> None:
        """Sending messages to the agent."""
        assert message.role == "user", (
            "Only user messages are allowed to be sent to the agent."
        )
        with self.state:
            if self.state.agent_finished:
                self.state.agent_finished = False  # now we have a new message

            # TODO: We should add test cases for all these scenarios
            activated_microagent_names: list[str] = []
            extended_content: list[TextContent] = []

            # Handle per-turn user message (i.e., knowledge agent trigger)
            if self.agent.agent_context:
                ctx = self.agent.agent_context.get_user_message_suffix(
                    user_message=message,
                    # We skip microagents that were already activated
                    skip_microagent_names=self.state.activated_knowledge_microagents,
                )
                # TODO(calvin): we need to update
                # self.state.activated_knowledge_microagents
                # so condenser can work
                if ctx:
                    content, activated_microagent_names = ctx
                    logger.debug(
                        f"Got augmented user message content: {content}, "
                        f"activated microagents: {activated_microagent_names}"
                    )
                    extended_content.append(content)
                    self.state.activated_knowledge_microagents.extend(
                        activated_microagent_names
                    )

            user_msg_event = MessageEvent(
                source="user",
                llm_message=message,
                activated_microagents=activated_microagent_names,
                extended_content=extended_content,
            )
            self._on_event(user_msg_event)

    def run(self) -> None:
        """Runs the conversation until the agent finishes.

        In confirmation mode:
        - First call: creates actions but doesn't execute them, stops and waits
        - Second call: executes pending actions (implicit confirmation)

        In normal mode:
        - Creates and executes actions immediately

        Can be paused between steps
        """

        with self.state:
            self.state.agent_paused = False

        iteration = 0
        while True:
            logger.debug(f"Conversation run iteration {iteration}")
            # TODO(openhands): we should add a testcase that test IF:
            # 1. a loop is running
            # 2. in a separate thread .send_message is called
            # and check will we be able to execute .send_message
            # BEFORE the .run loop finishes?
            with self.state:
                # Pause attempts to acquire the state lock
                # Before value can be modified step can be taken
                # Ensure step conditions are checked when lock is already acquired
                if self.state.agent_finished or self.state.agent_paused:
                    break

                # clear the flag before calling agent.step() (user approved)
                if self.state.agent_waiting_for_confirmation:
                    self.state.agent_waiting_for_confirmation = False

                # step must mutate the SAME state object
                self.agent.step(self.state, on_event=self._on_event)

            # In confirmation mode, stop after one iteration if waiting for confirmation
            if self.state.agent_waiting_for_confirmation:
                break

            iteration += 1
            if iteration >= self.max_iteration_per_run:
                break

    def set_confirmation_mode(self, enabled: bool) -> None:
        """Enable or disable confirmation mode and store it in conversation state."""
        with self.state:
            self.state.confirmation_mode = enabled
        logger.info(f"Confirmation mode {'enabled' if enabled else 'disabled'}")

    def reject_pending_actions(self, reason: str = "User rejected the action") -> None:
        """Reject all pending actions from the agent.

        This is a non-invasive method to reject actions between run() calls.
        Also clears the agent_waiting_for_confirmation flag.
        """
        pending_actions = get_unmatched_actions(self.state.events)

        with self.state:
            # Always clear the agent_waiting_for_confirmation flag
            self.state.agent_waiting_for_confirmation = False

            if not pending_actions:
                logger.warning("No pending actions to reject")
                return

            for action_event in pending_actions:
                # Create rejection observation
                rejection_event = UserRejectObservation(
                    action_id=action_event.id,
                    tool_name=action_event.tool_name,
                    tool_call_id=action_event.tool_call_id,
                    rejection_reason=reason,
                )
                self._on_event(rejection_event)
                logger.info(f"Rejected pending action: {action_event} - {reason}")

    def pause(self) -> None:
        """Pause agent execution.

        This method can be called from any thread to request that the agent
        pause execution. The pause will take effect at the next iteration
        of the run loop (between agent steps).

        Note: If called during an LLM completion, the pause will not take
        effect until the current LLM call completes.
        """

        if self.state.agent_paused:
            return

        with self.state:
            self.state.agent_paused = True
            pause_event = PauseEvent()
            self._on_event(pause_event)
        logger.info("Agent execution pause requested")

<<<<<<< HEAD
    def update_secrets(self, secrets: dict[str, SecretValue]) -> None:
        """Add secrets to the conversation.

        Args:
            secrets: Dictionary mapping secret keys to values or no-arg callables.
                     SecretValue = str | Callable[[], str]. Callables are invoked lazily
                     when a command references the secret key.
        """

        secrets_manager = self.state.get_secrets_manager()
        secrets_manager.update_secrets(secrets)
        logger.info(f"Added {len(secrets)} secrets to conversation")
=======
    def close(self) -> None:
        """Close the conversation and clean up all tool executors."""
        logger.debug("Closing conversation and cleaning up tool executors")
        assert isinstance(self.agent.tools, dict), "Agent tools should be a dict"
        for tool in self.agent.tools.values():
            if tool.executor is not None:
                try:
                    tool.executor.close()
                except Exception as e:
                    logger.warning(
                        f"Error closing executor for tool '{tool.name}': {e}"
                    )

    def __del__(self) -> None:
        """Ensure cleanup happens when conversation is destroyed."""
        try:
            self.close()
        except Exception as e:
            logger.warning(f"Error during conversation cleanup: {e}", exc_info=True)
>>>>>>> b3ddfb34
<|MERGE_RESOLUTION|>--- conflicted
+++ resolved
@@ -236,7 +236,6 @@
             self._on_event(pause_event)
         logger.info("Agent execution pause requested")
 
-<<<<<<< HEAD
     def update_secrets(self, secrets: dict[str, SecretValue]) -> None:
         """Add secrets to the conversation.
 
@@ -249,7 +248,7 @@
         secrets_manager = self.state.get_secrets_manager()
         secrets_manager.update_secrets(secrets)
         logger.info(f"Added {len(secrets)} secrets to conversation")
-=======
+
     def close(self) -> None:
         """Close the conversation and clean up all tool executors."""
         logger.debug("Closing conversation and cleaning up tool executors")
@@ -268,5 +267,4 @@
         try:
             self.close()
         except Exception as e:
-            logger.warning(f"Error during conversation cleanup: {e}", exc_info=True)
->>>>>>> b3ddfb34
+            logger.warning(f"Error during conversation cleanup: {e}", exc_info=True)