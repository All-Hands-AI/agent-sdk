from typing import Dict

from rich.console import Console
from rich.panel import Panel
from rich.text import Text

from openhands.sdk.event import (
    ActionEvent,
    AgentErrorEvent,
    Event,
    MessageEvent,
    ObservationEvent,
    PauseEvent,
    SystemPromptEvent,
)


# These are external inputs
_OBSERVATION_COLOR = "yellow"
_MESSAGE_USER_COLOR = "yellow"
_PAUSE_COLOR = "bright_yellow"
# These are internal system stuff
_SYSTEM_COLOR = "magenta"
_THOUGHT_COLOR = "bright_black"
_ERROR_COLOR = "red"
# These are agent actions
_ACTION_COLOR = "blue"
_MESSAGE_ASSISTANT_COLOR = _ACTION_COLOR

DEFAULT_HIGHLIGHT_REGEX = {
    r"^Reasoning:": f"bold {_THOUGHT_COLOR}",
    r"^Thought:": f"bold {_THOUGHT_COLOR}",
    r"^Action:": f"bold {_ACTION_COLOR}",
    r"^Arguments:": f"bold {_ACTION_COLOR}",
    r"^Tool:": f"bold {_OBSERVATION_COLOR}",
    r"^Result:": f"bold {_OBSERVATION_COLOR}",
    r"**(.*?)**": "bold",
}


class ConversationVisualizer:
    """Handles visualization of conversation events with Rich formatting.

    Provides Rich-formatted output with panels and complete content display.
    """

    def __init__(
        self,
        highlight_regex: Dict[str, str] | None = None,
        skip_user_messages: bool = False,
    ):
        """Initialize the visualizer.

        Args:
            highlight_regex: Dictionary mapping regex patterns to Rich color styles
                           for highlighting keywords in the visualizer.
                           For example: {"Reasoning:": "bold blue",
                           "Thought:": "bold green"}
            skip_user_messages: If True, skip displaying user messages. Useful for
                                scenarios where user input is not relevant to show.
        """
        self._console = Console()
<<<<<<< HEAD
        self._highlight_patterns: Dict[Pattern[str], str] = {}
        self._skip_user_messages = skip_user_messages
        if highlight_regex:
            for pattern, style in highlight_regex.items():
                try:
                    compiled_pattern = re.compile(pattern, re.MULTILINE)
                    self._highlight_patterns[compiled_pattern] = style
                except re.error:
                    # Skip invalid regex patterns
                    continue
=======
        self._highlight_patterns: Dict[str, str] = highlight_regex or {}
>>>>>>> 15a18b4f

    def on_event(self, event: Event) -> None:
        """Main event handler that displays events with Rich formatting."""
        panel = self._create_event_panel(event)
        if panel:
            self._console.print(panel)
            self._console.print()  # Add spacing between events

    def _apply_highlighting(self, text: Text) -> Text:
        """Apply regex-based highlighting to text content.

        Args:
            text: The Rich Text object to highlight

        Returns:
            A new Text object with highlighting applied
        """
        if not self._highlight_patterns:
            return text

<<<<<<< HEAD
        highlighted = text.copy()
        # Apply each pattern
=======
        # Create a copy to avoid modifying the original
        highlighted = text.copy()

        # Apply each pattern using Rich's built-in highlight_regex method
>>>>>>> 15a18b4f
        for pattern, style in self._highlight_patterns.items():
            highlighted.highlight_regex(pattern, style)

        return highlighted

    def _create_event_panel(self, event: Event) -> Panel | None:
        """Create a Rich Panel for the event with appropriate styling."""
        # Use the event's visualize property for content
        content = event.visualize

        # Apply highlighting if configured
        if self._highlight_patterns:
            content = self._apply_highlighting(content)

        # Determine panel styling based on event type
        if isinstance(event, SystemPromptEvent):
            return Panel(
                content,
                title=f"[bold {_SYSTEM_COLOR}]System Prompt[/bold {_SYSTEM_COLOR}]",
                border_style=_SYSTEM_COLOR,
                expand=True,
            )
        elif isinstance(event, ActionEvent):
            return Panel(
                content,
                title=f"[bold {_ACTION_COLOR}]Agent Action[/bold {_ACTION_COLOR}]",
                subtitle=self._format_metrics_subtitle(event),
                border_style=_ACTION_COLOR,
                expand=True,
            )
        elif isinstance(event, ObservationEvent):
            return Panel(
                content,
                title=f"[bold {_OBSERVATION_COLOR}]Observation"
                f"[/bold {_OBSERVATION_COLOR}]",
                border_style=_OBSERVATION_COLOR,
                expand=True,
            )
        elif isinstance(event, MessageEvent):
            if (
                self._skip_user_messages
                and event.llm_message
                and event.llm_message.role == "user"
            ):
                return
            assert event.llm_message is not None
            # Role-based styling
            role_colors = {
                "user": _MESSAGE_USER_COLOR,
                "assistant": _MESSAGE_ASSISTANT_COLOR,
            }
            role_color = role_colors.get(event.llm_message.role, "white")

            title_text = (
                f"[bold {role_color}]Message (source={event.source})"
                f"[/bold {role_color}]"
            )
            return Panel(
                content,
                title=title_text,
                subtitle=self._format_metrics_subtitle(event),
                border_style=role_color,
                expand=True,
            )
        elif isinstance(event, AgentErrorEvent):
            return Panel(
                content,
                title=f"[bold {_ERROR_COLOR}]Agent Error[/bold {_ERROR_COLOR}]",
                subtitle=self._format_metrics_subtitle(event),
                border_style=_ERROR_COLOR,
                expand=True,
            )
        elif isinstance(event, PauseEvent):
            return Panel(
                content,
                title=f"[bold {_PAUSE_COLOR}]User Paused[/bold {_PAUSE_COLOR}]",
                border_style=_PAUSE_COLOR,
                expand=True,
            )
        else:
            # Fallback panel for unknown event types
            return Panel(
                content,
                title=f"[bold {_ERROR_COLOR}]UNKNOWN Event: {event.__class__.__name__}"
                f"[/bold {_ERROR_COLOR}]",
                subtitle=f"[dim]({event.source})[/dim]",
                border_style=_ERROR_COLOR,
                expand=True,
            )

    def _format_metrics_subtitle(
        self, event: ActionEvent | MessageEvent | AgentErrorEvent
    ) -> str | None:
        """Format LLM metrics as a visually appealing subtitle string with icons,
        colors, and k/m abbreviations (cache hit rate only)."""
        if not event.metrics or not event.metrics.accumulated_token_usage:
            return None

        usage = event.metrics.accumulated_token_usage
        cost = event.metrics.accumulated_cost or 0.0

        # helper: 1234 -> "1.2K", 1200000 -> "1.2M"
        def abbr(n: int | float) -> str:
            n = int(n or 0)
            if n >= 1_000_000_000:
                s = f"{n / 1_000_000_000:.2f}B"
            elif n >= 1_000_000:
                s = f"{n / 1_000_000:.2f}M"
            elif n >= 1_000:
                s = f"{n / 1_000:.2f}K"
            else:
                return str(n)
            return s.replace(".0", "")

        input_tokens = abbr(usage.prompt_tokens or 0)
        output_tokens = abbr(usage.completion_tokens or 0)

        # Cache hit rate (prompt + cache)
        prompt = usage.prompt_tokens or 0
        cache_read = usage.cache_read_tokens or 0
        cache_rate = f"{(cache_read / prompt * 100):.2f}%" if prompt > 0 else "N/A"
        reasoning_tokens = usage.reasoning_tokens or 0

        # Cost
        cost_str = f"{cost:.4f}" if cost > 0 else "$0.00"

        # Build with fixed color scheme
        parts: list[str] = []
        parts.append(f"[cyan]↑ input {input_tokens}[/cyan]")
        parts.append(f"[magenta]cache hit {cache_rate}[/magenta]")
        if reasoning_tokens > 0:
            parts.append(f"[yellow] reasoning {abbr(reasoning_tokens)}[/yellow]")
        parts.append(f"[blue]↓ output {output_tokens}[/blue]")
        parts.append(f"[green]$ {cost_str}[/green]")

        return "Tokens: " + " [dim]•[/dim] ".join(parts)


def create_default_visualizer(
    highlight_regex: Dict[str, str] | None = None,
) -> ConversationVisualizer:
    """Create a default conversation visualizer instance.

    Args:
        highlight_regex: Dictionary mapping regex patterns to Rich color styles
                       for highlighting keywords in the visualizer.
                       For example: {"Reasoning:": "bold blue",
                       "Thought:": "bold green"}
    """
    return ConversationVisualizer(
        highlight_regex=DEFAULT_HIGHLIGHT_REGEX
        if highlight_regex is None
        else highlight_regex
    )<|MERGE_RESOLUTION|>--- conflicted
+++ resolved
@@ -60,20 +60,8 @@
                                 scenarios where user input is not relevant to show.
         """
         self._console = Console()
-<<<<<<< HEAD
-        self._highlight_patterns: Dict[Pattern[str], str] = {}
         self._skip_user_messages = skip_user_messages
-        if highlight_regex:
-            for pattern, style in highlight_regex.items():
-                try:
-                    compiled_pattern = re.compile(pattern, re.MULTILINE)
-                    self._highlight_patterns[compiled_pattern] = style
-                except re.error:
-                    # Skip invalid regex patterns
-                    continue
-=======
         self._highlight_patterns: Dict[str, str] = highlight_regex or {}
->>>>>>> 15a18b4f
 
     def on_event(self, event: Event) -> None:
         """Main event handler that displays events with Rich formatting."""
@@ -94,15 +82,10 @@
         if not self._highlight_patterns:
             return text
 
-<<<<<<< HEAD
-        highlighted = text.copy()
-        # Apply each pattern
-=======
         # Create a copy to avoid modifying the original
         highlighted = text.copy()
 
         # Apply each pattern using Rich's built-in highlight_regex method
->>>>>>> 15a18b4f
         for pattern, style in self._highlight_patterns.items():
             highlighted.highlight_regex(pattern, style)
 
