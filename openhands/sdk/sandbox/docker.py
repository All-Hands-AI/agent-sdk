--- conflicted
+++ resolved
@@ -11,15 +11,11 @@
 from urllib.request import urlopen
 
 from openhands.sdk.logger import get_logger
-<<<<<<< HEAD
-from openhands.sdk.sandbox.port_utils import find_available_tcp_port
-from openhands.sdk.utils.command import execute_command
-=======
 from openhands.sdk.sandbox.port_utils import (
     check_port_available,
     find_available_tcp_port,
 )
->>>>>>> cfae94d0
+from openhands.sdk.utils.command import execute_command
 
 
 logger = get_logger(__name__)
