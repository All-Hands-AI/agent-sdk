--- conflicted
+++ resolved
@@ -16,16 +16,11 @@
 import httpx
 
 from openhands.sdk.logger import get_logger
-<<<<<<< HEAD
-from openhands.sdk.sandbox.base import BashExecutionResult, SandboxedAgentServer
-from openhands.sdk.sandbox.port_utils import find_available_tcp_port
-=======
 from openhands.sdk.sandbox.port_utils import (
     check_port_available,
     find_available_tcp_port,
 )
 from openhands.sdk.utils.command import execute_command
->>>>>>> c3cba527
 
 
 logger = get_logger(__name__)
@@ -175,11 +170,7 @@
         detach_logs: bool = True,
         target: str = "source",
         platform: str = "linux/amd64",
-<<<<<<< HEAD
-        **kwargs: Any,
-=======
         extra_ports: bool = False,
->>>>>>> c3cba527
     ) -> None:
         super().__init__(host_port=host_port, host=host, **kwargs)
         self.host_port = int(host_port) if host_port else find_available_tcp_port()
