--- conflicted
+++ resolved
@@ -46,11 +46,8 @@
     "EventBase",
     "LLMConvertibleEvent",
     "AgentContext",
-<<<<<<< HEAD
     "LLMSummarizingCondenser",
-=======
     "FileStore",
     "LocalFileStore",
->>>>>>> 7771489a
     "__version__",
 ]