"""Utility functions for MCP integration."""

import re
<<<<<<< HEAD
from typing import Any
=======
from uuid import uuid4
>>>>>>> 25c22396

import mcp.types
from litellm import ChatCompletionToolParam
from pydantic import Field, ValidationError

from openhands.sdk.llm import TextContent
from openhands.sdk.logger import get_logger
from openhands.sdk.mcp.client import MCPClient
<<<<<<< HEAD
from openhands.sdk.mcp.definition import MCPToolAction, MCPToolObservation
from openhands.sdk.tool import (
    ActionBase,
    ObservationBase,
    Tool,
    ToolAnnotations,
    ToolExecutor,
)
=======
from openhands.sdk.tool import MCPActionBase, ToolAnnotations, ToolExecutor
from openhands.sdk.tool.tool import ToolBase
>>>>>>> 25c22396


logger = get_logger(__name__)


# NOTE: We don't define MCPToolAction because it
# will be a pydantic BaseModel dynamically created from the MCP tool schema.
# It will be available as "tool.action_type".


def to_camel_case(s: str) -> str:
    parts = re.split(r"[_\-\s]+", s)
    return "".join(word.capitalize() for word in parts if word)


class MCPToolExecutor(ToolExecutor):
    """Executor for MCP tools."""

    def __init__(self, tool_name: str, client: MCPClient):
        self.tool_name = tool_name
        self.client = client

    async def call_tool(self, action: MCPToolAction) -> MCPToolObservation:
        async with self.client:
            assert self.client.is_connected(), "MCP client is not connected."
            try:
                logger.debug(
                    f"Calling MCP tool {self.tool_name} "
                    f"with args: {action.model_dump()}"
                )
                result: mcp.types.CallToolResult = await self.client.call_tool_mcp(
                    name=self.tool_name, arguments=action.to_mcp_arguments()
                )
                return MCPToolObservation.from_call_tool_result(
                    tool_name=self.tool_name, result=result
                )
            except Exception as e:
                error_msg = f"Error calling MCP tool {self.tool_name}: {str(e)}"
                logger.error(error_msg, exc_info=True)
                return MCPToolObservation(
                    content=[TextContent(text=error_msg)],
                    is_error=True,
                    tool_name=self.tool_name,
                )

    def __call__(self, action: MCPToolAction) -> MCPToolObservation:
        """Execute an MCP tool call."""
        return self.client.call_async_from_sync(
            self.call_tool, action=action, timeout=300
        )


<<<<<<< HEAD
class MCPTool(Tool[MCPToolAction, MCPToolObservation]):
=======
class MCPTool(ToolBase[MCPActionBase, MCPToolObservation]):
>>>>>>> 25c22396
    """MCP Tool that wraps an MCP client and provides tool functionality."""

    mcp_tool: mcp.types.Tool = Field(description="The MCP tool definition.")

    def __call__(self, action: MCPToolAction) -> ObservationBase:
        """Execute the tool action using the MCP client.

        We dynamically create a new MCPToolAction class with
        the tool's input schema to validate the action.

        Args:
            action: The action to execute.

        Returns:
            The observation result from executing the action.
        """
        DynamicMCPActionType = MCPToolAction.from_mcp_schema(
            f"{to_camel_case(self.name)}Action", self.mcp_tool.inputSchema
        )
        DynamicMCPActionType.model_validate(action.data)

        return super().__call__(action)

    def action_from_arguments(self, arguments: dict[str, Any]) -> MCPToolAction:
        """Create an MCPToolAction from parsed arguments.

        This method puts the arguments into the .data field
        of the MCPToolAction, avoiding the need for dynamic class creation
        during action instantiation.

        Args:
            arguments: The parsed arguments from the tool call.

        Returns:
            The MCPToolAction instance with data populated from the arguments.
        """
        return MCPToolAction(data=arguments)

    @classmethod
    def create(
        cls,
        mcp_tool: mcp.types.Tool,
        mcp_client: MCPClient,
    ) -> "MCPTool":
        try:
            annotations = (
                ToolAnnotations.model_validate(
                    mcp_tool.annotations.model_dump(exclude_none=True)
                )
                if mcp_tool.annotations
                else None
            )

<<<<<<< HEAD
=======
            MCPActionType = MCPActionBase.from_mcp_schema(
                f"{to_camel_case(mcp_tool.name)}{uuid4().hex}",
                mcp_tool.inputSchema,
            )

>>>>>>> 25c22396
            return cls(
                name=mcp_tool.name,
                description=mcp_tool.description or "No description provided",
                action_type=MCPToolAction,
                observation_type=MCPToolObservation,
                annotations=annotations,
                meta=mcp_tool.meta,
                executor=MCPToolExecutor(tool_name=mcp_tool.name, client=mcp_client),
                # pass-through fields (enabled by **extra in Tool.create)
                mcp_tool=mcp_tool,
            )
        except ValidationError as e:
            logger.error(
                f"Validation error creating MCPTool for {mcp_tool.name}: "
                f"{e.json(indent=2)}",
                exc_info=True,
            )
            raise e

    def to_mcp_tool(self) -> dict[str, Any]:
        """Convert to MCP tool format using the original MCP tool schema."""
        out = {
            "name": self.name,
            "description": self.description,
            "inputSchema": self.mcp_tool.inputSchema,
        }
        if self.annotations:
            out["annotations"] = self.annotations
        if self.meta is not None:
            out["_meta"] = self.meta
        if self.observation_type:
            out["outputSchema"] = self.observation_type.to_mcp_schema()
        return out

    def to_openai_tool(
        self,
        add_security_risk_prediction: bool = False,
        action_type: type[ActionBase] | None = None,
    ) -> ChatCompletionToolParam:
        """Convert a Tool to an OpenAI tool.

        Args:
            add_security_risk_prediction: Whether to add a `security_risk` field
                to the action schema for LLM to predict. This is useful for
                tools that may have safety risks, so the LLM can reason about
                the risk level before calling the tool.
        """
        if action_type is not None:
            raise ValueError(
                "MCPTool.to_openai_tool does not support overriding action_type"
            )

        # For OpenAI tool schema, we want only the MCP tool fields, not the data field
        # So we create the dynamic type from ActionBase instead of MCPToolAction
        from openhands.sdk.tool.schema import ActionBase

        DynamicMCPActionType = ActionBase.from_mcp_schema(
            f"{to_camel_case(self.name)}Action", self.mcp_tool.inputSchema
        )
        return super().to_openai_tool(
            add_security_risk_prediction=add_security_risk_prediction,
            action_type=DynamicMCPActionType,
        )<|MERGE_RESOLUTION|>--- conflicted
+++ resolved
@@ -1,11 +1,7 @@
 """Utility functions for MCP integration."""
 
 import re
-<<<<<<< HEAD
 from typing import Any
-=======
-from uuid import uuid4
->>>>>>> 25c22396
 
 import mcp.types
 from litellm import ChatCompletionToolParam
@@ -14,19 +10,14 @@
 from openhands.sdk.llm import TextContent
 from openhands.sdk.logger import get_logger
 from openhands.sdk.mcp.client import MCPClient
-<<<<<<< HEAD
 from openhands.sdk.mcp.definition import MCPToolAction, MCPToolObservation
 from openhands.sdk.tool import (
     ActionBase,
     ObservationBase,
-    Tool,
     ToolAnnotations,
     ToolExecutor,
 )
-=======
-from openhands.sdk.tool import MCPActionBase, ToolAnnotations, ToolExecutor
 from openhands.sdk.tool.tool import ToolBase
->>>>>>> 25c22396
 
 
 logger = get_logger(__name__)
@@ -79,11 +70,7 @@
         )
 
 
-<<<<<<< HEAD
-class MCPTool(Tool[MCPToolAction, MCPToolObservation]):
-=======
-class MCPTool(ToolBase[MCPActionBase, MCPToolObservation]):
->>>>>>> 25c22396
+class MCPTool(ToolBase[MCPToolAction, MCPToolObservation]):
     """MCP Tool that wraps an MCP client and provides tool functionality."""
 
     mcp_tool: mcp.types.Tool = Field(description="The MCP tool definition.")
@@ -137,14 +124,6 @@
                 else None
             )
 
-<<<<<<< HEAD
-=======
-            MCPActionType = MCPActionBase.from_mcp_schema(
-                f"{to_camel_case(mcp_tool.name)}{uuid4().hex}",
-                mcp_tool.inputSchema,
-            )
-
->>>>>>> 25c22396
             return cls(
                 name=mcp_tool.name,
                 description=mcp_tool.description or "No description provided",
