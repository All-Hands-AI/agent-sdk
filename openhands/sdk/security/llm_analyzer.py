--- conflicted
+++ resolved
@@ -2,10 +2,6 @@
 from openhands.sdk.logger import get_logger
 from openhands.sdk.security.analyzer import SecurityAnalyzerBase
 from openhands.sdk.security.risk import SecurityRisk
-<<<<<<< HEAD
-from openhands.sdk.tool.schema import ActionBase
-=======
->>>>>>> 6450d44d
 
 
 logger = get_logger(__name__)
@@ -21,11 +17,7 @@
     understanding of action context and potential risks.
     """
 
-<<<<<<< HEAD
-    def security_risk(self, action: ActionBase) -> SecurityRisk:
-=======
     def security_risk(self, action: ActionEvent) -> SecurityRisk:
->>>>>>> 6450d44d
         """Evaluate security risk based on LLM-provided assessment.
 
         This method checks if the action has a security_risk attribute set by the LLM
