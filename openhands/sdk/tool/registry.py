--- conflicted
+++ resolved
@@ -1,9 +1,5 @@
 import inspect
-<<<<<<< HEAD
-from collections.abc import Sequence
-=======
-from collections.abc import Callable
->>>>>>> e610309b
+from collections.abc import Callable, Sequence
 from threading import RLock
 from typing import Any
 
