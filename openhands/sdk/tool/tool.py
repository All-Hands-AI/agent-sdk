from abc import ABC
from typing import Any, Generic, Type, TypeVar

from litellm import ChatCompletionToolParam, ChatCompletionToolParamFunctionChunk
from pydantic import (
    BaseModel,
    ConfigDict,
    Field,
    computed_field,
    field_serializer,
    field_validator,
)
from pydantic.json_schema import SkipJsonSchema

from openhands.sdk.security import risk
from openhands.sdk.tool.schema import ActionBase, ObservationBase
from openhands.sdk.utils.models import (
    DiscriminatedUnionMixin,
    get_known_concrete_subclasses,
    kind_of,
)


ActionT = TypeVar("ActionT", bound=ActionBase)
ObservationT = TypeVar("ObservationT", bound=ObservationBase)
_action_types_with_risk: dict[Type, Type] = {}


class ToolAnnotations(BaseModel):
    """Annotations to provide hints about the tool's behavior.

    Based on Model Context Protocol (MCP) spec:
    https://github.com/modelcontextprotocol/modelcontextprotocol/blob/caf3424488b10b4a7b1f8cb634244a450a1f4400/schema/2025-06-18/schema.ts#L838
    """

    model_config = ConfigDict(
        frozen=True,
        # We need to define the title here to avoid conflict with MCP's ToolAnnotations
        # when both are included in the same JSON schema for openapi.json
        title="openhands.sdk.tool.tool.ToolAnnotations",
    )

    title: str | None = Field(
        default=None, description="A human-readable title for the tool."
    )
    readOnlyHint: bool = Field(
        default=False,
        description="If true, the tool does not modify its environment. Default: false",
    )
    destructiveHint: bool = Field(
        default=True,
        description="If true, the tool may perform destructive updates to its environment. If false, the tool performs only additive updates. (This property is meaningful only when `readOnlyHint == false`) Default: true",  # noqa: E501
    )
    idempotentHint: bool = Field(
        default=False,
        description="If true, calling the tool repeatedly with the same arguments will have no additional effect on the its environment. (This property is meaningful only when `readOnlyHint == false`) Default: false",  # noqa: E501
    )
    openWorldHint: bool = Field(
        default=True,
        description="If true, this tool may interact with an 'open world' of external entities. If false, the tool's domain of interaction is closed. For example, the world of a web search tool is open, whereas that of a memory tool is not. Default: true",  # noqa: E501
    )


class ToolExecutor(Generic[ActionT, ObservationT]):
    """Executor function type for a Tool."""

    def __call__(self, action: ActionT) -> ObservationT:
        raise NotImplementedError

    def close(self) -> None:
        """Close the executor and clean up resources.

        Default implementation does nothing. Subclasses should override
        this method to perform cleanup (e.g., closing connections,
        terminating processes, etc.).
        """
        pass


class ToolBase(DiscriminatedUnionMixin, Generic[ActionT, ObservationT], ABC):
    """Tool that wraps an executor function with input/output validation and schema.

    - Normalize input/output schemas (class or dict) into both model+schema.
    - Validate inputs before execute.
    - Coerce outputs only if an output model is defined; else return vanilla JSON.
    - Export MCP tool description.
    """

    model_config = ConfigDict(frozen=True, arbitrary_types_allowed=True)

    name: str
    description: str
    action_type: type[ActionBase] = Field(repr=False)
    observation_type: type[ObservationBase] | None = Field(default=None, repr=False)

    annotations: ToolAnnotations | None = None
    meta: dict[str, Any] | None = None

    # runtime-only; always hidden on dumps
    executor: SkipJsonSchema[ToolExecutor | None] = Field(
        default=None, repr=False, exclude=True
    )

    @classmethod
    def create(cls, *args, **kwargs) -> "ToolBase | list[ToolBase]":
        """Create a Tool instance OR a list of them. Placeholder for subclasses.

        This can be overridden in subclasses to provide custom initialization logic
            (e.g., typically initializing the executor with parameters).
        """
        raise NotImplementedError("Tool.create() must be implemented in subclasses")

    @computed_field(return_type=str, alias="title")
    @property
    def title(self) -> str:
        if self.annotations and self.annotations.title:
            return self.annotations.title
        return self.name

    @field_serializer("action_type")
    def _ser_action_type(self, t: type[ActionBase]) -> str:
        # serialize as a plain kind string
        return kind_of(t)

    @field_serializer("observation_type")
    def _ser_observation_type(self, t: type[ObservationBase] | None) -> str | None:
        return None if t is None else kind_of(t)

    @field_validator("action_type", mode="before")
    @classmethod
    def _val_action_type(cls, v):
        if isinstance(v, str):
            return ActionBase.resolve_kind(v)
        assert isinstance(v, type) and issubclass(v, ActionBase), (
            f"action_type must be a subclass of ActionBase, but got {type(v)}"
        )
        return v

    @field_validator("observation_type", mode="before")
    @classmethod
    def _val_observation_type(cls, v):
        if v is None:
            return None
        if isinstance(v, str):
            v = ObservationBase.resolve_kind(v)
        assert isinstance(v, type) and issubclass(v, ObservationBase), (
            f"observation_type must be a subclass of ObservationBase, but got {type(v)}"
        )
        return v

    def set_executor(self, executor: ToolExecutor) -> "ToolBase":
        """Create a new Tool instance with the given executor."""
        return self.model_copy(update={"executor": executor})

    def action_from_arguments(self, arguments: dict[str, Any]) -> ActionBase:
        """Create an action from parsed arguments.

        This method can be overridden by subclasses to provide custom logic
        for creating actions from arguments (e.g., for MCP tools).

        Args:
            arguments: The parsed arguments from the tool call.

        Returns:
            The action instance created from the arguments.
        """
        return self.action_type.model_validate(arguments)

    def __call__(self, action: ActionT) -> ObservationBase:
        """Validate input, execute, and coerce output.

        We always return some ObservationBase subclass, but not always the
        generic ObservationT.
        """
        if self.executor is None:
            raise NotImplementedError(f"Tool '{self.name}' has no executor")

        # Execute
        result = self.executor(action)

        # Coerce output only if we declared a model; else wrap in base ObservationBase
        if self.observation_type:
            if isinstance(result, self.observation_type):
                return result
            return self.observation_type.model_validate(result)
        else:
            # When no output schema is defined, wrap the result in ObservationBase
            if isinstance(result, ObservationBase):
                return result
            elif isinstance(result, BaseModel):
                return ObservationBase.model_validate(result.model_dump())
            elif isinstance(result, dict):
                return ObservationBase.model_validate(result)
            raise TypeError(
                "Output must be dict or BaseModel when no output schema is defined"
            )

    def to_mcp_tool(self) -> dict[str, Any]:
        out = {
            "name": self.name,
            "description": self.description,
            "inputSchema": self.action_type.to_mcp_schema(),
        }
        if self.annotations:
            out["annotations"] = self.annotations
        if self.meta is not None:
            out["_meta"] = self.meta
        if self.observation_type:
            out["outputSchema"] = self.observation_type.to_mcp_schema()
        return out

    def to_openai_tool(
        self,
        add_security_risk_prediction: bool = False,
        action_type: type[ActionBase] | None = None,
    ) -> ChatCompletionToolParam:
        """Convert a Tool to an OpenAI tool.

        Args:
            add_security_risk_prediction: Whether to add a `security_risk` field
                to the action schema for LLM to predict. This is useful for
                tools that may have safety risks, so the LLM can reason about
                the risk level before calling the tool.
            action_type: Optionally override the action_type to use for the schema.
                This is useful for MCPTool to use a dynamically created action type
                based on the tool's input schema.
        """
        action_type = action_type or self.action_type

<<<<<<< HEAD
        class ActionTypeWithRisk(action_type):
            security_risk: risk.SecurityRisk = Field(
                default=risk.SecurityRisk.UNKNOWN,
                description="The LLM's assessment of the safety risk of this action.",
            )
=======
        action_type_with_risk = _create_action_type_with_risk(self.action_type)
>>>>>>> 25c22396

        # We only add security_risk if the tool is not read-only
        add_security_risk_prediction = add_security_risk_prediction and (
            self.annotations is None or (not self.annotations.readOnlyHint)
        )
        return ChatCompletionToolParam(
            type="function",
            function=ChatCompletionToolParamFunctionChunk(
                name=self.name,
                description=self.description,
                parameters=action_type_with_risk.to_mcp_schema()
                if add_security_risk_prediction
                else action_type.to_mcp_schema(),
            ),
        )

    @classmethod
    def resolve_kind(cls, kind: str) -> Type:
        for subclass in get_known_concrete_subclasses(cls):
            if subclass.__name__ == kind:
                return subclass
        # Fallback to "Tool" for unknown type
        return Tool


class Tool(ToolBase):
    pass


def _create_action_type_with_risk(action_type: Type[ActionBase]) -> Type[ActionBase]:
    action_type_with_risk = _action_types_with_risk.get(action_type)
    if action_type_with_risk:
        return action_type_with_risk

    action_type_with_risk = type(
        f"{action_type.__name__}WithRisk",
        (action_type,),
        {
            "security_risk": Field(
                default=risk.SecurityRisk.UNKNOWN,
                description="The LLM's assessment of the safety risk of this action.",
            ),
            "__annotations__": {"security_risk": risk.SecurityRisk},
        },
    )
    _action_types_with_risk[action_type] = action_type_with_risk
    return action_type_with_risk<|MERGE_RESOLUTION|>--- conflicted
+++ resolved
@@ -227,15 +227,7 @@
         """
         action_type = action_type or self.action_type
 
-<<<<<<< HEAD
-        class ActionTypeWithRisk(action_type):
-            security_risk: risk.SecurityRisk = Field(
-                default=risk.SecurityRisk.UNKNOWN,
-                description="The LLM's assessment of the safety risk of this action.",
-            )
-=======
         action_type_with_risk = _create_action_type_with_risk(self.action_type)
->>>>>>> 25c22396
 
         # We only add security_risk if the tool is not read-only
         add_security_risk_prediction = add_security_risk_prediction and (
