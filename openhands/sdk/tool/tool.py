--- conflicted
+++ resolved
@@ -1,10 +1,6 @@
-<<<<<<< HEAD
 """Tool framework for defining and executing tools with validation."""
 
-from typing import Any, Generic, TypeVar
-=======
 from typing import Annotated, Any, Generic, TypeVar
->>>>>>> b688b54e
 
 from litellm import ChatCompletionToolParam, ChatCompletionToolParamFunctionChunk
 from pydantic import (
