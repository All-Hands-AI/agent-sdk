--- conflicted
+++ resolved
@@ -1,9 +1,5 @@
 from abc import ABC
-<<<<<<< HEAD
-from typing import Any, Generic, TypeVar
-=======
 from typing import Any, Generic, Self, Type, TypeVar
->>>>>>> 853bce0f
 
 from litellm import ChatCompletionToolParam, ChatCompletionToolParamFunctionChunk
 from pydantic import (
@@ -27,7 +23,7 @@
 
 ActionT = TypeVar("ActionT", bound=ActionBase)
 ObservationT = TypeVar("ObservationT", bound=ObservationBase)
-_action_types_with_risk: dict[type, type] = {}
+_action_types_with_risk: dict[Type, Type] = {}
 
 
 class ToolAnnotations(BaseModel):
@@ -269,7 +265,7 @@
         )
 
     @classmethod
-    def resolve_kind(cls, kind: str) -> type:
+    def resolve_kind(cls, kind: str) -> Type:
         for subclass in get_known_concrete_subclasses(cls):
             if subclass.__name__ == kind:
                 return subclass
@@ -281,7 +277,7 @@
     pass
 
 
-def _create_action_type_with_risk(action_type: type[ActionBase]) -> type[ActionBase]:
+def _create_action_type_with_risk(action_type: Type[ActionBase]) -> Type[ActionBase]:
     action_type_with_risk = _action_types_with_risk.get(action_type)
     if action_type_with_risk:
         return action_type_with_risk
