--- conflicted
+++ resolved
@@ -1,9 +1,5 @@
 from abc import ABC
-<<<<<<< HEAD
-from typing import Any, Generic, TypeVar
-=======
-from typing import Any, Generic, Self, Type, TypeVar
->>>>>>> 853bce0f
+from typing import Any, Generic, Self, TypeVar
 
 from litellm import ChatCompletionToolParam, ChatCompletionToolParamFunctionChunk
 from pydantic import (
