--- conflicted
+++ resolved
@@ -1,20 +1,8 @@
 from typing import Any, Generic, TypeVar
 
 from litellm import ChatCompletionToolParam, ChatCompletionToolParamFunctionChunk
-<<<<<<< HEAD
 
-
-try:
-    # OpenAI Responses API tool param types (SDK 1.58+)
-    from openai.types.responses.function_tool_param import FunctionToolParam
-    from openai.types.responses.tool_param import ToolParam as OpenAIResponsesToolParam
-except Exception:  # pragma: no cover - older SDKs
-    OpenAIResponsesToolParam = Any  # type: ignore
-    FunctionToolParam = Any  # type: ignore
-from pydantic import BaseModel, Field
-=======
 from pydantic import BaseModel, ConfigDict, Field, computed_field
->>>>>>> 57b4cf27
 
 from openhands.sdk.tool.schema import ActionBase, ObservationBase
 
