from typing import Annotated, Any, Generic, TypeVar

from litellm import ChatCompletionToolParam, ChatCompletionToolParamFunctionChunk
from pydantic import (
    BaseModel,
    ConfigDict,
    Field,
    computed_field,
    field_serializer,
    field_validator,
)

from openhands.sdk.security import risk
from openhands.sdk.tool.schema import ActionBase, ObservationBase
from openhands.sdk.utils.discriminated_union import (
    DiscriminatedUnionMixin,
    DiscriminatedUnionType,
    kind_of,
    resolve_kind,
)


ActionT = TypeVar("ActionT", bound=ActionBase)
ObservationT = TypeVar("ObservationT", bound=ObservationBase)


class ToolAnnotations(BaseModel):
    """Annotations to provide hints about the tool's behavior.

    Based on Model Context Protocol (MCP) spec:
    https://github.com/modelcontextprotocol/modelcontextprotocol/blob/caf3424488b10b4a7b1f8cb634244a450a1f4400/schema/2025-06-18/schema.ts#L838
    """

    model_config = ConfigDict(
        frozen=True,
        # We need to define the title here to avoid conflict with MCP's ToolAnnotations
        # when both are included in the same JSON schema for openapi.json
        title="openhands.sdk.tool.tool.ToolAnnotations",
    )

    title: str | None = Field(
        default=None, description="A human-readable title for the tool."
    )
    readOnlyHint: bool = Field(
        default=False,
        description="If true, the tool does not modify its environment. Default: false",
    )
    destructiveHint: bool = Field(
        default=True,
        description="If true, the tool may perform destructive updates to its environment. If false, the tool performs only additive updates. (This property is meaningful only when `readOnlyHint == false`) Default: true",  # noqa: E501
    )
    idempotentHint: bool = Field(
        default=False,
        description="If true, calling the tool repeatedly with the same arguments will have no additional effect on the its environment. (This property is meaningful only when `readOnlyHint == false`) Default: false",  # noqa: E501
    )
    openWorldHint: bool = Field(
        default=True,
        description="If true, this tool may interact with an 'open world' of external entities. If false, the tool's domain of interaction is closed. For example, the world of a web search tool is open, whereas that of a memory tool is not. Default: true",  # noqa: E501
    )


class ToolExecutor(Generic[ActionT, ObservationT]):
    """Executor function type for a Tool."""

    def __call__(self, action: ActionT) -> ObservationT:
        raise NotImplementedError

    def close(self) -> None:
        """Close the executor and clean up resources.

        Default implementation does nothing. Subclasses should override
        this method to perform cleanup (e.g., closing connections,
        terminating processes, etc.).
        """
        pass


class Tool(DiscriminatedUnionMixin, Generic[ActionT, ObservationT]):
    """Tool that wraps an executor function with input/output validation and schema.

    - Normalize input/output schemas (class or dict) into both model+schema.
    - Validate inputs before execute.
    - Coerce outputs only if an output model is defined; else return vanilla JSON.
    - Export MCP tool description.
    """

    model_config = ConfigDict(frozen=True, arbitrary_types_allowed=True)

    name: str
    description: str
    action_type: type[ActionBase] = Field(repr=False)
    observation_type: type[ObservationBase] | None = Field(default=None, repr=False)

    annotations: ToolAnnotations | None = None
    meta: dict[str, Any] | None = None

    # runtime-only; always hidden on dumps
    executor: ToolExecutor | None = Field(default=None, repr=False, exclude=True)

    @classmethod
    def create(cls, *args, **kwargs) -> "Tool | list[Tool]":
        """Create a Tool instance OR a list of them. Placeholder for subclasses.

        This can be overridden in subclasses to provide custom initialization logic
            (e.g., typically initializing the executor with parameters).
        """
        raise NotImplementedError("Tool.create() must be implemented in subclasses")

    @computed_field(return_type=str, alias="title")
    @property
    def title(self) -> str:
        if self.annotations and self.annotations.title:
            return self.annotations.title
        return self.name

    @field_serializer("action_type")
    def _ser_action_type(self, t: type[ActionBase]) -> str:
        # serialize as a plain kind string
        return kind_of(t)

    @field_serializer("observation_type")
    def _ser_observation_type(self, t: type[ObservationBase] | None) -> str | None:
        return None if t is None else kind_of(t)

    @field_validator("action_type", mode="before")
    @classmethod
    def _val_action_type(cls, v):
        if isinstance(v, str):
            return resolve_kind(v)
        assert isinstance(v, type) and issubclass(v, ActionBase), (
            f"action_type must be a subclass of ActionBase, but got {type(v)}"
        )
        return v

    @field_validator("observation_type", mode="before")
    @classmethod
    def _val_observation_type(cls, v):
        if v is None:
            return None
        if isinstance(v, str):
            v = resolve_kind(v)
        assert isinstance(v, type) and issubclass(v, ObservationBase), (
            f"observation_type must be a subclass of ObservationBase, but got {type(v)}"
        )
        return v

    def set_executor(self, executor: ToolExecutor) -> "Tool":
        """Create a new Tool instance with the given executor."""
        return self.model_copy(update={"executor": executor})

    def call(self, action: ActionT) -> ObservationBase:
        """Validate input, execute, and coerce output.

        We always return some ObservationBase subclass, but not always the
        generic ObservationT.
        """
        if self.executor is None:
            raise NotImplementedError(f"Tool '{self.name}' has no executor")

        # Execute
        result = self.executor(action)

        # Coerce output only if we declared a model; else wrap in base ObservationBase
        if self.observation_type:
            if isinstance(result, self.observation_type):
                return result
            return self.observation_type.model_validate(result)
        else:
            # When no output schema is defined, wrap the result in ObservationBase
            if isinstance(result, ObservationBase):
                return result
            elif isinstance(result, BaseModel):
                return ObservationBase.model_validate(result.model_dump())
            elif isinstance(result, dict):
                return ObservationBase.model_validate(result)
            raise TypeError(
                "Output must be dict or BaseModel when no output schema is defined"
            )

    def to_mcp_tool(self) -> dict[str, Any]:
        out = {
            "name": self.name,
            "description": self.description,
            "inputSchema": self.action_type.to_mcp_schema(),
        }
        if self.annotations:
            out["annotations"] = self.annotations
        if self.meta is not None:
            out["_meta"] = self.meta
        if self.observation_type:
            out["outputSchema"] = self.observation_type.to_mcp_schema()
        return out

    def to_openai_tool(
        self,
        add_security_risk_prediction: bool = False,
    ) -> ChatCompletionToolParam:
<<<<<<< HEAD
        """Convert Tool to an OpenAI tool for LLM completion.
=======
        """Convert a Tool to an OpenAI tool.
>>>>>>> 1c0edcf3

        Args:
            add_security_risk_prediction: Whether to add a `security_risk` field
                to the action schema for LLM to predict. This is useful for
                tools that may have safety risks, so the LLM can reason about
                the risk level before calling the tool.
        """

        class ActionTypeWithRisk(self.action_type):
            security_risk: risk.SecurityRisk = Field(
                default=risk.SecurityRisk.UNKNOWN,
                description="The LLM's assessment of the safety risk of this action.",
            )

        # We only add security_risk if the tool is not read-only
        add_security_risk_prediction = add_security_risk_prediction and (
            self.annotations is None or (not self.annotations.readOnlyHint)
        )
        return ChatCompletionToolParam(
            type="function",
            function=ChatCompletionToolParamFunctionChunk(
                name=self.name,
                description=self.description,
                parameters=ActionTypeWithRisk.to_mcp_schema()
                if add_security_risk_prediction
                else self.action_type.to_mcp_schema(),
            ),
        )


ToolType = Annotated[Tool[ActionT, ObservationT], DiscriminatedUnionType[Tool]]<|MERGE_RESOLUTION|>--- conflicted
+++ resolved
@@ -195,11 +195,7 @@
         self,
         add_security_risk_prediction: bool = False,
     ) -> ChatCompletionToolParam:
-<<<<<<< HEAD
-        """Convert Tool to an OpenAI tool for LLM completion.
-=======
         """Convert a Tool to an OpenAI tool.
->>>>>>> 1c0edcf3
 
         Args:
             add_security_risk_prediction: Whether to add a `security_risk` field
