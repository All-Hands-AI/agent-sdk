from abc import ABC
from collections.abc import Sequence
from typing import Any, TypeVar

from pydantic import BaseModel, ConfigDict, Field, create_model
from rich.text import Text

from openhands.sdk.llm import ImageContent, TextContent
from openhands.sdk.llm.message import content_to_str
from openhands.sdk.utils.models import (
    DiscriminatedUnionMixin,
)
from openhands.sdk.utils.visualize import display_dict


S = TypeVar("S", bound="Schema")


def py_type(spec: dict[str, Any]) -> Any:
    """Map JSON schema types to Python types."""
    t = spec.get("type")
    if t == "array":
        items = spec.get("items", {})
        inner = py_type(items) if isinstance(items, dict) else Any
        return list[inner]  # type: ignore[index]
    if t == "object":
        return dict[str, Any]
    _map = {
        "string": str,
        "integer": int,
        "number": float,
        "boolean": bool,
    }
    if t in _map:
        return _map[t]
    return Any


def _process_schema_node(node, defs):
    """Recursively process a schema node to simplify and resolve $ref.

    https://www.reddit.com/r/mcp/comments/1kjo9gt/toolinputschema_conversion_from_pydanticmodel/
    https://gist.github.com/leandromoreira/3de4819e4e4df9422d87f1d3e7465c16
    """
    # Handle $ref references
    if "$ref" in node:
        ref_path = node["$ref"]
        if ref_path.startswith("#/$defs/"):
            ref_name = ref_path.split("/")[-1]
            if ref_name in defs:
                # Process the referenced definition
                return _process_schema_node(defs[ref_name], defs)

    # Start with a new schema object
    result = {}

    # Copy the basic properties
    if "type" in node:
        result["type"] = node["type"]

    # Handle anyOf (often used for optional fields with None)
    if "anyOf" in node:
        non_null_types = [t for t in node["anyOf"] if t.get("type") != "null"]
        if non_null_types:
            # Process the first non-null type
            processed = _process_schema_node(non_null_types[0], defs)
            result.update(processed)

    # Handle description
    if "description" in node:
        result["description"] = node["description"]

    # Handle object properties recursively
    if node.get("type") == "object" and "properties" in node:
        result["type"] = "object"
        result["properties"] = {}

        # Process each property
        for prop_name, prop_schema in node["properties"].items():
            result["properties"][prop_name] = _process_schema_node(prop_schema, defs)

        # Add required fields if present
        if "required" in node:
            result["required"] = node["required"]

    # Handle arrays
    if node.get("type") == "array" and "items" in node:
        result["type"] = "array"
        result["items"] = _process_schema_node(node["items"], defs)

    # Handle enum
    if "enum" in node:
        result["enum"] = node["enum"]

    return result


class Schema(BaseModel):
    """Base schema for input action / output observation."""

    __include_du_spec__ = True
    """Whether to include the _du_spec field in the serialized output.

    This is used to help with discriminated union deserialization fallback.
    When True, the model's JSON schema will be included in the serialized output
    under the `_du_spec` key. This allows deserialization to reconstruct the model
    even if the `kind` discriminator is missing or unresolvable.

    This can be especially useful in server-client scenarios where the client may not
    have all the same model classes registered as the server.
    e.g., MCPAction schema created in the server-side; openhands.tools action schemas
    (if the client doesn't have openhands.tools installed).
    """

    model_config = ConfigDict(extra="forbid", frozen=True)

    @classmethod
    def to_mcp_schema(cls) -> dict[str, Any]:
        """Convert to JSON schema format compatible with MCP."""
        full_schema = cls.model_json_schema()
        # This will get rid of all "anyOf" in the schema,
        # so it is fully compatible with MCP tool schema
        return _process_schema_node(full_schema, full_schema.get("$defs", {}))

    @classmethod
    def from_mcp_schema(
        cls: type[S], model_name: str, schema: dict[str, Any]
    ) -> type["S"]:
        """Create a Schema subclass from an MCP/JSON Schema object.

        For non-required fields, we annotate as `T | None`
        so explicit nulls are allowed.
        """
        assert isinstance(schema, dict), "Schema must be a dict"
        assert schema.get("type") == "object", "Only object schemas are supported"

        props: dict[str, Any] = schema.get("properties", {}) or {}
        required = set(schema.get("required", []) or [])

        fields: dict[str, tuple] = {}
        for fname, spec in props.items():
            spec = spec if isinstance(spec, dict) else {}
            tp = py_type(spec)

            # Add description if present
            desc: str | None = spec.get("description")

            # Required → bare type, ellipsis sentinel
            # Optional → make nullable via `| None`, default None
            if fname in required:
                anno = tp
                default = ...
            else:
                anno = tp | None  # allow explicit null in addition to omission
                default = None

            fields[fname] = (
                anno,
                Field(default=default, description=desc)
                if desc
                else Field(default=default),
            )

        return create_model(model_name, __base__=cls, **fields)  # type: ignore[return-value]


class ActionBase(Schema, DiscriminatedUnionMixin, ABC):
    """Base schema for input action."""

    @property
    def visualize(self) -> Text:
        """Return Rich Text representation of this action.

        This method can be overridden by subclasses to customize visualization.
        The base implementation displays all action fields systematically.
        """
        content = Text()

        # Display action name
        action_name = self.__class__.__name__
        content.append("Action: ", style="bold")
        content.append(action_name)
        content.append("\n\n")

        # Display all action fields systematically
        content.append("Arguments:", style="bold")
        action_fields = self.model_dump()
        content.append(display_dict(action_fields))

        return content


<<<<<<< HEAD
Action = Annotated[ActionBase, DiscriminatedUnionType[ActionBase]]
"""Type annotation for values that can be any implementation of ActionBase.

In most situations, this is equivalent to ActionBase. However, when used in Pydantic
BaseModels as a field annotation, it enables polymorphic deserialization by delaying the
discriminator resolution until runtime.
"""


class ObservationBase(Schema, DiscriminatedUnionMixin):
=======
class MCPActionBase(ActionBase):
    """Base schema for MCP input action."""

    model_config = ConfigDict(extra="allow", frozen=True)

    # Collect all fields from ActionBase and its parents
    _parent_fields: frozenset[str] = frozenset(
        fname
        for base in ActionBase.__mro__
        if issubclass(base, BaseModel)
        for fname in {
            **base.model_fields,
            **base.model_computed_fields,
        }.keys()
    )

    def to_mcp_arguments(self) -> dict:
        """Dump model excluding parent ActionBase fields.

        This is used to convert this action to MCP tool call arguments.
        The parent fields (e.g., safety_risk, kind) are not part of the MCP tool schema
        but are only used for our internal processing.
        """
        data = self.model_dump(exclude_none=True)
        for f in self._parent_fields:
            data.pop(f, None)
        return data


class ObservationBase(Schema, DiscriminatedUnionMixin, ABC):
>>>>>>> 25c22396
    """Base schema for output observation."""

    @property
    def agent_observation(self) -> Sequence[TextContent | ImageContent]:
        """Get the observation string to show to the agent."""
        raise NotImplementedError("Subclasses must implement agent_observation")

    @property
    def visualize(self) -> Text:
        """Return Rich Text representation of this action.

        This method can be overridden by subclasses to customize visualization.
        The base implementation displays all action fields systematically.
        """
        content = Text()
        text_parts = content_to_str(self.agent_observation)
        if text_parts:
            full_content = "".join(text_parts)
            content.append(full_content)
        else:
            content.append("[no text content]", style="dim")
        return content<|MERGE_RESOLUTION|>--- conflicted
+++ resolved
@@ -190,49 +190,7 @@
         return content
 
 
-<<<<<<< HEAD
-Action = Annotated[ActionBase, DiscriminatedUnionType[ActionBase]]
-"""Type annotation for values that can be any implementation of ActionBase.
-
-In most situations, this is equivalent to ActionBase. However, when used in Pydantic
-BaseModels as a field annotation, it enables polymorphic deserialization by delaying the
-discriminator resolution until runtime.
-"""
-
-
-class ObservationBase(Schema, DiscriminatedUnionMixin):
-=======
-class MCPActionBase(ActionBase):
-    """Base schema for MCP input action."""
-
-    model_config = ConfigDict(extra="allow", frozen=True)
-
-    # Collect all fields from ActionBase and its parents
-    _parent_fields: frozenset[str] = frozenset(
-        fname
-        for base in ActionBase.__mro__
-        if issubclass(base, BaseModel)
-        for fname in {
-            **base.model_fields,
-            **base.model_computed_fields,
-        }.keys()
-    )
-
-    def to_mcp_arguments(self) -> dict:
-        """Dump model excluding parent ActionBase fields.
-
-        This is used to convert this action to MCP tool call arguments.
-        The parent fields (e.g., safety_risk, kind) are not part of the MCP tool schema
-        but are only used for our internal processing.
-        """
-        data = self.model_dump(exclude_none=True)
-        for f in self._parent_fields:
-            data.pop(f, None)
-        return data
-
-
 class ObservationBase(Schema, DiscriminatedUnionMixin, ABC):
->>>>>>> 25c22396
     """Base schema for output observation."""
 
     @property
