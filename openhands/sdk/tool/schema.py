from abc import ABC
from collections.abc import Sequence
from typing import Any, TypeVar

from pydantic import BaseModel, ConfigDict, Field, create_model
from rich.text import Text

import openhands.sdk.security.risk as risk
from openhands.sdk.llm import ImageContent, TextContent
from openhands.sdk.llm.message import content_to_str
<<<<<<< HEAD
from openhands.sdk.tool.security_prompt import (
    SECURITY_RISK_DESC,
    SECURITY_RISK_LITERAL,
)
from openhands.sdk.utils.discriminated_union import DiscriminatedUnionMixin
=======
from openhands.sdk.utils.discriminated_union import (
    DiscriminatedUnionMixin,
    DiscriminatedUnionType,
)
>>>>>>> 5d1893ac
from openhands.sdk.utils.visualize import display_dict


S = TypeVar("S", bound="Schema")


def py_type(spec: dict[str, Any]) -> Any:
    """Map JSON schema types to Python types."""
    t = spec.get("type")
    if t == "array":
        items = spec.get("items", {})
        inner = py_type(items) if isinstance(items, dict) else Any
        return list[inner]  # type: ignore[index]
    if t == "object":
        return dict[str, Any]
    _map = {
        "string": str,
        "integer": int,
        "number": float,
        "boolean": bool,
    }
    if t in _map:
        return _map[t]
    return Any


def _process_schema_node(node, defs):
    """Recursively process a schema node to simplify and resolve $ref.

    https://www.reddit.com/r/mcp/comments/1kjo9gt/toolinputschema_conversion_from_pydanticmodel/
    https://gist.github.com/leandromoreira/3de4819e4e4df9422d87f1d3e7465c16
    """
    # Handle $ref references
    if "$ref" in node:
        ref_path = node["$ref"]
        if ref_path.startswith("#/$defs/"):
            ref_name = ref_path.split("/")[-1]
            if ref_name in defs:
                # Process the referenced definition
                return _process_schema_node(defs[ref_name], defs)

    # Start with a new schema object
    result = {}

    # Copy the basic properties
    if "type" in node:
        result["type"] = node["type"]

    # Handle anyOf (often used for optional fields with None)
    if "anyOf" in node:
        non_null_types = [t for t in node["anyOf"] if t.get("type") != "null"]
        if non_null_types:
            # Process the first non-null type
            processed = _process_schema_node(non_null_types[0], defs)
            result.update(processed)

    # Handle description
    if "description" in node:
        result["description"] = node["description"]

    # Handle object properties recursively
    if node.get("type") == "object" and "properties" in node:
        result["type"] = "object"
        result["properties"] = {}

        # Process each property
        for prop_name, prop_schema in node["properties"].items():
            result["properties"][prop_name] = _process_schema_node(prop_schema, defs)

        # Add required fields if present
        if "required" in node:
            result["required"] = node["required"]

    # Handle arrays
    if node.get("type") == "array" and "items" in node:
        result["type"] = "array"
        result["items"] = _process_schema_node(node["items"], defs)

    # Handle enum
    if "enum" in node:
        result["enum"] = node["enum"]

    return result


class Schema(BaseModel):
    """Base schema for input action / output observation."""

    __include_du_spec__ = True
    """Whether to include the _du_spec field in the serialized output.

    This is used to help with discriminated union deserialization fallback.
    When True, the model's JSON schema will be included in the serialized output
    under the `_du_spec` key. This allows deserialization to reconstruct the model
    even if the `kind` discriminator is missing or unresolvable.

    This can be especially useful in server-client scenarios where the client may not
    have all the same model classes registered as the server.
    e.g., MCPAction schema created in the server-side; openhands.tools action schemas
    (if the client doesn't have openhands.tools installed).
    """

    model_config = ConfigDict(extra="forbid", frozen=True)

    @classmethod
    def to_mcp_schema(cls) -> dict[str, Any]:
        """Convert to JSON schema format compatible with MCP."""
        full_schema = cls.model_json_schema()
        # This will get rid of all "anyOf" in the schema,
        # so it is fully compatible with MCP tool schema
        return _process_schema_node(full_schema, full_schema.get("$defs", {}))

    @classmethod
    def from_mcp_schema(
        cls: type[S], model_name: str, schema: dict[str, Any]
    ) -> type["S"]:
        """Create a Schema subclass from an MCP/JSON Schema object.

        For non-required fields, we annotate as `T | None`
        so explicit nulls are allowed.
        """
        assert isinstance(schema, dict), "Schema must be a dict"
        assert schema.get("type") == "object", "Only object schemas are supported"

        props: dict[str, Any] = schema.get("properties", {}) or {}
        required = set(schema.get("required", []) or [])

        fields: dict[str, tuple] = {}
        for fname, spec in props.items():
            spec = spec if isinstance(spec, dict) else {}
            tp = py_type(spec)

            # Add description if present
            desc: str | None = spec.get("description")

            # Required → bare type, ellipsis sentinel
            # Optional → make nullable via `| None`, default None
            if fname in required:
                anno = tp
                default = ...
            else:
                anno = tp | None  # allow explicit null in addition to omission
                default = None

            fields[fname] = (
                anno,
                Field(default=default, description=desc)
                if desc
                else Field(default=default),
            )

        return create_model(model_name, __base__=cls, **fields)  # type: ignore[return-value]


class ActionBase(Schema, DiscriminatedUnionMixin, ABC):
    """Base schema for input action."""

    # NOTE: We make it optional since some weaker
    # LLMs may not be able to fill it out correctly.
    # https://github.com/All-Hands-AI/OpenHands/issues/10797
    security_risk: risk.SecurityRisk = Field(
        default=risk.SecurityRisk.UNKNOWN,
        description="The LLM's assessment of the safety risk of this action.",
    )

    @property
    def visualize(self) -> Text:
        """Return Rich Text representation of this action.

        This method can be overridden by subclasses to customize visualization.
        The base implementation displays all action fields systematically.
        """
        content = Text()

        # Display action name
        action_name = self.__class__.__name__
        content.append("Action: ", style="bold")
        content.append(action_name)
        content.append("\n\n")

        # Display all action fields systematically
        content.append("Arguments:", style="bold")
        action_fields = self.model_dump()
        content.append(display_dict(action_fields))

        return content

    @classmethod
    def to_mcp_schema(cls) -> dict[str, Any]:
        """Convert to JSON schema format compatible with MCP."""
        schema = super().to_mcp_schema()

        # We need to move the fields from ActionBase to the END of the properties
        # We use these properties to generate the llm schema for tool calling
        # and we want the ActionBase fields to be at the end
        # e.g. LLM should already outputs the argument for tools
        # BEFORE it predicts security_risk
        assert "properties" in schema, "Schema must have properties"
        for field_name in ActionBase.model_fields.keys():
            if field_name in schema["properties"]:
                v = schema["properties"].pop(field_name)
                schema["properties"][field_name] = v
        return schema


class MCPActionBase(ActionBase):
    """Base schema for MCP input action."""

    model_config = ConfigDict(extra="allow", frozen=True)

    # Collect all fields from ActionBase and its parents
    _parent_fields: frozenset[str] = frozenset(
        fname
        for base in ActionBase.__mro__
        if issubclass(base, BaseModel)
        for fname in {
            **base.model_fields,
            **base.model_computed_fields,
        }.keys()
    )

    def to_mcp_arguments(self) -> dict:
        """Dump model excluding parent ActionBase fields.

        This is used to convert this action to MCP tool call arguments.
        The parent fields (e.g., safety_risk, kind) are not part of the MCP tool schema
        but are only used for our internal processing.
        """
        data = self.model_dump(exclude_none=True)
        for f in self._parent_fields:
            data.pop(f, None)
        return data


class ObservationBase(Schema, DiscriminatedUnionMixin, ABC):
    """Base schema for output observation."""

    model_config = ConfigDict(extra="allow", frozen=True)

    @property
    def agent_observation(self) -> Sequence[TextContent | ImageContent]:
        """Get the observation string to show to the agent."""
        raise NotImplementedError("Subclasses must implement agent_observation")

    @property
    def visualize(self) -> Text:
        """Return Rich Text representation of this action.

        This method can be overridden by subclasses to customize visualization.
        The base implementation displays all action fields systematically.
        """
        content = Text()
        text_parts = content_to_str(self.agent_observation)
        if text_parts:
            full_content = "".join(text_parts)
            content.append(full_content)
        else:
            content.append("[no text content]", style="dim")
        return content<|MERGE_RESOLUTION|>--- conflicted
+++ resolved
@@ -8,18 +8,9 @@
 import openhands.sdk.security.risk as risk
 from openhands.sdk.llm import ImageContent, TextContent
 from openhands.sdk.llm.message import content_to_str
-<<<<<<< HEAD
-from openhands.sdk.tool.security_prompt import (
-    SECURITY_RISK_DESC,
-    SECURITY_RISK_LITERAL,
-)
-from openhands.sdk.utils.discriminated_union import DiscriminatedUnionMixin
-=======
 from openhands.sdk.utils.discriminated_union import (
     DiscriminatedUnionMixin,
-    DiscriminatedUnionType,
 )
->>>>>>> 5d1893ac
 from openhands.sdk.utils.visualize import display_dict
 
 
