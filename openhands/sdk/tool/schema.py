--- conflicted
+++ resolved
@@ -184,9 +184,6 @@
     model_config = ConfigDict(extra="allow")
 
 
-<<<<<<< HEAD
-AnyAction = Annotated[ActionBase, DiscriminatedUnionType[ActionBase]]
-=======
 Action = Annotated[ActionBase, DiscriminatedUnionType[ActionBase]]
 """Type annotation for values that can be any implementation of ActionBase.
 
@@ -194,7 +191,6 @@
 BaseModels as a field annotation, it enables polymorphic deserialization by delaying the
 discriminator resolution until runtime.
 """
->>>>>>> 3387b874
 
 
 class ObservationBase(Schema, DiscriminatedUnionMixin):
@@ -208,14 +204,10 @@
         raise NotImplementedError("Subclasses must implement agent_observation")
 
 
-<<<<<<< HEAD
-AnyObservation = Annotated[ObservationBase, DiscriminatedUnionType[ObservationBase]]
-=======
 Observation = Annotated[ObservationBase, DiscriminatedUnionType[ObservationBase]]
 """Type annotation for values that can be any implementation of ObservationBase.
 
 In most situations, this is equivalent to ObservationBase. However, when used in
 Pydantic BaseModels as a field annotation, it enables polymorphic deserialization by
 delaying the discriminator resolution until runtime.
-"""
->>>>>>> 3387b874
+"""