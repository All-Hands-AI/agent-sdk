from collections.abc import Sequence
from typing import Annotated, Any, TypeVar

from pydantic import BaseModel, ConfigDict, Field, create_model
from rich.text import Text

from openhands.sdk.llm import ImageContent, TextContent
from openhands.sdk.llm.message import content_to_str
from openhands.sdk.tool.security_prompt import (
    SECURITY_RISK_DESC,
    SECURITY_RISK_LITERAL,
)
from openhands.sdk.utils.discriminated_union import (
    DiscriminatedUnionMixin,
    DiscriminatedUnionType,
)
from openhands.sdk.utils.visualize import display_dict


S = TypeVar("S", bound="Schema")


def py_type(spec: dict[str, Any]) -> Any:
    """Map JSON schema types to Python types."""
    t = spec.get("type")
    if t == "array":
        items = spec.get("items", {})
        inner = py_type(items) if isinstance(items, dict) else Any
        return list[inner]  # type: ignore[index]
    if t == "object":
        return dict[str, Any]
    _map = {
        "string": str,
        "integer": int,
        "number": float,
        "boolean": bool,
    }
    if t in _map:
        return _map[t]
    return Any


def _process_schema_node(node, defs):
    """Recursively process a schema node to simplify and resolve $ref.

    https://www.reddit.com/r/mcp/comments/1kjo9gt/toolinputschema_conversion_from_pydanticmodel/
    https://gist.github.com/leandromoreira/3de4819e4e4df9422d87f1d3e7465c16
    """
    # Handle $ref references
    if "$ref" in node:
        ref_path = node["$ref"]
        if ref_path.startswith("#/$defs/"):
            ref_name = ref_path.split("/")[-1]
            if ref_name in defs:
                # Process the referenced definition
                return _process_schema_node(defs[ref_name], defs)

    # Start with a new schema object
    result = {}

    # Copy the basic properties
    if "type" in node:
        result["type"] = node["type"]

    # Handle anyOf (often used for optional fields with None)
    if "anyOf" in node:
        non_null_types = [t for t in node["anyOf"] if t.get("type") != "null"]
        if non_null_types:
            # Process the first non-null type
            processed = _process_schema_node(non_null_types[0], defs)
            result.update(processed)

    # Handle description
    if "description" in node:
        result["description"] = node["description"]

    # Handle object properties recursively
    if node.get("type") == "object" and "properties" in node:
        result["type"] = "object"
        result["properties"] = {}

        # Process each property
        for prop_name, prop_schema in node["properties"].items():
            result["properties"][prop_name] = _process_schema_node(prop_schema, defs)

        # Add required fields if present
        if "required" in node:
            result["required"] = node["required"]

    # Handle arrays
    if node.get("type") == "array" and "items" in node:
        result["type"] = "array"
        result["items"] = _process_schema_node(node["items"], defs)

    # Handle enum
    if "enum" in node:
        result["enum"] = node["enum"]

    return result


class Schema(BaseModel):
    """Base schema for input action / output observation."""

    __include_du_spec__ = True
    """Whether to include the _du_spec field in the serialized output.

    This is used to help with discriminated union deserialization fallback.
    When True, the model's JSON schema will be included in the serialized output
    under the `_du_spec` key. This allows deserialization to reconstruct the model
    even if the `kind` discriminator is missing or unresolvable.

    This can be especially useful in server-client scenarios where the client may not
    have all the same model classes registered as the server.
    e.g., MCPAction schema created in the server-side; openhands.tools action schemas
    (if the client doesn't have openhands.tools installed).
    """

<<<<<<< HEAD
    model_config = ConfigDict(extra="forbid")
=======
    model_config = ConfigDict(extra="forbid", frozen=True)
>>>>>>> 1e5ab08c

    @classmethod
    def to_mcp_schema(cls) -> dict[str, Any]:
        """Convert to JSON schema format compatible with MCP."""
        full_schema = cls.model_json_schema()
        # This will get rid of all "anyOf" in the schema,
        # so it is fully compatible with MCP tool schema
        return _process_schema_node(full_schema, full_schema.get("$defs", {}))

    @classmethod
    def from_mcp_schema(
        cls: type[S], model_name: str, schema: dict[str, Any]
    ) -> type["S"]:
        """Create a Schema subclass from an MCP/JSON Schema object.

        For non-required fields, we annotate as `T | None`
        so explicit nulls are allowed.
        """
        assert isinstance(schema, dict), "Schema must be a dict"
        assert schema.get("type") == "object", "Only object schemas are supported"

        props: dict[str, Any] = schema.get("properties", {}) or {}
        required = set(schema.get("required", []) or [])

        fields: dict[str, tuple] = {}
        for fname, spec in props.items():
            spec = spec if isinstance(spec, dict) else {}
            tp = py_type(spec)

            # Add description if present
            desc: str | None = spec.get("description")

            # Required → bare type, ellipsis sentinel
            # Optional → make nullable via `| None`, default None
            if fname in required:
                anno = tp
                default = ...
            else:
                anno = tp | None  # allow explicit null in addition to omission
                default = None

            fields[fname] = (
                anno,
                Field(default=default, description=desc)
                if desc
                else Field(default=default),
            )

        return create_model(model_name, __base__=cls, **fields)  # type: ignore[return-value]


class ActionBase(Schema, DiscriminatedUnionMixin):
    """Base schema for input action."""

    # NOTE: We make it optional since some weaker
    # LLMs may not be able to fill it out correctly.
    # https://github.com/All-Hands-AI/OpenHands/issues/10797
    security_risk: SECURITY_RISK_LITERAL = Field(
        default="UNKNOWN", description=SECURITY_RISK_DESC
    )

    @property
    def visualize(self) -> Text:
        """Return Rich Text representation of this action.

        This method can be overridden by subclasses to customize visualization.
        The base implementation displays all action fields systematically.
        """
        content = Text()

        # Display action name
        action_name = self.__class__.__name__
        content.append("Action: ", style="bold")
        content.append(action_name)
        content.append("\n\n")

        # Display all action fields systematically
        content.append("Arguments:", style="bold")
        action_fields = self.model_dump()
        content.append(display_dict(action_fields))

        return content

    @classmethod
    def to_mcp_schema(cls) -> dict[str, Any]:
        """Convert to JSON schema format compatible with MCP."""
        schema = super().to_mcp_schema()

        # We need to move the fields from ActionBase to the END of the properties
        # We use these properties to generate the llm schema for tool calling
        # and we want the ActionBase fields to be at the end
        # e.g. LLM should already outputs the argument for tools
        # BEFORE it predicts security_risk
        assert "properties" in schema, "Schema must have properties"
        for field_name in ActionBase.model_fields.keys():
            if field_name in schema["properties"]:
                v = schema["properties"].pop(field_name)
                schema["properties"][field_name] = v
        return schema


class MCPActionBase(ActionBase):
    """Base schema for MCP input action."""

<<<<<<< HEAD
    __include_du_spec__ = True

    model_config = ConfigDict(extra="allow")
=======
    model_config = ConfigDict(extra="allow", frozen=True)
>>>>>>> 1e5ab08c

    # Collect all fields from ActionBase and its parents
    _parent_fields: frozenset[str] = frozenset(
        fname
        for base in ActionBase.__mro__
        if issubclass(base, BaseModel)
        for fname in {
            **base.model_fields,
            **base.model_computed_fields,
        }.keys()
    )

    def to_mcp_arguments(self) -> dict:
        """Dump model excluding parent ActionBase fields.

        This is used to convert this action to MCP tool call arguments.
        The parent fields (e.g., safety_risk, kind) are not part of the MCP tool schema
        but are only used for our internal processing.
        """
        data = self.model_dump(exclude_none=True)
        for f in self._parent_fields:
            data.pop(f, None)
        return data


Action = Annotated[ActionBase, DiscriminatedUnionType[ActionBase]]
"""Type annotation for values that can be any implementation of ActionBase.

In most situations, this is equivalent to ActionBase. However, when used in Pydantic
BaseModels as a field annotation, it enables polymorphic deserialization by delaying the
discriminator resolution until runtime.
"""


class ObservationBase(Schema, DiscriminatedUnionMixin):
    """Base schema for output observation."""

    model_config = ConfigDict(extra="allow", frozen=True)

    @property
    def agent_observation(self) -> Sequence[TextContent | ImageContent]:
        """Get the observation string to show to the agent."""
        raise NotImplementedError("Subclasses must implement agent_observation")

    @property
    def visualize(self) -> Text:
        """Return Rich Text representation of this action.

        This method can be overridden by subclasses to customize visualization.
        The base implementation displays all action fields systematically.
        """
        content = Text()
        text_parts = content_to_str(self.agent_observation)
        if text_parts:
            full_content = "".join(text_parts)
            content.append(full_content)
        else:
            content.append("[no text content]", style="dim")
        return content


Observation = Annotated[ObservationBase, DiscriminatedUnionType[ObservationBase]]
"""Type annotation for values that can be any implementation of ObservationBase.

In most situations, this is equivalent to ObservationBase. However, when used in
Pydantic BaseModels as a field annotation, it enables polymorphic deserialization by
delaying the discriminator resolution until runtime.
"""<|MERGE_RESOLUTION|>--- conflicted
+++ resolved
@@ -116,11 +116,7 @@
     (if the client doesn't have openhands.tools installed).
     """
 
-<<<<<<< HEAD
-    model_config = ConfigDict(extra="forbid")
-=======
     model_config = ConfigDict(extra="forbid", frozen=True)
->>>>>>> 1e5ab08c
 
     @classmethod
     def to_mcp_schema(cls) -> dict[str, Any]:
@@ -225,13 +221,9 @@
 class MCPActionBase(ActionBase):
     """Base schema for MCP input action."""
 
-<<<<<<< HEAD
     __include_du_spec__ = True
 
-    model_config = ConfigDict(extra="allow")
-=======
     model_config = ConfigDict(extra="allow", frozen=True)
->>>>>>> 1e5ab08c
 
     # Collect all fields from ActionBase and its parents
     _parent_fields: frozenset[str] = frozenset(
