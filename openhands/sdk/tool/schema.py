--- conflicted
+++ resolved
@@ -2,16 +2,14 @@
 
 from pydantic import BaseModel, ConfigDict, Field, create_model
 
-<<<<<<< HEAD
-from openhands.sdk.utils.discriminated_union import (
-    DiscriminatedUnionMixin,
-    DiscriminatedUnionType,
-=======
 from openhands.sdk.llm import ImageContent, TextContent
 from openhands.sdk.tool.security_prompt import (
     SECURITY_RISK_DESC,
     SECURITY_RISK_LITERAL,
->>>>>>> 47074e9b
+)
+from openhands.sdk.utils.discriminated_union import (
+    DiscriminatedUnionMixin,
+    DiscriminatedUnionType,
 )
 
 
