--- conflicted
+++ resolved
@@ -102,7 +102,6 @@
 class Schema(BaseModel):
     """Base schema for input action / output observation."""
 
-<<<<<<< HEAD
     __include_du_spec__ = True
     """Whether to include the _du_spec field in the serialized output.
 
@@ -117,10 +116,7 @@
     (if the client doesn't have openhands.tools installed).
     """
 
-    model_config = ConfigDict(extra="forbid")
-=======
     model_config = ConfigDict(extra="forbid", frozen=True)
->>>>>>> cfba92a2
 
     @classmethod
     def to_mcp_schema(cls) -> dict[str, Any]:
