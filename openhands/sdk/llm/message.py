--- conflicted
+++ resolved
@@ -1,9 +1,6 @@
-<<<<<<< HEAD
 """Message types and content for LLM communication."""
 
-=======
 from collections.abc import Sequence
->>>>>>> c6f6b464
 from typing import Any, Literal, cast
 
 import mcp.types
@@ -58,13 +55,9 @@
         return data
 
 
-<<<<<<< HEAD
-class ImageContent(mcp.types.ImageContent, BaseContent):
+class ImageContent(BaseContent):
     """Image content for messages."""
 
-=======
-class ImageContent(BaseContent):
->>>>>>> c6f6b464
     type: Literal["image"] = "image"
     image_urls: list[str]
 
@@ -109,12 +102,8 @@
 
     @field_validator("content", mode="before")
     @classmethod
-<<<<<<< HEAD
-    def _coerce_content(cls, v: Any) -> list[TextContent | ImageContent] | Any:
+    def _coerce_content(cls, v: Any) -> Sequence[TextContent | ImageContent] | Any:
         """Coerce content to proper format."""
-=======
-    def _coerce_content(cls, v: Any) -> Sequence[TextContent | ImageContent] | Any:
->>>>>>> c6f6b464
         # Accept None → []
         if v is None:
             return []
