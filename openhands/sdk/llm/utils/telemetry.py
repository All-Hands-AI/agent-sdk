import json
import os
import time
import uuid
import warnings
from dataclasses import dataclass, field
from typing import Any

from litellm.cost_calculator import completion_cost as litellm_completion_cost
from litellm.types.llms.openai import ResponseAPIUsage, ResponsesAPIResponse
from litellm.types.utils import CostPerToken, ModelResponse, Usage

from openhands.sdk.llm.utils.metrics import Metrics
from openhands.sdk.logger import get_logger


logger = get_logger(__name__)


@dataclass(eq=True, init=False)
class Telemetry:
    """
    Boring, simple telemetry service.
    - Dataclass for stable value-equality on config fields
    - Records latency, token usage, cost into provided Metrics
    - Optional JSON log writing
    """

    # External dependency, excluded from equality (identity, runtime-managed)
    _metrics: Metrics = field(init=False, compare=False, repr=False)

    # Config fields (participate in equality)
    model_name: str = "unknown"
    log_enabled: bool = False
    log_dir: str | None = None
    input_cost_per_token: float | None = None
    output_cost_per_token: float | None = None

    # Runtime state: excluded from equality and initialization
    _req_start: float = field(default=0.0, init=False, compare=False, repr=False)
    _req_ctx: dict[str, Any] = field(
        default_factory=dict, init=False, compare=False, repr=False
    )
    _last_latency: float = field(default=0.0, init=False, compare=False, repr=False)

    def __init__(
        self,
        *,
        model_name: str = "unknown",
        log_enabled: bool = False,
        log_dir: str | None = None,
        input_cost_per_token: float | None = None,
        output_cost_per_token: float | None = None,
        metrics: Metrics | None = None,
    ) -> None:
        self.model_name = model_name
        self.log_enabled = log_enabled
        self.log_dir = log_dir
        self.input_cost_per_token = input_cost_per_token
        self.output_cost_per_token = output_cost_per_token
        self._req_start = 0.0
        self._req_ctx = {}
        self._last_latency = 0.0
        if not isinstance(metrics, Metrics):
            raise ValueError("Telemetry requires a Metrics instance")
        self._metrics = metrics
        # post-init validations
        if self.input_cost_per_token is not None and self.input_cost_per_token < 0:
            raise ValueError("input_cost_per_token must be >= 0")
        if self.output_cost_per_token is not None and self.output_cost_per_token < 0:
            raise ValueError("output_cost_per_token must be >= 0")

    @property
    def metrics(self) -> Metrics:
        return self._metrics

    # ---------- Lifecycle ----------
    def set_metrics(self, metrics: Metrics) -> None:
        self._metrics = metrics

    def on_request(self, log_ctx: dict | None) -> None:
        self._req_start = time.time()
        self._req_ctx = log_ctx or {}

    def on_response(
        self,
        resp: ModelResponse | ResponsesAPIResponse,
        raw_resp: ModelResponse | None = None,
    ) -> Metrics:
        """
        Side-effects:
          - records latency, tokens, cost into Metrics
          - optionally writes a JSON log file
        """
        # Only handle ModelResponse instances
        if not isinstance(resp, ModelResponse):
            return self._metrics.deep_copy()

        # 1) latency
        self._last_latency = time.time() - (self._req_start or time.time())
        response_id = str(getattr(resp, "id", None) or "unknown")
        self._metrics.add_response_latency(self._last_latency, response_id)

        # 2) cost
        cost = self._compute_cost(resp)
<<<<<<< HEAD
        # Skip zero-cost (0.0) responses; only record positive cost
=======
        # Intentionally skip logging zero-cost (0.0) responses; only record
        # positive cost
>>>>>>> 096017e8
        if cost:
            self._metrics.add_cost(cost)

        # 3) tokens - use typed usage field when available
        usage = getattr(resp, "usage", None)

        if usage and self._has_meaningful_usage(usage):
            self._record_usage(
                usage, response_id, self._req_ctx.get("context_window", 0)
            )

        # 4) optional logging
        if self.log_enabled:
            self.log_llm_call(resp, cost, raw_resp=raw_resp)

        return self._metrics.deep_copy()

    def on_error(self, err: Exception) -> None:
        # Stub for error tracking / counters
        return

    # ---------- Helpers ----------
    def _has_meaningful_usage(self, usage: Usage | ResponseAPIUsage | None) -> bool:
        """Check if usage has meaningful (non-zero) token counts.

        Supports both Chat Completions Usage and Responses API Usage shapes.
        """
        if usage is None:
            return False
        try:
            prompt_tokens = getattr(usage, "prompt_tokens", None)
            if prompt_tokens is None:
                prompt_tokens = getattr(usage, "input_tokens", 0)
            completion_tokens = getattr(usage, "completion_tokens", None)
            if completion_tokens is None:
                completion_tokens = getattr(usage, "output_tokens", 0)

            pt = int(prompt_tokens or 0)
            ct = int(completion_tokens or 0)
            return pt > 0 or ct > 0
        except Exception:
            return False

    def _record_usage(
        self, usage: Usage | ResponseAPIUsage, response_id: str, context_window: int
    ) -> None:
        """
        Record token usage, supporting both Chat Completions Usage and
        Responses API Usage.

        Chat shape:
          - prompt_tokens, completion_tokens
          - prompt_tokens_details.cached_tokens
          - completion_tokens_details.reasoning_tokens
          - _cache_creation_input_tokens for cache_write
        Responses shape:
          - input_tokens, output_tokens
          - input_tokens_details.cached_tokens
          - output_tokens_details.reasoning_tokens
        """
        prompt_tokens = int(
            getattr(usage, "prompt_tokens", None)
            or getattr(usage, "input_tokens", 0)
            or 0
        )
        completion_tokens = int(
            getattr(usage, "completion_tokens", None)
            or getattr(usage, "output_tokens", 0)
            or 0
        )

        cache_read = 0
        p_details = getattr(usage, "prompt_tokens_details", None) or getattr(
            usage, "input_tokens_details", None
        )
        if p_details is not None:
            cache_read = int(getattr(p_details, "cached_tokens", 0) or 0)

        reasoning_tokens = 0
        c_details = getattr(usage, "completion_tokens_details", None) or getattr(
            usage, "output_tokens_details", None
        )
        if c_details is not None:
            reasoning_tokens = int(getattr(c_details, "reasoning_tokens", 0) or 0)

        # Chat-specific: litellm may set a hidden cache write field
        cache_write = int(getattr(usage, "_cache_creation_input_tokens", 0) or 0)

        self._metrics.add_token_usage(
            prompt_tokens=prompt_tokens,
            completion_tokens=completion_tokens,
            cache_read_tokens=cache_read,
            cache_write_tokens=cache_write,
            reasoning_tokens=reasoning_tokens,
            context_window=context_window,
            response_id=response_id,
        )

    def _compute_cost(self, resp: ModelResponse | ResponsesAPIResponse) -> float | None:
        """Try provider header → litellm direct. Return None on failure."""
        extra_kwargs: dict[str, Any] = {}
        if (
            self.input_cost_per_token is not None
            and self.output_cost_per_token is not None
        ):
            cost_per_token = CostPerToken(
                input_cost_per_token=self.input_cost_per_token,
                output_cost_per_token=self.output_cost_per_token,
            )
            logger.debug(f"Using custom cost per token: {cost_per_token}")
            extra_kwargs["custom_cost_per_token"] = cost_per_token

        try:
            hidden = getattr(resp, "_hidden_params", {}) or {}
            cost = hidden.get("additional_headers", {}).get(
                "llm_provider-x-litellm-response-cost"
            )
            if cost is not None:
                return float(cost)
        except Exception as e:
            logger.debug(f"Failed to get cost from LiteLLM headers: {e}")

        # move on to litellm cost calculator
        # Handle model name properly - if it doesn't contain "/", use as-is
        model_parts = self.model_name.split("/")
        if len(model_parts) > 1:
            extra_kwargs["model"] = "/".join(model_parts[1:])
        else:
            extra_kwargs["model"] = self.model_name
        try:
            return float(
                litellm_completion_cost(completion_response=resp, **extra_kwargs)
            )
        except Exception as e:
            warnings.warn(f"Cost calculation failed: {e}")
            return None

    def log_llm_call(
        self,
        resp: ModelResponse | ResponsesAPIResponse,
        cost: float | None,
        raw_resp: ModelResponse | ResponsesAPIResponse | None = None,
    ) -> None:
        if not self.log_dir:
            return
        try:
            # Only log if directory exists and is writable.
            # Do not create directories implicitly.
            if not os.path.isdir(self.log_dir):
                raise FileNotFoundError(f"log_dir does not exist: {self.log_dir}")
            if not os.access(self.log_dir, os.W_OK):
                raise PermissionError(f"log_dir is not writable: {self.log_dir}")

            fname = os.path.join(
                self.log_dir,
                (
                    f"{self.model_name.replace('/', '__')}-"
                    f"{time.time():.3f}-"
                    f"{uuid.uuid4().hex[:4]}.json"
                ),
            )
            data = self._req_ctx.copy()
            data["response"] = (
                resp  # ModelResponse | ResponsesAPIResponse;
                # serialized via _safe_json
            )
            data["cost"] = float(cost or 0.0)
            data["timestamp"] = time.time()
            data["latency_sec"] = self._last_latency

            # Usage summary (prompt, completion, reasoning tokens) for quick inspection
            try:
                usage = getattr(resp, "usage", None)
                if usage:
                    prompt_tokens = int(
                        getattr(usage, "prompt_tokens", None)
                        or getattr(usage, "input_tokens", 0)
                        or 0
                    )
                    completion_tokens = int(
                        getattr(usage, "completion_tokens", None)
                        or getattr(usage, "output_tokens", 0)
                        or 0
                    )
                    details = getattr(
                        usage, "completion_tokens_details", None
                    ) or getattr(usage, "output_tokens_details", None)
                    reasoning_tokens = (
                        int(getattr(details, "reasoning_tokens", 0) or 0)
                        if details
                        else 0
                    )
                    p_details = getattr(
                        usage, "prompt_tokens_details", None
                    ) or getattr(usage, "input_tokens_details", None)
                    cache_read_tokens = (
                        int(getattr(p_details, "cached_tokens", 0) or 0)
                        if p_details
                        else 0
                    )

                    data["usage_summary"] = {
                        "prompt_tokens": prompt_tokens,
                        "completion_tokens": completion_tokens,
                        "reasoning_tokens": reasoning_tokens,
                        "cache_read_tokens": cache_read_tokens,
                    }
            except Exception:
                # Best-effort only; don't fail logging
                pass

            # Raw response *before* nonfncall -> call conversion
            if raw_resp:
                data["raw_response"] = (
<<<<<<< HEAD
                    raw_resp.model_dump()
                    if hasattr(raw_resp, "model_dump")
                    else raw_resp
=======
                    raw_resp  # ModelResponse | ResponsesAPIResponse;
                    # serialized via _safe_json
>>>>>>> 096017e8
                )
            # Pop duplicated tools to avoid logging twice
            if (
                "tools" in data
                and isinstance(data.get("kwargs"), dict)
                and "tools" in data["kwargs"]
            ):
                data["kwargs"].pop("tools")
            with open(fname, "w") as f:
                f.write(json.dumps(data, default=_safe_json))
        except Exception as e:
            warnings.warn(f"Telemetry logging failed: {e}")


def _safe_json(obj: Any) -> Any:
    # Centralized serializer for telemetry logs.
    # Today, responses are Pydantic ModelResponse or ResponsesAPIResponse; rely on it.
    if isinstance(obj, ModelResponse) or isinstance(obj, ResponsesAPIResponse):
        return obj.model_dump()

    # Fallbacks for non-Pydantic objects used elsewhere in the log payload
    try:
        return obj.__dict__
    except Exception:
        return str(obj)<|MERGE_RESOLUTION|>--- conflicted
+++ resolved
@@ -103,12 +103,8 @@
 
         # 2) cost
         cost = self._compute_cost(resp)
-<<<<<<< HEAD
-        # Skip zero-cost (0.0) responses; only record positive cost
-=======
         # Intentionally skip logging zero-cost (0.0) responses; only record
         # positive cost
->>>>>>> 096017e8
         if cost:
             self._metrics.add_cost(cost)
 
@@ -323,14 +319,8 @@
             # Raw response *before* nonfncall -> call conversion
             if raw_resp:
                 data["raw_response"] = (
-<<<<<<< HEAD
-                    raw_resp.model_dump()
-                    if hasattr(raw_resp, "model_dump")
-                    else raw_resp
-=======
                     raw_resp  # ModelResponse | ResponsesAPIResponse;
                     # serialized via _safe_json
->>>>>>> 096017e8
                 )
             # Pop duplicated tools to avoid logging twice
             if (
