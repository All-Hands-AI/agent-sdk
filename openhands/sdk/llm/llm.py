from __future__ import annotations

import copy
import json
import os
import warnings
from collections.abc import Callable, Sequence
from contextlib import contextmanager
from typing import TYPE_CHECKING, Any, Literal, get_args, get_origin

import httpx
from pydantic import (
    BaseModel,
    ConfigDict,
    Field,
    PrivateAttr,
    SecretStr,
    field_serializer,
    field_validator,
    model_validator,
)
from pydantic.json_schema import SkipJsonSchema


if TYPE_CHECKING:  # type hints only, avoid runtime import cycle
    from openhands.sdk.tool.tool import ToolBase

from openhands.sdk.utils.pydantic_diff import pretty_pydantic_diff


with warnings.catch_warnings():
    warnings.simplefilter("ignore")
    import litellm

from typing import cast

from litellm import (
    ChatCompletionToolParam,
    ResponseInputParam,
    completion as litellm_completion,
)
from litellm.exceptions import (
    APIConnectionError,
    BadRequestError,
    ContextWindowExceededError,
    InternalServerError,
    OpenAIError,
    RateLimitError,
    ServiceUnavailableError,
    Timeout as LiteLLMTimeout,
)
from litellm.responses.main import responses as litellm_responses
from litellm.types.llms.openai import ResponsesAPIResponse
from litellm.types.utils import ModelResponse
from litellm.utils import (
    create_pretrained_tokenizer,
    get_model_info,
    supports_vision,
    token_counter,
)

from openhands.sdk.llm.exceptions import LLMNoResponseError

# OpenHands utilities
from openhands.sdk.llm.llm_response import LLMResponse
from openhands.sdk.llm.message import (
    Message,
)
from openhands.sdk.llm.mixins.non_native_fc import NonNativeToolCallingMixin
from openhands.sdk.llm.options.chat_options import select_chat_options
from openhands.sdk.llm.options.responses_options import select_responses_options
from openhands.sdk.llm.utils.metrics import Metrics, MetricsSnapshot
from openhands.sdk.llm.utils.model_features import get_features
from openhands.sdk.llm.utils.retry_mixin import RetryMixin
from openhands.sdk.llm.utils.telemetry import Telemetry
from openhands.sdk.logger import ENV_LOG_DIR, get_logger


logger = get_logger(__name__)

__all__ = ["LLM"]


# Exceptions we retry on
LLM_RETRY_EXCEPTIONS: tuple[type[Exception], ...] = (
    APIConnectionError,
    RateLimitError,
    ServiceUnavailableError,
    LiteLLMTimeout,
    InternalServerError,
    LLMNoResponseError,
)


class LLM(BaseModel, RetryMixin, NonNativeToolCallingMixin):
    """Refactored LLM: simple `completion()`, centralized Telemetry, tiny helpers."""

    # =========================================================================
    # Config fields
    # =========================================================================
    model: str = Field(default="claude-sonnet-4-20250514", description="Model name.")
    api_key: SecretStr | None = Field(default=None, description="API key.")
    base_url: str | None = Field(default=None, description="Custom base URL.")
    api_version: str | None = Field(
        default=None, description="API version (e.g., Azure)."
    )

    aws_access_key_id: SecretStr | None = Field(default=None)
    aws_secret_access_key: SecretStr | None = Field(default=None)
    aws_region_name: str | None = Field(default=None)

    openrouter_site_url: str = Field(default="https://docs.all-hands.dev/")
    openrouter_app_name: str = Field(default="OpenHands")

    num_retries: int = Field(default=5, ge=0)
    retry_multiplier: float = Field(default=8.0, ge=0)
    retry_min_wait: int = Field(default=8, ge=0)
    retry_max_wait: int = Field(default=64, ge=0)

    timeout: int | None = Field(default=None, ge=0, description="HTTP timeout (s).")

    max_message_chars: int = Field(
        default=30_000,
        ge=1,
        description="Approx max chars in each event/content sent to the LLM.",
    )

    temperature: float | None = Field(default=0.0, ge=0)
    top_p: float | None = Field(default=1.0, ge=0, le=1)
    top_k: float | None = Field(default=None, ge=0)

    custom_llm_provider: str | None = Field(default=None)
    max_input_tokens: int | None = Field(
        default=None,
        ge=1,
        description="The maximum number of input tokens. "
        "Note that this is currently unused, and the value at runtime is actually"
        " the total tokens in OpenAI (e.g. 128,000 tokens for GPT-4).",
    )
    max_output_tokens: int | None = Field(
        default=None,
        ge=1,
        description="The maximum number of output tokens. This is sent to the LLM.",
    )
    input_cost_per_token: float | None = Field(
        default=None,
        ge=0,
        description="The cost per input token. This will available in logs for user.",
    )
    output_cost_per_token: float | None = Field(
        default=None,
        ge=0,
        description="The cost per output token. This will available in logs for user.",
    )
    ollama_base_url: str | None = Field(default=None)

    drop_params: bool = Field(default=True)
    modify_params: bool = Field(
        default=True,
        description="Modify params allows litellm to do transformations like adding"
        " a default message, when a message is empty.",
    )
    disable_vision: bool | None = Field(
        default=None,
        description="If model is vision capable, this option allows to disable image "
        "processing (useful for cost reduction).",
    )
    disable_stop_word: bool | None = Field(
        default=False, description="Disable using of stop word."
    )
    caching_prompt: bool = Field(default=True, description="Enable caching of prompts.")
    log_completions: bool = Field(
        default=False, description="Enable logging of completions."
    )
    log_completions_folder: str = Field(
        default=os.path.join(ENV_LOG_DIR, "completions"),
        description="The folder to log LLM completions to. "
        "Required if log_completions is True.",
    )
    custom_tokenizer: str | None = Field(
        default=None, description="A custom tokenizer to use for token counting."
    )
    native_tool_calling: bool | None = Field(
        default=None,
        description="Whether to use native tool calling "
        "if supported by the model. Can be True, False, or not set.",
    )
    reasoning_effort: Literal["low", "medium", "high", "none"] | None = Field(
        default=None,
        description="The effort to put into reasoning. "
        "This is a string that can be one of 'low', 'medium', 'high', or 'none'. "
        "Can apply to all reasoning models.",
    )
    enable_encrypted_reasoning: bool = Field(
        default=False,
        description="If True, ask for ['reasoning.encrypted_content'] "
        "in Responses API include.",
    )
    extended_thinking_budget: int | None = Field(
        default=200_000,
        description="The budget tokens for extended thinking, "
        "supported by Anthropic models.",
    )
    seed: int | None = Field(
        default=None, description="The seed to use for random number generation."
    )
    safety_settings: list[dict[str, str]] | None = Field(
        default=None,
        description=(
            "Safety settings for models that support them (like Mistral AI and Gemini)"
        ),
    )
    service_id: str = Field(
        default="default",
        description="Unique identifier for LLM. Typically used by LLM registry.",
    )
    metadata: dict[str, Any] = Field(
        default_factory=dict,
        description=(
            "Additional metadata for the LLM instance. "
            "Example structure: "
            "{'trace_version': '1.0.0', 'tags': ['model:gpt-4', 'agent:my-agent'], "
            "'session_id': 'session-123', 'trace_user_id': 'user-456'}"
        ),
    )

    # =========================================================================
    # Internal fields (excluded from dumps)
    # =========================================================================
    retry_listener: SkipJsonSchema[Callable[[int, int], None] | None] = Field(
        default=None,
        exclude=True,
    )
    _metrics: Metrics | None = PrivateAttr(default=None)
    # ===== Plain class vars (NOT Fields) =====
    # When serializing, these fields (SecretStr) will be dump to "****"
    # When deserializing, these fields will be ignored and we will override
    # them from the LLM instance provided at runtime.
    OVERRIDE_ON_SERIALIZE: tuple[str, ...] = (
        "api_key",
        "aws_access_key_id",
        "aws_secret_access_key",
    )

    # Runtime-only private attrs
    _model_info: Any = PrivateAttr(default=None)
    _tokenizer: Any = PrivateAttr(default=None)
    _function_calling_active: bool = PrivateAttr(default=False)
    _telemetry: Telemetry | None = PrivateAttr(default=None)

    model_config = ConfigDict(extra="forbid", arbitrary_types_allowed=True)

    # =========================================================================
    # Validators
    # =========================================================================
    @field_validator("api_key", mode="before")
    @classmethod
    def _validate_api_key(cls, v):
        """Convert empty API keys to None to allow boto3 to use alternative auth methods."""  # noqa: E501
        if v is None:
            return None

        # Handle both SecretStr and string inputs
        if isinstance(v, SecretStr):
            secret_value = v.get_secret_value()
        else:
            secret_value = str(v)

        # If the API key is empty or whitespace-only, return None
        if not secret_value or not secret_value.strip():
            return None

        return v

    @model_validator(mode="before")
    @classmethod
    def _coerce_inputs(cls, data):
        if not isinstance(data, dict):
            return data
        d = dict(data)

        model_val = d.get("model")
        if not model_val:
            raise ValueError("model must be specified in LLM")

        # default reasoning_effort unless Gemini 2.5
        # (we keep consistent with old behavior)
        if d.get("reasoning_effort") is None and (
            "gemini-2.5-pro" not in model_val and "claude-sonnet-4-5" not in model_val
        ):
            d["reasoning_effort"] = "high"

        # Azure default version
        if model_val.startswith("azure") and not d.get("api_version"):
            d["api_version"] = "2024-12-01-preview"

        # Provider rewrite: openhands/* -> litellm_proxy/*
        if model_val.startswith("openhands/"):
            model_name = model_val.removeprefix("openhands/")
            d["model"] = f"litellm_proxy/{model_name}"
            d["base_url"] = "https://llm-proxy.app.all-hands.dev/"

        # HF doesn't support the OpenAI default value for top_p (1)
        if model_val.startswith("huggingface"):
            if d.get("top_p", 1.0) == 1.0:
                d["top_p"] = 0.9

        return d

    @model_validator(mode="after")
    def _set_env_side_effects(self):
        if self.openrouter_site_url:
            os.environ["OR_SITE_URL"] = self.openrouter_site_url
        if self.openrouter_app_name:
            os.environ["OR_APP_NAME"] = self.openrouter_app_name
        if self.aws_access_key_id:
            os.environ["AWS_ACCESS_KEY_ID"] = self.aws_access_key_id.get_secret_value()
        if self.aws_secret_access_key:
            os.environ["AWS_SECRET_ACCESS_KEY"] = (
                self.aws_secret_access_key.get_secret_value()
            )
        if self.aws_region_name:
            os.environ["AWS_REGION_NAME"] = self.aws_region_name

        # Metrics + Telemetry wiring
        if self._metrics is None:
            self._metrics = Metrics(model_name=self.model)

        self._telemetry = Telemetry(
            model_name=self.model,
            log_enabled=self.log_completions,
            log_dir=self.log_completions_folder if self.log_completions else None,
            input_cost_per_token=self.input_cost_per_token,
            output_cost_per_token=self.output_cost_per_token,
            metrics=self._metrics,
        )

        # Tokenizer
        if self.custom_tokenizer:
            self._tokenizer = create_pretrained_tokenizer(self.custom_tokenizer)

        # Capabilities + model info
        self._init_model_info_and_caps()

        logger.debug(
            f"LLM ready: model={self.model} base_url={self.base_url} "
            f"reasoning_effort={self.reasoning_effort}"
        )
        return self

    # =========================================================================
    # Serializers
    # =========================================================================
    @field_serializer(
        "api_key", "aws_access_key_id", "aws_secret_access_key", when_used="always"
    )
    def _serialize_secrets(self, v: SecretStr | None, info):
        """Serialize secret fields, exposing actual values when expose_secrets context is True."""  # noqa: E501
        if v is None:
            return None

        # Check if the 'expose_secrets' flag is in the serialization context
        if info.context and info.context.get("expose_secrets"):
            return v.get_secret_value()

        # Let Pydantic handle the default masking
        return v

    # =========================================================================
    # Public API
    # =========================================================================
    @property
    def metrics(self) -> Metrics:
        assert self._metrics is not None, (
            "Metrics should be initialized after model validation"
        )
        return self._metrics

    def restore_metrics(self, metrics: Metrics) -> None:
        # Only used by ConversationStats to seed metrics
        self._metrics = metrics

    def completion(
        self,
        messages: list[Message],
        tools: Sequence[ToolBase] | None = None,
        _return_metrics: bool = False,
        add_security_risk_prediction: bool = False,
        **kwargs,
    ) -> LLMResponse:
        """Single entry point for LLM completion.

        Normalize → (maybe) mock tools → transport → postprocess.
        """
        # Check if streaming is requested
        if kwargs.get("stream", False):
            raise ValueError("Streaming is not supported")

        # 1) serialize messages
        formatted_messages = self.format_messages_for_llm(messages)

        # 2) choose function-calling strategy
        use_native_fc = self.is_function_calling_active()
        original_fncall_msgs = copy.deepcopy(formatted_messages)

        # Convert Tool objects to ChatCompletionToolParam once here
        cc_tools: list[ChatCompletionToolParam] = []
        if tools:
            cc_tools = [
                t.to_openai_tool(
                    add_security_risk_prediction=add_security_risk_prediction
                )
                for t in tools
            ]

        use_mock_tools = self.should_mock_tool_calls(cc_tools)
        if use_mock_tools:
            logger.debug(
                "LLM.completion: mocking function-calling via prompt "
                f"for model {self.model}"
            )
            formatted_messages, kwargs = self.pre_request_prompt_mock(
                formatted_messages, cc_tools or [], kwargs
            )

        # 3) normalize provider params
        # Only pass tools when native FC is active
        kwargs["tools"] = cc_tools if (bool(cc_tools) and use_native_fc) else None
        has_tools_flag = bool(cc_tools) and use_native_fc
        # Behavior-preserving: delegate to select_chat_options
        call_kwargs = select_chat_options(self, kwargs, has_tools=has_tools_flag)

        # 4) optional request logging context (kept small)
        assert self._telemetry is not None
        log_ctx = None
        if self._telemetry.log_enabled:
            log_ctx = {
                "messages": formatted_messages[:],  # already simple dicts
                "tools": tools,
                "kwargs": {k: v for k, v in call_kwargs.items()},
                "context_window": self.max_input_tokens,
            }
            if tools and not use_native_fc:
                log_ctx["raw_messages"] = original_fncall_msgs
        self._telemetry.on_request(log_ctx=log_ctx)

        # 5) do the call with retries
        @self.retry_decorator(
            num_retries=self.num_retries,
            retry_exceptions=LLM_RETRY_EXCEPTIONS,
            retry_min_wait=self.retry_min_wait,
            retry_max_wait=self.retry_max_wait,
            retry_multiplier=self.retry_multiplier,
            retry_listener=self.retry_listener,
        )
        def _one_attempt(**retry_kwargs) -> ModelResponse:
            assert self._telemetry is not None
            # Merge retry-modified kwargs (like temperature) with call_kwargs
            final_kwargs = {**call_kwargs, **retry_kwargs}
            resp = self._transport_call(messages=formatted_messages, **final_kwargs)
            raw_resp: ModelResponse | None = None
            if use_mock_tools:
                raw_resp = copy.deepcopy(resp)
                resp = self.post_response_prompt_mock(
                    resp, nonfncall_msgs=formatted_messages, tools=cc_tools
                )
            # 6) telemetry
            self._telemetry.on_response(resp, raw_resp=raw_resp)

            # Ensure at least one choice
            if not resp.get("choices") or len(resp["choices"]) < 1:
                raise LLMNoResponseError(
                    "Response choices is less than 1. Response: " + str(resp)
                )

            return resp

        try:
            resp = _one_attempt()

            # Convert the first choice to an OpenHands Message
            first_choice = resp["choices"][0]
            message = Message.from_llm_chat_message(first_choice["message"])

            # Get current metrics snapshot
            metrics_snapshot = MetricsSnapshot(
                model_name=self.metrics.model_name,
                accumulated_cost=self.metrics.accumulated_cost,
                max_budget_per_task=self.metrics.max_budget_per_task,
                accumulated_token_usage=self.metrics.accumulated_token_usage,
            )

            # Create and return LLMResponse
            return LLMResponse(
                message=message, metrics=metrics_snapshot, raw_response=resp
            )
        except Exception as e:
            self._telemetry.on_error(e)
            raise

    # =========================================================================
    # Responses API (non-stream, v1)
    # =========================================================================
    def responses(
        self,
        messages: list[Message],
        tools: Sequence[ToolBase] | None = None,
        include: list[str] | None = None,
        store: bool | None = None,
        _return_metrics: bool = False,
        add_security_risk_prediction: bool = False,
        **kwargs,
    ) -> LLMResponse:
        """Alternative invocation path using OpenAI Responses API via LiteLLM.

        Maps Message[] -> (instructions, input[]) and returns LLMResponse.
        Non-stream only for v1.
        """
        # Streaming not yet supported
        if kwargs.get("stream", False):
            raise ValueError("Streaming is not supported for Responses API yet")

        # Build instructions + input list using dedicated Responses formatter
        instructions, input_items = self.format_messages_for_responses(messages)

        # Convert Tool objects to Responses ToolParam
        # (Responses path always supports function tools)
        resp_tools = (
            [
                t.to_responses_tool(
                    add_security_risk_prediction=add_security_risk_prediction
                )
                for t in tools
            ]
            if tools
            else None
        )

        # Normalize/override Responses kwargs consistently
        call_kwargs = select_responses_options(
            self, kwargs, include=include, store=store
        )

        # Optional request logging
        assert self._telemetry is not None
        log_ctx = None
        if self._telemetry.log_enabled:
            log_ctx = {
                "llm_path": "responses",
                "input": input_items[:],
                "tools": tools,
                "kwargs": {k: v for k, v in call_kwargs.items()},
                "context_window": self.max_input_tokens,
            }
        self._telemetry.on_request(log_ctx=log_ctx)

        # Perform call with retries
        @self.retry_decorator(
            num_retries=self.num_retries,
            retry_exceptions=LLM_RETRY_EXCEPTIONS,
            retry_min_wait=self.retry_min_wait,
            retry_max_wait=self.retry_max_wait,
            retry_multiplier=self.retry_multiplier,
            retry_listener=self.retry_listener,
        )
        def _one_attempt(**retry_kwargs) -> ResponsesAPIResponse:
            final_kwargs = {**call_kwargs, **retry_kwargs}
            with self._litellm_modify_params_ctx(self.modify_params):
                with warnings.catch_warnings():
                    warnings.filterwarnings("ignore", category=DeprecationWarning)
                    typed_input: ResponseInputParam | str = (
                        cast(ResponseInputParam, input_items) if input_items else ""
                    )
                    ret = litellm_responses(
                        model=self.model,
                        input=typed_input,
                        instructions=instructions,
                        tools=resp_tools,
                        api_key=self.api_key.get_secret_value()
                        if self.api_key
                        else None,
                        api_base=self.base_url,
                        api_version=self.api_version,
                        timeout=self.timeout,
                        drop_params=self.drop_params,
                        seed=self.seed,
                        **final_kwargs,
                    )
                    assert isinstance(ret, ResponsesAPIResponse), (
                        f"Expected ResponsesAPIResponse, got {type(ret)}"
                    )
                    # telemetry (latency, cost). Token usage mapping we handle after.
                    assert self._telemetry is not None
                    self._telemetry.on_response(ret)
                    return ret

        try:
            resp: ResponsesAPIResponse = _one_attempt()

            # Parse output -> Message (typed)
            # Cast to a typed sequence
            # accepted by from_llm_responses_output
            output_seq = cast(Sequence[Any], resp.output or [])
            message = Message.from_llm_responses_output(output_seq)

            metrics_snapshot = MetricsSnapshot(
                model_name=self.metrics.model_name,
                accumulated_cost=self.metrics.accumulated_cost,
                max_budget_per_task=self.metrics.max_budget_per_task,
                accumulated_token_usage=self.metrics.accumulated_token_usage,
            )

            return LLMResponse(
                message=message, metrics=metrics_snapshot, raw_response=resp
            )
        except Exception as e:
            self._telemetry.on_error(e)
            raise

    # =========================================================================
    # Transport + helpers
    # =========================================================================
    def _transport_call(
        self, *, messages: list[dict[str, Any]], **kwargs
    ) -> ModelResponse:
        # litellm.modify_params is GLOBAL; guard it for thread-safety
        with self._litellm_modify_params_ctx(self.modify_params):
            with warnings.catch_warnings():
                warnings.filterwarnings(
                    "ignore", category=DeprecationWarning, module="httpx.*"
                )
                warnings.filterwarnings(
                    "ignore",
                    message=r".*content=.*upload.*",
                    category=DeprecationWarning,
                )
                warnings.filterwarnings(
                    "ignore",
                    message=r"There is no current event loop",
                    category=DeprecationWarning,
                )
                warnings.filterwarnings(
                    "ignore",
                    category=UserWarning,
                )
                # Some providers need renames handled in _normalize_call_kwargs.
                ret = litellm_completion(
                    model=self.model,
                    api_key=self.api_key.get_secret_value() if self.api_key else None,
                    base_url=self.base_url,
                    api_version=self.api_version,
                    timeout=self.timeout,
                    drop_params=self.drop_params,
                    seed=self.seed,
                    messages=messages,
                    **kwargs,
                )
                assert isinstance(ret, ModelResponse), (
                    f"Expected ModelResponse, got {type(ret)}"
                )
                return ret

    @contextmanager
    def _litellm_modify_params_ctx(self, flag: bool):
        old = getattr(litellm, "modify_params", None)
        try:
            litellm.modify_params = flag
            yield
        finally:
            litellm.modify_params = old

<<<<<<< HEAD
=======
    def _normalize_call_kwargs(self, opts: dict, *, has_tools: bool) -> dict:
        """Central place for provider quirks + param harmonization."""
        out = dict(opts)

        # Respect configured sampling params unless reasoning models override
        if self.top_k is not None:
            out.setdefault("top_k", self.top_k)
        if self.top_p is not None:
            out.setdefault("top_p", self.top_p)
        if self.temperature is not None:
            out.setdefault("temperature", self.temperature)

        # Max tokens wiring differences
        if self.max_output_tokens is not None:
            # OpenAI-compatible param is `max_completion_tokens`
            out.setdefault("max_completion_tokens", self.max_output_tokens)

        # Azure -> uses max_tokens instead
        if self.model.startswith("azure"):
            if "max_completion_tokens" in out:
                out["max_tokens"] = out.pop("max_completion_tokens")

        # Reasoning-model quirks
        if get_features(self.model).supports_reasoning_effort:
            # Preferred: use reasoning_effort
            if self.reasoning_effort is not None:
                out["reasoning_effort"] = self.reasoning_effort
            # Anthropic/OpenAI reasoning models ignore temp/top_p
            out.pop("temperature", None)
            out.pop("top_p", None)
            # Gemini 2.5-pro default to low if not set
            # otherwise litellm doesn't send reasoning, even though it happens
            if "gemini-2.5-pro" in self.model:
                if self.reasoning_effort in {None, "none"}:
                    out["reasoning_effort"] = "low"

        # Extended thinking models
        if get_features(self.model).supports_extended_thinking:
            if self.extended_thinking_budget:
                out["thinking"] = {
                    "type": "enabled",
                    "budget_tokens": self.extended_thinking_budget,
                }
                # We need this to enable interleaved thinking
                # https://docs.claude.com/en/docs/build-with-claude/extended-thinking#interleaved-thinking # noqa: E501
                out["extra_headers"] = {
                    "anthropic-beta": "interleaved-thinking-2025-05-14"
                }
                # We need this to fix a problematic behavior in litellm: https://github.com/BerriAI/litellm/blob/f6b67fd9bd6d019b08512eb9453fa5828977bad0/litellm/llms/base_llm/chat/transformation.py#L134-L144 # noqa: E501
                out["max_tokens"] = self.max_output_tokens
            # Anthropic models ignore temp/top_p
            out.pop("temperature", None)
            out.pop("top_p", None)

        # Mistral / Gemini safety
        if self.safety_settings:
            ml = self.model.lower()
            if "mistral" in ml or "gemini" in ml:
                out["safety_settings"] = self.safety_settings

        # Tools: if not using native, strip tool_choice so we don't confuse providers
        if not has_tools:
            out.pop("tools", None)
            out.pop("tool_choice", None)

        # non litellm proxy special-case: keep `extra_body` off unless model requires it
        if "litellm_proxy" not in self.model:
            out.pop("extra_body", None)

        return out

    def _normalize_responses_kwargs(
        self,
        opts: dict,
        *,
        include: list[str] | None,
        store: bool | None,
    ) -> dict:
        """Central place to normalize kwargs for the Responses API path.

        Policy:
        - Start from user-provided opts and override a few keys consistently:
          • temperature=1.0
          • tool_choice="auto"
          • include: append reasoning.encrypted_content if enabled
          • store: defaults to False (unless explicitly provided)
          • metadata: default to LLM.metadata if not provided
          • max_output_tokens: default to LLM.max_output_tokens if not provided
        """
        out = dict(opts)

        # Enforce sampling/tool behavior for Responses path
        out["temperature"] = 1.0
        out["tool_choice"] = "auto"

        # Auto-enable encrypted reasoning for GPT-5 models (required by OpenAI)
        enable_encrypted = self.enable_encrypted_reasoning
        if not enable_encrypted and "gpt-5" in self.model:
            enable_encrypted = True

        # Include encrypted reasoning if enabled
        include_list = list(include) if include is not None else []
        if enable_encrypted and "reasoning.encrypted_content" not in include_list:
            include_list.append("reasoning.encrypted_content")
        if include_list:
            out["include"] = include_list

        # Store defaults to False (stateless) unless explicitly provided
        if store is not None:
            out["store"] = bool(store)
        else:
            out.setdefault("store", False)

        # Respect max_output_tokens if configured at LLM level
        if self.max_output_tokens is not None:
            out.setdefault("max_output_tokens", self.max_output_tokens)

        # Request plaintext reasoning summary
        effort = self.reasoning_effort or "high"
        out["reasoning"] = {"effort": effort, "summary": "detailed"}

        return out

>>>>>>> 5c9e381e
    # =========================================================================
    # Capabilities, formatting, and info
    # =========================================================================
    def _init_model_info_and_caps(self) -> None:
        # Try to get model info via openrouter or litellm proxy first
        tried = False
        try:
            if self.model.startswith("openrouter"):
                self._model_info = get_model_info(self.model)
                tried = True
        except Exception as e:
            logger.debug(f"get_model_info(openrouter) failed: {e}")

        if not tried and self.model.startswith("litellm_proxy/"):
            # IF we are using LiteLLM proxy, get model info from LiteLLM proxy
            # GET {base_url}/v1/model/info with litellm_model_id as path param
            base_url = self.base_url.strip() if self.base_url else ""
            if not base_url.startswith(("http://", "https://")):
                base_url = "http://" + base_url
            try:
                api_key = self.api_key.get_secret_value() if self.api_key else ""
                response = httpx.get(
                    f"{base_url}/v1/model/info",
                    headers={"Authorization": f"Bearer {api_key}"},
                )
                data = response.json().get("data", [])
                current = next(
                    (
                        info
                        for info in data
                        if info["model_name"]
                        == self.model.removeprefix("litellm_proxy/")
                    ),
                    None,
                )
                if current:
                    self._model_info = current.get("model_info")
                    logger.debug(
                        f"Got model info from litellm proxy: {self._model_info}"
                    )
            except Exception as e:
                logger.debug(f"Error fetching model info from proxy: {e}")

        # Fallbacks: try base name variants
        if not self._model_info:
            try:
                self._model_info = get_model_info(self.model.split(":")[0])
            except Exception:
                pass
        if not self._model_info:
            try:
                self._model_info = get_model_info(self.model.split("/")[-1])
            except Exception:
                pass

        # Context window and max_output_tokens
        if (
            self.max_input_tokens is None
            and self._model_info is not None
            and isinstance(self._model_info.get("max_input_tokens"), int)
        ):
            self.max_input_tokens = self._model_info.get("max_input_tokens")

        if self.max_output_tokens is None:
            if any(
                m in self.model
                for m in ["claude-3-7-sonnet", "claude-3.7-sonnet", "claude-sonnet-4"]
            ):
                self.max_output_tokens = (
                    64000  # practical cap (litellm may allow 128k with header)
                )
                logger.debug(
                    f"Setting max_output_tokens to {self.max_output_tokens} "
                    f"for {self.model}"
                )
            elif self._model_info is not None:
                if isinstance(self._model_info.get("max_output_tokens"), int):
                    self.max_output_tokens = self._model_info.get("max_output_tokens")
                elif isinstance(self._model_info.get("max_tokens"), int):
                    self.max_output_tokens = self._model_info.get("max_tokens")

        # Function-calling capabilities
        feats = get_features(self.model)
        logger.debug(f"Model features for {self.model}: {feats}")
        self._function_calling_active = (
            self.native_tool_calling
            if self.native_tool_calling is not None
            else feats.supports_function_calling
        )

    def vision_is_active(self) -> bool:
        with warnings.catch_warnings():
            warnings.simplefilter("ignore")
            return not self.disable_vision and self._supports_vision()

    def _supports_vision(self) -> bool:
        """Acquire from litellm if model is vision capable.

        Returns:
            bool: True if model is vision capable. Return False if model not
                supported by litellm.
        """
        # litellm.supports_vision currently returns False for 'openai/gpt-...' or 'anthropic/claude-...' (with prefixes)  # noqa: E501
        # but model_info will have the correct value for some reason.
        # we can go with it, but we will need to keep an eye if model_info is correct for Vertex or other providers  # noqa: E501
        # remove when litellm is updated to fix https://github.com/BerriAI/litellm/issues/5608  # noqa: E501
        # Check both the full model name and the name after proxy prefix for vision support  # noqa: E501
        return (
            supports_vision(self.model)
            or supports_vision(self.model.split("/")[-1])
            or (
                self._model_info is not None
                and self._model_info.get("supports_vision", False)
            )
            or False  # fallback to False if model_info is None
        )

    def is_caching_prompt_active(self) -> bool:
        """Check if prompt caching is supported and enabled for current model.

        Returns:
            boolean: True if prompt caching is supported and enabled for the given
                model.
        """
        if not self.caching_prompt:
            return False
        # We don't need to look-up model_info, because
        # only Anthropic models need explicit caching breakpoints
        return self.caching_prompt and get_features(self.model).supports_prompt_cache

    def is_function_calling_active(self) -> bool:
        """Returns whether function calling is supported
        and enabled for this LLM instance.
        """
        return bool(self._function_calling_active)

    def uses_responses_api(self) -> bool:
        """Whether this model uses the OpenAI Responses API path."""

        # by default, uses = supports
        return get_features(self.model).supports_responses_api

    @property
    def model_info(self) -> dict | None:
        """Returns the model info dictionary."""
        return self._model_info

    # =========================================================================
    # Utilities preserved from previous class
    # =========================================================================
    def _apply_prompt_caching(self, messages: list[Message]) -> None:
        """Applies caching breakpoints to the messages.

        For new Anthropic API, we only need to mark the last user or
          tool message as cacheable.
        """
        if len(messages) > 0 and messages[0].role == "system":
            messages[0].content[-1].cache_prompt = True
        # NOTE: this is only needed for anthropic
        for message in reversed(messages):
            if message.role in ("user", "tool"):
                message.content[
                    -1
                ].cache_prompt = True  # Last item inside the message content
                break

    def format_messages_for_llm(self, messages: list[Message]) -> list[dict]:
        """Formats Message objects for LLM consumption."""

        messages = copy.deepcopy(messages)
        if self.is_caching_prompt_active():
            self._apply_prompt_caching(messages)

        for message in messages:
            message.cache_enabled = self.is_caching_prompt_active()
            message.vision_enabled = self.vision_is_active()
            message.function_calling_enabled = self.is_function_calling_active()
            if "deepseek" in self.model or (
                "kimi-k2-instruct" in self.model and "groq" in self.model
            ):
                message.force_string_serializer = True

        formatted_messages = [message.to_chat_dict() for message in messages]

        return formatted_messages

    def format_messages_for_responses(
        self, messages: list[Message]
    ) -> tuple[str | None, list[dict[str, Any]]]:
        """Prepare (instructions, input[]) for the OpenAI Responses API.

        - Skips prompt caching flags and string serializer concerns
        - Uses Message.to_responses_value to get either instructions (system)
         or input items (others)
        - Concatenates system instructions into a single instructions string
        """
        msgs = copy.deepcopy(messages)

        # Set only vision flag; skip cache_enabled and force_string_serializer
        vision_active = self.vision_is_active()
        for m in msgs:
            m.vision_enabled = vision_active

        # Assign system instructions as a string, collect input items
        instructions: str | None = None
        input_items: list[dict[str, Any]] = []
        for m in msgs:
            val = m.to_responses_value(vision_enabled=vision_active)
            if isinstance(val, str):
                s = val.strip()
                if not s:
                    continue
                instructions = (
                    s if instructions is None else f"{instructions}\n\n---\n\n{s}"
                )
            else:
                if val:
                    input_items.extend(val)
        return instructions, input_items

    def get_token_count(self, messages: list[Message]) -> int:
        logger.debug(
            "Message objects now include serialized tool calls in token counting"
        )
        formatted_messages = self.format_messages_for_llm(messages)
        try:
            return int(
                token_counter(
                    model=self.model,
                    messages=formatted_messages,
                    custom_tokenizer=self._tokenizer,
                )
            )
        except Exception as e:
            logger.error(
                f"Error getting token count for model {self.model}\n{e}"
                + (
                    f"\ncustom_tokenizer: {self.custom_tokenizer}"
                    if self.custom_tokenizer
                    else ""
                ),
                exc_info=True,
            )
            return 0

    # =========================================================================
    # Serialization helpers
    # =========================================================================
    @classmethod
    def load_from_json(cls, json_path: str) -> LLM:
        with open(json_path) as f:
            data = json.load(f)
        return cls(**data)

    @classmethod
    def load_from_env(cls, prefix: str = "LLM_") -> LLM:
        TRUTHY = {"true", "1", "yes", "on"}

        def _unwrap_type(t: Any) -> Any:
            origin = get_origin(t)
            if origin is None:
                return t
            args = [a for a in get_args(t) if a is not type(None)]
            return args[0] if args else t

        def _cast_value(raw: str, t: Any) -> Any:
            t = _unwrap_type(t)
            if t is SecretStr:
                return SecretStr(raw)
            if t is bool:
                return raw.lower() in TRUTHY
            if t is int:
                try:
                    return int(raw)
                except ValueError:
                    return None
            if t is float:
                try:
                    return float(raw)
                except ValueError:
                    return None
            origin = get_origin(t)
            if (origin in (list, dict, tuple)) or (
                isinstance(t, type) and issubclass(t, BaseModel)
            ):
                try:
                    return json.loads(raw)
                except Exception:
                    pass
            return raw

        data: dict[str, Any] = {}
        fields: dict[str, Any] = {
            name: f.annotation
            for name, f in cls.model_fields.items()
            if not getattr(f, "exclude", False)
        }

        for key, value in os.environ.items():
            if not key.startswith(prefix):
                continue
            field_name = key[len(prefix) :].lower()
            if field_name not in fields:
                continue
            v = _cast_value(value, fields[field_name])
            if v is not None:
                data[field_name] = v
        return cls(**data)

    def resolve_diff_from_deserialized(self, persisted: LLM) -> LLM:
        """Resolve differences between a deserialized LLM and the current instance.

        This is due to fields like api_key being serialized to "****" in dumps,
        and we want to ensure that when loading from a file, we still use the
        runtime-provided api_key in the self instance.

        Return a new LLM instance equivalent to `persisted` but with
        explicitly whitelisted fields (e.g. api_key) taken from `self`.
        """
        if persisted.__class__ is not self.__class__:
            raise ValueError(
                f"Cannot resolve_diff_from_deserialized between {self.__class__} "
                f"and {persisted.__class__}"
            )

        # Copy allowed fields from runtime llm into the persisted llm
        llm_updates = {}
        persisted_dump = persisted.model_dump(exclude_none=True)
        for field in self.OVERRIDE_ON_SERIALIZE:
            if field in persisted_dump.keys():
                llm_updates[field] = getattr(self, field)
        if llm_updates:
            reconciled = persisted.model_copy(update=llm_updates)
        else:
            reconciled = persisted

        if self.model_dump(exclude_none=True) != reconciled.model_dump(
            exclude_none=True
        ):
            raise ValueError(
                "The LLM provided is different from the one in persisted state.\n"
                f"Diff: {pretty_pydantic_diff(self, reconciled)}"
            )
        return reconciled

    @staticmethod
    def is_context_window_exceeded_exception(exception: Exception) -> bool:
        """Check if the exception indicates a context window exceeded error.

        Context window exceeded errors vary by provider, and LiteLLM does not do a
        consistent job of identifying and wrapping them.
        """
        # A context window exceeded error from litellm is the best signal we have.
        if isinstance(exception, ContextWindowExceededError):
            return True

        # But with certain providers the exception might be a bad request or generic
        # OpenAI error, and we have to use the content of the error to figure out what
        # is wrong.
        if not isinstance(exception, (BadRequestError, OpenAIError)):
            return False

        # Not all BadRequestError or OpenAIError are context window exceeded errors, so
        # we need to check the message content for known patterns.
        error_string = str(exception).lower()

        known_exception_patterns: list[str] = [
            "contextwindowexceedederror",
            "prompt is too long",
            "input length and `max_tokens` exceed context limit",
            "please reduce the length of either one",
            "the request exceeds the available context size",
            "context length exceeded",
        ]

        if any(pattern in error_string for pattern in known_exception_patterns):
            return True

        # A special case for SambaNova, where multiple patterns are needed
        # simultaneously.
        samba_nova_patterns: list[str] = [
            "sambanovaexception",
            "maximum context length",
        ]

        if all(pattern in error_string for pattern in samba_nova_patterns):
            return True

        # If we've made it this far and haven't managed to positively ID it as a context
        # window exceeded error, we'll have to assume it's not and rely on the call-site
        # context to handle it appropriately.
        return False<|MERGE_RESOLUTION|>--- conflicted
+++ resolved
@@ -669,132 +669,6 @@
         finally:
             litellm.modify_params = old
 
-<<<<<<< HEAD
-=======
-    def _normalize_call_kwargs(self, opts: dict, *, has_tools: bool) -> dict:
-        """Central place for provider quirks + param harmonization."""
-        out = dict(opts)
-
-        # Respect configured sampling params unless reasoning models override
-        if self.top_k is not None:
-            out.setdefault("top_k", self.top_k)
-        if self.top_p is not None:
-            out.setdefault("top_p", self.top_p)
-        if self.temperature is not None:
-            out.setdefault("temperature", self.temperature)
-
-        # Max tokens wiring differences
-        if self.max_output_tokens is not None:
-            # OpenAI-compatible param is `max_completion_tokens`
-            out.setdefault("max_completion_tokens", self.max_output_tokens)
-
-        # Azure -> uses max_tokens instead
-        if self.model.startswith("azure"):
-            if "max_completion_tokens" in out:
-                out["max_tokens"] = out.pop("max_completion_tokens")
-
-        # Reasoning-model quirks
-        if get_features(self.model).supports_reasoning_effort:
-            # Preferred: use reasoning_effort
-            if self.reasoning_effort is not None:
-                out["reasoning_effort"] = self.reasoning_effort
-            # Anthropic/OpenAI reasoning models ignore temp/top_p
-            out.pop("temperature", None)
-            out.pop("top_p", None)
-            # Gemini 2.5-pro default to low if not set
-            # otherwise litellm doesn't send reasoning, even though it happens
-            if "gemini-2.5-pro" in self.model:
-                if self.reasoning_effort in {None, "none"}:
-                    out["reasoning_effort"] = "low"
-
-        # Extended thinking models
-        if get_features(self.model).supports_extended_thinking:
-            if self.extended_thinking_budget:
-                out["thinking"] = {
-                    "type": "enabled",
-                    "budget_tokens": self.extended_thinking_budget,
-                }
-                # We need this to enable interleaved thinking
-                # https://docs.claude.com/en/docs/build-with-claude/extended-thinking#interleaved-thinking # noqa: E501
-                out["extra_headers"] = {
-                    "anthropic-beta": "interleaved-thinking-2025-05-14"
-                }
-                # We need this to fix a problematic behavior in litellm: https://github.com/BerriAI/litellm/blob/f6b67fd9bd6d019b08512eb9453fa5828977bad0/litellm/llms/base_llm/chat/transformation.py#L134-L144 # noqa: E501
-                out["max_tokens"] = self.max_output_tokens
-            # Anthropic models ignore temp/top_p
-            out.pop("temperature", None)
-            out.pop("top_p", None)
-
-        # Mistral / Gemini safety
-        if self.safety_settings:
-            ml = self.model.lower()
-            if "mistral" in ml or "gemini" in ml:
-                out["safety_settings"] = self.safety_settings
-
-        # Tools: if not using native, strip tool_choice so we don't confuse providers
-        if not has_tools:
-            out.pop("tools", None)
-            out.pop("tool_choice", None)
-
-        # non litellm proxy special-case: keep `extra_body` off unless model requires it
-        if "litellm_proxy" not in self.model:
-            out.pop("extra_body", None)
-
-        return out
-
-    def _normalize_responses_kwargs(
-        self,
-        opts: dict,
-        *,
-        include: list[str] | None,
-        store: bool | None,
-    ) -> dict:
-        """Central place to normalize kwargs for the Responses API path.
-
-        Policy:
-        - Start from user-provided opts and override a few keys consistently:
-          • temperature=1.0
-          • tool_choice="auto"
-          • include: append reasoning.encrypted_content if enabled
-          • store: defaults to False (unless explicitly provided)
-          • metadata: default to LLM.metadata if not provided
-          • max_output_tokens: default to LLM.max_output_tokens if not provided
-        """
-        out = dict(opts)
-
-        # Enforce sampling/tool behavior for Responses path
-        out["temperature"] = 1.0
-        out["tool_choice"] = "auto"
-
-        # Auto-enable encrypted reasoning for GPT-5 models (required by OpenAI)
-        enable_encrypted = self.enable_encrypted_reasoning
-        if not enable_encrypted and "gpt-5" in self.model:
-            enable_encrypted = True
-
-        # Include encrypted reasoning if enabled
-        include_list = list(include) if include is not None else []
-        if enable_encrypted and "reasoning.encrypted_content" not in include_list:
-            include_list.append("reasoning.encrypted_content")
-        if include_list:
-            out["include"] = include_list
-
-        # Store defaults to False (stateless) unless explicitly provided
-        if store is not None:
-            out["store"] = bool(store)
-        else:
-            out.setdefault("store", False)
-
-        # Respect max_output_tokens if configured at LLM level
-        if self.max_output_tokens is not None:
-            out.setdefault("max_output_tokens", self.max_output_tokens)
-
-        # Request plaintext reasoning summary
-        effort = self.reasoning_effort or "high"
-        out["reasoning"] = {"effort": effort, "summary": "detailed"}
-
-        return out
-
->>>>>>> 5c9e381e
     # =========================================================================
     # Capabilities, formatting, and info
     # =========================================================================
