from __future__ import annotations

import copy
import json
import os
import warnings
from contextlib import contextmanager
from typing import (
    TYPE_CHECKING,
    Annotated,
    Any,
    Callable,
    Literal,
    Sequence,
    Union,
    cast,
    get_args,
    get_origin,
)

import httpx
from pydantic import (
    BaseModel,
    ConfigDict,
    Field,
    PrivateAttr,
    SecretStr,
    field_serializer,
    field_validator,
    model_validator,
)
from pydantic.json_schema import SkipJsonSchema


if TYPE_CHECKING:  # type hints only, avoid runtime import cycle
    from openhands.sdk.tool.tool import ToolBase

from openhands.sdk.utils.pydantic_diff import pretty_pydantic_diff


with warnings.catch_warnings():
    warnings.simplefilter("ignore")
    import litellm

from litellm import (
<<<<<<< HEAD
    AllMessageValues,
    ChatCompletionToolParam,
    ResponseInputParam,
=======
    ChatCompletionToolParam,
>>>>>>> a2462a6a
    completion as litellm_completion,
    responses as litellm_responses,
)
from litellm.exceptions import (
    APIConnectionError,
    InternalServerError,
    RateLimitError,
    ServiceUnavailableError,
    Timeout as LiteLLMTimeout,
)
from litellm.types.llms.openai import ResponsesAPIResponse
from litellm.types.utils import ModelResponse
from litellm.utils import (
    create_pretrained_tokenizer,
    get_model_info,
    supports_vision,
    token_counter,
)

from openhands.sdk.llm.exceptions import LLMNoResponseError
from openhands.sdk.llm.message import Message
from openhands.sdk.llm.mixins.non_native_fc import NonNativeToolCallingMixin
from openhands.sdk.llm.utils.metrics import Metrics
from openhands.sdk.llm.utils.model_features import get_features
from openhands.sdk.llm.utils.responses_converter import (
    messages_to_responses_items,
    responses_to_completion_format,
)
from openhands.sdk.llm.utils.retry_mixin import RetryMixin
from openhands.sdk.llm.utils.telemetry import Telemetry
from openhands.sdk.logger import ENV_LOG_DIR, get_logger


if TYPE_CHECKING:
    from openhands.sdk.tool import ToolBase

logger = get_logger(__name__)
CallKind = Literal["chat", "responses"]

__all__ = ["LLM"]


# Exceptions we retry on
LLM_RETRY_EXCEPTIONS: tuple[type[Exception], ...] = (
    APIConnectionError,
    RateLimitError,
    ServiceUnavailableError,
    LiteLLMTimeout,
    InternalServerError,
    LLMNoResponseError,
)

# ---------------------------
# Discriminated union context
# ---------------------------


class _BaseCtxModel(BaseModel):
    model_config = ConfigDict(extra="forbid")
    call_kwargs: dict[str, Any]
    log_ctx: dict[str, Any]


class ChatCtx(_BaseCtxModel):
    kind: Literal["chat"]
<<<<<<< HEAD
    messages: list[AllMessageValues]
=======
    messages: list[dict[str, Any]]
>>>>>>> a2462a6a
    # tools used only in chat path
    tools: list[ChatCompletionToolParam] = Field(default_factory=list)

    # internal to support mocked tool-calls
    nonfn_msgs: list[dict[str, Any]] | None = None
    use_mock_tools: bool = False


class ResponsesCtx(_BaseCtxModel):
    kind: Literal["responses"]
<<<<<<< HEAD
    input: ResponseInputParam | str
=======
    input: str | list[dict[str, Any]]
>>>>>>> a2462a6a
    # tools used only in responses path
    tools: list[dict[str, Any]] = Field(default_factory=list)


ReqCtx = Annotated[Union[ChatCtx, ResponsesCtx], Field(discriminator="kind")]


class LLM(BaseModel, RetryMixin, NonNativeToolCallingMixin):
    """Refactored LLM: simple `completion()`, centralized Telemetry, tiny helpers."""

    # =========================================================================
    # Config fields
    # =========================================================================
    model: str = Field(default="claude-sonnet-4-20250514", description="Model name.")
    api_key: SecretStr | None = Field(default=None, description="API key.")
    base_url: str | None = Field(default=None, description="Custom base URL.")
    api_version: str | None = Field(
        default=None, description="API version (e.g., Azure)."
    )

    aws_access_key_id: SecretStr | None = Field(default=None)
    aws_secret_access_key: SecretStr | None = Field(default=None)
    aws_region_name: str | None = Field(default=None)

    openrouter_site_url: str = Field(default="https://docs.all-hands.dev/")
    openrouter_app_name: str = Field(default="OpenHands")

    num_retries: int = Field(default=5, ge=0)
    retry_multiplier: float = Field(default=8.0, ge=0)
    retry_min_wait: int = Field(default=8, ge=0)
    retry_max_wait: int = Field(default=64, ge=0)

    timeout: int | None = Field(default=None, ge=0, description="HTTP timeout (s).")

    max_message_chars: int = Field(
        default=30_000,
        ge=1,
        description="Approx max chars in each event/content sent to the LLM.",
    )

    temperature: float | None = Field(default=0.0, ge=0)
    top_p: float | None = Field(default=1.0, ge=0, le=1)
    top_k: float | None = Field(default=None, ge=0)

    custom_llm_provider: str | None = Field(default=None)
    max_input_tokens: int | None = Field(
        default=None,
        ge=1,
        description="The maximum number of input tokens. "
        "Note that this is currently unused, and the value at runtime is actually"
        " the total tokens in OpenAI (e.g. 128,000 tokens for GPT-4).",
    )
    max_output_tokens: int | None = Field(
        default=None,
        ge=1,
        description="The maximum number of output tokens. This is sent to the LLM.",
    )
    input_cost_per_token: float | None = Field(
        default=None,
        ge=0,
        description="The cost per input token. This will available in logs for user.",
    )
    output_cost_per_token: float | None = Field(
        default=None,
        ge=0,
        description="The cost per output token. This will available in logs for user.",
    )
    ollama_base_url: str | None = Field(default=None)

    drop_params: bool = Field(default=True)
    modify_params: bool = Field(
        default=True,
        description="Modify params allows litellm to do transformations like adding"
        " a default message, when a message is empty.",
    )
    disable_vision: bool | None = Field(
        default=None,
        description="If model is vision capable, this option allows to disable image "
        "processing (useful for cost reduction).",
    )
    disable_stop_word: bool | None = Field(
        default=False, description="Disable using of stop word."
    )
    caching_prompt: bool = Field(default=True, description="Enable caching of prompts.")
    log_completions: bool = Field(
        default=False, description="Enable logging of completions."
    )
    log_completions_folder: str = Field(
        default=os.path.join(ENV_LOG_DIR, "completions"),
        description="The folder to log LLM completions to. "
        "Required if log_completions is True.",
    )
    custom_tokenizer: str | None = Field(
        default=None, description="A custom tokenizer to use for token counting."
    )
    native_tool_calling: bool | None = Field(
        default=None,
        description="Whether to use native tool calling "
        "if supported by the model. Can be True, False, or not set.",
    )
    reasoning_effort: Literal["low", "medium", "high", "none"] | None = Field(
        default=None,
        description="The effort to put into reasoning. "
        "This is a string that can be one of 'low', 'medium', 'high', or 'none'. "
        "Can apply to all reasoning models.",
    )
    seed: int | None = Field(
        default=None, description="The seed to use for random number generation."
    )
    safety_settings: list[dict[str, str]] | None = Field(
        default=None,
        description=(
            "Safety settings for models that support them (like Mistral AI and Gemini)"
        ),
    )
    service_id: str = Field(
        default="default",
        description="Unique identifier for LLM. Typically used by LLM registry.",
    )

    # =========================================================================
    # Internal fields (excluded from dumps)
    # =========================================================================
    retry_listener: SkipJsonSchema[Callable[[int, int], None] | None] = Field(
        default=None,
        exclude=True,
    )
    _metrics: Metrics | None = PrivateAttr(default=None)
    # ===== Plain class vars (NOT Fields) =====
    # When serializing, these fields (SecretStr) will be dump to "****"
    # When deserializing, these fields will be ignored and we will override
    # them from the LLM instance provided at runtime.
    OVERRIDE_ON_SERIALIZE: tuple[str, ...] = (
        "api_key",
        "aws_access_key_id",
        "aws_secret_access_key",
    )

    # Runtime-only private attrs
    _model_info: Any = PrivateAttr(default=None)
    _tokenizer: Any = PrivateAttr(default=None)
    _function_calling_active: bool = PrivateAttr(default=False)
    _telemetry: Telemetry | None = PrivateAttr(default=None)

    model_config = ConfigDict(extra="forbid", arbitrary_types_allowed=True)

    # =========================================================================
    # Validators
    # =========================================================================
    @field_validator("api_key", mode="before")
    @classmethod
    def _validate_api_key(cls, v):
        """Convert empty API keys to None to allow boto3 to use alternative auth methods."""  # noqa: E501
        if v is None:
            return None

        # Handle both SecretStr and string inputs
        if isinstance(v, SecretStr):
            secret_value = v.get_secret_value()
        else:
            secret_value = str(v)

        # If the API key is empty or whitespace-only, return None
        if not secret_value or not secret_value.strip():
            return None

        return v

    @model_validator(mode="before")
    @classmethod
    def _coerce_inputs(cls, data):
        if not isinstance(data, dict):
            return data
        d = dict(data)

        model_val = d.get("model")
        if not model_val:
            raise ValueError("model must be specified in LLM")

        # default reasoning_effort unless Gemini 2.5
        # (we keep consistent with old behavior)
        if d.get("reasoning_effort") is None and "gemini-2.5-pro" not in model_val:
            d["reasoning_effort"] = "high"

        # Azure default version
        if model_val.startswith("azure") and not d.get("api_version"):
            d["api_version"] = "2024-12-01-preview"

        # Provider rewrite: openhands/* -> litellm_proxy/*
        if model_val.startswith("openhands/"):
            model_name = model_val.removeprefix("openhands/")
            d["model"] = f"litellm_proxy/{model_name}"
            d["base_url"] = "https://llm-proxy.app.all-hands.dev/"

        # HF doesn't support the OpenAI default value for top_p (1)
        if model_val.startswith("huggingface"):
            if d.get("top_p", 1.0) == 1.0:
                d["top_p"] = 0.9

        return d

    @model_validator(mode="after")
    def _set_env_side_effects(self):
        if self.openrouter_site_url:
            os.environ["OR_SITE_URL"] = self.openrouter_site_url
        if self.openrouter_app_name:
            os.environ["OR_APP_NAME"] = self.openrouter_app_name
        if self.aws_access_key_id:
            os.environ["AWS_ACCESS_KEY_ID"] = self.aws_access_key_id.get_secret_value()
        if self.aws_secret_access_key:
            os.environ["AWS_SECRET_ACCESS_KEY"] = (
                self.aws_secret_access_key.get_secret_value()
            )
        if self.aws_region_name:
            os.environ["AWS_REGION_NAME"] = self.aws_region_name

        # Metrics + Telemetry wiring
        if self._metrics is None:
            self._metrics = Metrics(model_name=self.model)

        self._telemetry = Telemetry(
            model_name=self.model,
            log_enabled=self.log_completions,
            log_dir=self.log_completions_folder if self.log_completions else None,
            metrics=self._metrics,
        )

        # Tokenizer
        if self.custom_tokenizer:
            self._tokenizer = create_pretrained_tokenizer(self.custom_tokenizer)

        # Capabilities + model info
        self._init_model_info_and_caps()

        logger.debug(
            f"LLM ready: model={self.model} base_url={self.base_url} "
            f"reasoning_effort={self.reasoning_effort}"
        )
        return self

    # =========================================================================
    # =========================================================================
    # Routing + pre-normalization helpers
    # =========================================================================
    def _select_kind(self, kwargs: dict[str, Any], tools: Any | None) -> CallKind:
        """Decide which transport to use for a completion-style request.

        - Prefer Responses API for models that support it unless explicitly forced.
        - Otherwise, use Chat Completions.
        """
        feats = get_features(self.model)
        if (
            feats.supports_responses_api
            and feats.supports_reasoning_effort
            and not kwargs.get("force_chat_completions", False)
        ):
            return "responses"
        return "chat"

    def _pre_normalize(
        self,
        *,
        kind: CallKind,
<<<<<<< HEAD
        messages: list[Message] | list[dict[str, Any]] | None,
        input: str | ResponseInputParam | None,
        tools: Sequence[ToolBase] | None,
        add_security_risk_prediction: bool = False,
    ) -> tuple[
        list[AllMessageValues] | None,
        str | ResponseInputParam | None,
=======
        messages: list[Message] | str | None,
        input: str | list[dict[str, Any]] | None,
        tools: Sequence["ToolBase"] | None,
        add_security_risk_prediction: bool = False,
    ) -> tuple[
        list[dict[str, Any]] | None,
        str | list[dict[str, Any]] | None,
>>>>>>> a2462a6a
        list[dict[str, Any]] | list[ChatCompletionToolParam] | None,
    ]:
        """Prepare payload for the unified request based on kind.

        Returns (messages, input, tools) normalized for the selected path.
        """
        # Local import to avoid TYPE_CHECKING branch issues
        from openhands.sdk.tool import ToolBase

        if kind == "chat":
<<<<<<< HEAD
            # Messages: ensure list[Message]
=======
            # completion() now guarantees messages is list[Message]
>>>>>>> a2462a6a
            assert messages is not None and (
                isinstance(messages, list)
                and (not messages or isinstance(messages[0], Message))
            ), "chat path expects list[Message]"
<<<<<<< HEAD
            converted_messages = self.format_messages_for_llm(
=======
            msgs_dict: list[dict[str, Any]] = self.format_messages_for_llm(
>>>>>>> a2462a6a
                cast(list[Message], messages)
            )

            # Tools: Tool -> ChatCompletionToolParam
            tools_cc: list[ChatCompletionToolParam] = []
            if tools:
                tools_cc = [
                    cast(ToolBase, t).to_openai_tool(
                        add_security_risk_prediction=add_security_risk_prediction
                    )
                    for t in tools
                ]  # type: ignore[arg-type]
<<<<<<< HEAD
            return converted_messages, None, tools_cc

        assert kind == "responses"
        # Input/messages handling
        if input is None:
            # If messages is None, we cannot build a request
            if messages is None:
                raise ValueError("Either messages or input must be provided")
            assert isinstance(messages, list)
            if len(messages) == 0:
                raise ValueError("messages cannot be an empty list")
            # Accept both our Message objects and dict-typed messages
            if messages and isinstance(messages[0], Message):
                converted_messages = self.format_messages_for_llm(
                    cast(list[Message], messages)
                )
            else:
                # Already dict-typed; cast to AllMessageValues-like for converter
                converted_messages = cast(list[AllMessageValues], messages)
            input = cast(
                ResponseInputParam, messages_to_responses_items(converted_messages)
            )
        elif isinstance(input, str):
            # pass through
            pass
        else:
            # already a typed ResponseInputParam
            pass
=======
            return msgs_dict, None, tools_cc

        # kind == "responses"
        # Input/messages handling
        if input is None:
            if messages is not None:
                # Allow a direct string to be used as input
                if isinstance(messages, str):
                    input = messages
                else:
                    if isinstance(messages, list) and len(messages) == 0:
                        raise ValueError("messages cannot be an empty list")
                    msgs_dict: list[dict[str, Any]]
                    if messages and isinstance(messages[0], Message):
                        msgs_dict = self.format_messages_for_llm(
                            cast(list[Message], messages)
                        )
                    else:
                        # With simplified API, messages should be list[Message] or str.
                        # Fallback kept to satisfy type checker if list[dict] sneaks in.
                        msgs_dict = cast(list[dict[str, Any]], messages or [])
                    input = messages_to_responses_items(msgs_dict)
            else:
                raise ValueError("Either messages or input must be provided")
>>>>>>> a2462a6a

        # Tools: normalize to Responses tool dicts
        tools_dicts: list[dict[str, Any]] = []
        if tools:
            for t in tools:
                tools_dicts.append(
                    cast(Any, t).to_responses_tool(
                        add_security_risk_prediction=add_security_risk_prediction
                    )
                )

        return None, input, tools_dicts

    # =========================================================================
    # helpers are defined once above; this is the only definition

    # helpers are defined once above; this is the only definition

    # Routing + pre-normalization helpers

    # Serializers
    # =========================================================================
    @field_serializer(
        "api_key", "aws_access_key_id", "aws_secret_access_key", when_used="json"
    )
    def _serialize_secrets(self, v: SecretStr | None, info):
        """Serialize secret fields, exposing actual values when expose_secrets context is True."""  # noqa: E501
        if v is None:
            return None

        # Check if the 'expose_secrets' flag is in the serialization context
        if info.context and info.context.get("expose_secrets"):
            return v.get_secret_value()

        # Let Pydantic handle the default masking
        return v

    # =========================================================================
    # Public API
    # =========================================================================
    @property
    def metrics(self) -> Metrics:
        assert self._metrics is not None, (
            "Metrics should be initialized after model validation"
        )
        return self._metrics

    def completion(
        self,
        messages: list[Message],
        tools: Sequence[ToolBase] | None = None,
        return_metrics: bool = False,
        add_security_risk_prediction: bool = False,
        **kwargs,
    ) -> ModelResponse:
        """Get a completion from the LLM.

        Serialize messages/tools → (maybe) mock tools
          → normalize → transport → postprocess.
        """
        if kwargs.get("stream", False):
            raise ValueError("Streaming is not supported")

        # Decide route once, then pre-normalize for unified engine
        kind = self._select_kind(kwargs, tools)
        msgs, inp, ttools = self._pre_normalize(
            kind=kind,
            messages=messages,
            input=None,
            tools=tools,
            add_security_risk_prediction=add_security_risk_prediction,
        )
        return self._unified_request(
            kind=kind,
            messages=msgs,
            input=inp,
            tools=ttools,
            **kwargs,
        )

    def responses(
        self,
<<<<<<< HEAD
        messages: list[dict[str, Any]] | list[Message] | str | None = None,
        input: str | ResponseInputParam | None = None,
=======
        messages: list[Message] | str | None = None,
        input: str | None = None,
>>>>>>> a2462a6a
        tools: Sequence[ToolBase] | None = None,
        add_security_risk_prediction: bool = False,
        **kwargs,
    ) -> ModelResponse:
        if not get_features(self.model).supports_responses_api:
            raise ValueError(
                f"Model {self.model} does not support the Responses API. "
                f"Use completion() method instead."
            )
        if kwargs.get("stream", False):
            raise ValueError("Streaming is not supported in responses() method")

<<<<<<< HEAD
        # Normalize simple string messages to input
        if isinstance(messages, str) and input is None:
            input = messages
            messages = None
        # Guard: require either messages or input
        if messages is None and input is None:
            raise ValueError("Either messages or input must be provided")

        # Use unified pre-normalization for responses
        msgs, input, tools_dicts = self._pre_normalize(
            kind="responses",
            messages=cast(list[dict[str, Any]] | list[Message] | None, messages),
=======
        # Use unified pre-normalization for responses
        msgs, inp, tools_dicts = self._pre_normalize(
            kind="responses",
            messages=cast(list[Message] | str | None, messages),
>>>>>>> a2462a6a
            input=input,
            tools=tools,
            add_security_risk_prediction=add_security_risk_prediction,
        )

<<<<<<< HEAD
        return self._unified_request(
            kind="responses",
            messages=msgs,
            input=input,
=======
        # inp is str | list[dict[str, Any]] here; _unified_request expects the same
        return self._unified_request(
            kind="responses",
            messages=msgs,
            input=cast(str | list[dict[str, Any]] | None, inp),
>>>>>>> a2462a6a
            tools=cast(
                list[dict[str, Any]] | list[ChatCompletionToolParam] | None, tools_dicts
            ),
            **kwargs,
        )

    # ---------------------------
    # Unified engine
    # ---------------------------

    def _unified_request(
        self,
        *,
        kind: CallKind,
<<<<<<< HEAD
        messages: list[AllMessageValues] | None = None,
        input: str | ResponseInputParam | None = None,
=======
        messages: list[dict[str, Any]] | None = None,
        input: str | list[dict[str, Any]] | None = None,
>>>>>>> a2462a6a
        tools: list[dict[str, Any]] | list[ChatCompletionToolParam] | None = None,
        **kwargs,
    ) -> ModelResponse:
        assert self._telemetry is not None

        kwargs["tools"] = tools  # might be removed in _normalize_kwargs

        # 1) Build validated context (Pydantic will enforce required fields by kind)
        ctx: ReqCtx = self._build_ctx(
            kind=kind,
            messages=messages,
            input=input,
            tools=tools or [],
            opts=kwargs,
        )

        # 2) Telemetry (request)
        self._telemetry.on_request(log_ctx=ctx.log_ctx)

        # 3) Retry wrapper
        @self.retry_decorator(
            num_retries=self.num_retries,
            retry_exceptions=LLM_RETRY_EXCEPTIONS,
            retry_min_wait=self.retry_min_wait,
            retry_max_wait=self.retry_max_wait,
            retry_multiplier=self.retry_multiplier,
            retry_listener=self.retry_listener,
        )
        def _one_attempt(**_tenacity_kwargs: Any) -> ModelResponse:
            # Transport
            resp = self._transport_dispatch(ctx)

            # Post-process + telemetry (response)
            resp = self._postprocess_dispatch(ctx, resp)

            # Response invariant
            if not resp.choices or len(resp.choices) < 1:
                raise LLMNoResponseError(
                    "Response choices is less than 1. Response: " + str(resp)
                )
            return resp

        try:
            return _one_attempt()
        except Exception as e:
            self._telemetry.on_error(e)
            raise

    # ---------------------------
    # Build + normalize once
    # ---------------------------

    def _build_ctx(
        self,
        *,
        kind: CallKind,
<<<<<<< HEAD
        messages: list[AllMessageValues] | None,
        input: str | ResponseInputParam | None,
=======
        messages: list[dict[str, Any]] | None,
        input: str | list[dict[str, Any]] | None,
>>>>>>> a2462a6a
        tools: list[dict[str, Any]] | list[ChatCompletionToolParam] | None,
        opts: dict[str, Any],
    ) -> ReqCtx:
        # Mock tools for non-native function-calling
<<<<<<< HEAD
        nonfn_msgs: list[dict[str, Any]] | None = None
=======
        nonfn_msgs = copy.deepcopy(messages or [])
>>>>>>> a2462a6a
        use_mock_tools = False
        if kind == "chat":
            use_mock_tools = self.should_mock_tool_calls(
                cast(list[ChatCompletionToolParam] | None, tools)
            )
        if kind == "chat" and use_mock_tools:
            logger.debug(
                "LLM.completion: mocking function-calling via prompt "
                f"for model {self.model}"
            )
<<<<<<< HEAD

            # When mocking, we need raw dict messages; convert AllMessageValues to dict
            def _to_raw_dict(x: AllMessageValues | dict[str, Any]) -> dict[str, Any]:
                if isinstance(x, dict):
                    return cast(dict[str, Any], x)
                # x is a Pydantic message model; convert to dict
                return cast(dict[str, Any], cast(Any, x).model_dump())

            raw_msgs: list[dict[str, Any]] = [_to_raw_dict(m) for m in (messages or [])]
            nonfn_msgs, opts = self.pre_request_prompt_mock(
                raw_msgs, cast(list[ChatCompletionToolParam], tools) or [], opts
            )

        # Sanitize for ChatCtx: ensure tool messages don't carry fields some LiteLLM
        # models forbid (e.g., cache_control/name). Convert tool messages to dicts and
        # drop those keys so Pydantic union resolves cleanly.
        if kind == "chat" and messages:
            sanitized_msgs: list[AllMessageValues] = []
            for m in messages:
                if isinstance(m, dict):
                    if m.get("role") == "tool":
                        d: dict[str, Any] = dict(m)
                        d.pop("cache_control", None)
                        d.pop("name", None)
                        sanitized_msgs.append(cast(AllMessageValues, d))
                    else:
                        sanitized_msgs.append(m)
                else:
                    mm = cast(Any, m)
                    if getattr(mm, "role", None) == "tool":
                        d2: dict[str, Any] = cast(dict[str, Any], mm.model_dump())
                        d2.pop("cache_control", None)
                        d2.pop("name", None)
                        sanitized_msgs.append(cast(AllMessageValues, d2))
                    else:
                        sanitized_msgs.append(m)
            messages = sanitized_msgs

        has_tools = bool(tools) and (kind == "chat") and not use_mock_tools
        call_kwargs = self._normalize_kwargs(kind, opts, has_tools=has_tools)

        # Build log context (what we write is exactly what we send)
        log_ctx: dict[str, Any] = {
            "kind": kind,
            "kwargs": {k: v for k, v in call_kwargs.items()},
            "context_window": self.max_input_tokens or 0,
        }

=======
            nonfn_msgs, opts = self.pre_request_prompt_mock(
                messages or [], cast(list[ChatCompletionToolParam], tools) or [], opts
            )

        has_tools = bool(tools) and (kind == "chat") and not use_mock_tools
        call_kwargs = self._normalize_kwargs(kind, opts, has_tools=has_tools)

        # Build log context (what we write is exactly what we send)
        log_ctx: dict[str, Any] = {
            "kind": kind,
            "kwargs": {k: v for k, v in call_kwargs.items()},
            "context_window": self.max_input_tokens or 0,
        }

>>>>>>> a2462a6a
        # Build the request context
        if kind == "chat":
            log_ctx["messages"] = (messages or [])[:]
            log_ctx["tools"] = tools if has_tools else None
            if nonfn_msgs is not None:
                log_ctx["raw_messages"] = nonfn_msgs
            return ChatCtx(
                kind="chat",
                messages=messages or [],
                nonfn_msgs=nonfn_msgs,
                use_mock_tools=use_mock_tools,
                call_kwargs=call_kwargs,
                log_ctx=log_ctx,
                tools=cast(list[ChatCompletionToolParam], tools or []),
            )
        else:
            log_ctx["input"] = input if input is not None else []
            return ResponsesCtx(
                kind="responses",
<<<<<<< HEAD
                input=cast(ResponseInputParam | str, input or []),
=======
                input=cast(str | list[dict[str, Any]], input or []),
>>>>>>> a2462a6a
                call_kwargs=call_kwargs,
                log_ctx=log_ctx,
                tools=cast(list[dict[str, Any]], tools or []),
            )

    def _normalize_kwargs(self, kind: CallKind, opts: dict, *, has_tools: bool) -> dict:
        out = dict(opts)

        # Respect configured sampling params unless reasoning models override
        if self.top_k is not None:
            out.setdefault("top_k", self.top_k)
        if self.top_p is not None:
            out.setdefault("top_p", self.top_p)
        if self.temperature is not None:
            out.setdefault("temperature", self.temperature)

        # Max tokens (chat vs responses)
        if kind == "chat":
            if self.max_output_tokens is not None:
                out.setdefault("max_completion_tokens", self.max_output_tokens)
            if self.model.startswith("azure") and "max_completion_tokens" in out:
                out["max_tokens"] = out.pop("max_completion_tokens")
        else:
            if self.max_output_tokens is not None:
                out.setdefault("max_output_tokens", self.max_output_tokens)

        # Reasoning-model quirks
        if get_features(self.model).supports_reasoning_effort:
            # Only include top-level reasoning_effort for chat.
            # Responses API uses reasoning.effort
            if kind == "chat" and self.reasoning_effort is not None:
                out["reasoning_effort"] = (
                    self.reasoning_effort
                    if self.reasoning_effort not in (None, "none")
                    else "low"
                )
            out.pop("temperature", None)
            out.pop("top_p", None)

        # Anthropic Opus 4.1: prefer temperature when
        # both provided; disable extended thinking
        if "claude-opus-4-1" in self.model.lower():
            if "temperature" in out and "top_p" in out:
                out.pop("top_p", None)
            out.setdefault("thinking", {"type": "disabled"})

        # Responses API specific!
        if kind == "responses":
            effort_val = None
            if get_features(self.model).supports_reasoning_effort:
                if self.reasoning_effort not in (None, "none"):
                    effort_val = self.reasoning_effort
                else:
                    effort_val = "low"
            if effort_val is not None:
                out.setdefault(
                    "reasoning",
                    {"effort": effort_val, "summary": "detailed"},
                )
            out.pop("reasoning_effort", None)
            out.setdefault("store", True)

        # Mistral / Gemini safety
        if self.safety_settings:
            ml = self.model.lower()
            if "mistral" in ml or "gemini" in ml:
                out["safety_settings"] = self.safety_settings

        # Tools in Chat Completions only when native FC is active.
        # Do not drop tools for Responses API; they are supported there.
        if kind == "chat" and not has_tools:
            out.pop("tools", None)
            out.pop("tool_choice", None)

        # Responses API doesn't support stop/tools
        if kind == "responses":
            out.pop("stop", None)

        # Only keep extra_body for litellm_proxy
        if "litellm_proxy" not in self.model:
            out.pop("extra_body", None)

        return out

    # ---------------------------
    # Transport + postprocess
    # ---------------------------

    def _transport_dispatch(self, ctx: ReqCtx) -> ModelResponse:
        with self._litellm_modify_params_ctx(self.modify_params):
            with warnings.catch_warnings():
                warnings.filterwarnings(
                    "ignore", category=DeprecationWarning, module="httpx.*"
                )
                warnings.filterwarnings(
                    "ignore",
                    message=r".*content=.*upload.*",
                    category=DeprecationWarning,
                )
                warnings.filterwarnings(
                    "ignore",
                    message=r"There is no current event loop",
                    category=DeprecationWarning,
                )

                if ctx.kind == "chat":
                    ret = litellm_completion(
                        model=self.model,
                        api_key=self.api_key.get_secret_value()
                        if self.api_key
                        else None,
                        base_url=self.base_url,
                        api_version=self.api_version,
                        timeout=self.timeout,
                        drop_params=self.drop_params,
                        seed=self.seed,
<<<<<<< HEAD
                        messages=ctx.messages,
=======
                        messages=ctx.messages,  # type: ignore[attr-defined]
>>>>>>> a2462a6a
                        **ctx.call_kwargs,
                    )
                    assert isinstance(ret, ModelResponse)
                    return ret
                else:
                    raw = litellm_responses(
                        model=self.model,
                        api_key=self.api_key.get_secret_value()
                        if self.api_key
                        else None,
                        base_url=self.base_url,
                        api_base=self.base_url,
                        api_version=self.api_version,
                        timeout=self.timeout,
<<<<<<< HEAD
                        input=ctx.input,
=======
                        input=ctx.input,  # type: ignore[attr-defined]
>>>>>>> a2462a6a
                        drop_params=self.drop_params,
                        custom_llm_provider=(
                            self.model.split("/")[1]
                            if self.model.startswith("litellm_proxy/")
                            else None
                        ),
                        stream=False,  # enforce non-stream for typed converter
                        **ctx.call_kwargs,
                    )
                    return responses_to_completion_format(
                        cast(ResponsesAPIResponse, raw)
                    )

    def _postprocess_dispatch(self, ctx: ReqCtx, resp: ModelResponse) -> ModelResponse:
        assert self._telemetry is not None
        # tool-mocking only applies to chat when we mocked pre-request
        if ctx.kind == "chat" and getattr(ctx, "use_mock_tools", False):  # type: ignore[attr-defined]
            raw_resp = copy.deepcopy(resp)
            resp = self.post_response_prompt_mock(
                resp,
                nonfncall_msgs=getattr(ctx, "nonfn_msgs") or [],  # type: ignore[attr-defined]
                tools=ctx.tools,
            )
            # keep raw vs converted for telemetry parity
            self._telemetry.on_response(resp, raw_resp=raw_resp)
            return resp
        self._telemetry.on_response(resp)
        return resp

    # =========================================================================
    # Helpers
    # =========================================================================

    @contextmanager
    def _litellm_modify_params_ctx(self, flag: bool):
        old = getattr(litellm, "modify_params", None)
        try:
            litellm.modify_params = flag
            yield
        finally:
            litellm.modify_params = old

    # =========================================================================
    # Capabilities, formatting, and info
    # =========================================================================
    def _init_model_info_and_caps(self) -> None:
        # Try to get model info via openrouter or litellm proxy first
        tried = False
        try:
            if self.model.startswith("openrouter"):
                self._model_info = get_model_info(self.model)
                tried = True
        except Exception as e:
            logger.debug(f"get_model_info(openrouter) failed: {e}")

        if not tried and self.model.startswith("litellm_proxy/"):
            # IF we are using LiteLLM proxy, get model info from LiteLLM proxy
            # GET {base_url}/v1/model/info with litellm_model_id as path param
            base_url = self.base_url.strip() if self.base_url else ""
            if not base_url.startswith(("http://", "https://")):
                base_url = "http://" + base_url
            try:
                api_key = self.api_key.get_secret_value() if self.api_key else ""
                response = httpx.get(
                    f"{base_url}/v1/model/info",
                    headers={"Authorization": f"Bearer {api_key}"},
                )
                data = response.json().get("data", [])
                current = next(
                    (
                        info
                        for info in data
                        if info["model_name"]
                        == self.model.removeprefix("litellm_proxy/")
                    ),
                    None,
                )
                if current:
                    self._model_info = current.get("model_info")
                    logger.debug(
                        f"Got model info from litellm proxy: {self._model_info}"
                    )
            except Exception as e:
                logger.info(f"Error fetching model info from proxy: {e}")

        # Fallbacks: try base name variants
        if not self._model_info:
            try:
                self._model_info = get_model_info(self.model.split(":")[0])
            except Exception:
                pass
        if not self._model_info:
            try:
                self._model_info = get_model_info(self.model.split("/")[-1])
            except Exception:
                pass

        # Context window and max_output_tokens
        if (
            self.max_input_tokens is None
            and self._model_info is not None
            and isinstance(self._model_info.get("max_input_tokens"), int)
        ):
            self.max_input_tokens = self._model_info.get("max_input_tokens")

        if self.max_output_tokens is None:
            if any(m in self.model for m in ["claude-3-7-sonnet", "claude-3.7-sonnet"]):
                self.max_output_tokens = (
                    64000  # practical cap (litellm may allow 128k with header)
                )
            elif self._model_info is not None:
                if isinstance(self._model_info.get("max_output_tokens"), int):
                    self.max_output_tokens = self._model_info.get("max_output_tokens")
                elif isinstance(self._model_info.get("max_tokens"), int):
                    self.max_output_tokens = self._model_info.get("max_tokens")

        # Function-calling capabilities
        feats = get_features(self.model)
        logger.info(f"Model features for {self.model}: {feats}")
        self._function_calling_active = (
            self.native_tool_calling
            if self.native_tool_calling is not None
            else feats.supports_function_calling
        )

    def is_responses_api_supported(self) -> bool:
        """Returns whether Responses API is supported for this model."""
        return get_features(self.model).supports_responses_api

    def vision_is_active(self) -> bool:
        with warnings.catch_warnings():
            warnings.simplefilter("ignore")
            return not self.disable_vision and self._supports_vision()

    def _supports_vision(self) -> bool:
        """Acquire from litellm if model is vision capable.

        Returns:
            bool: True if model is vision capable. Return False if model not
                supported by litellm.
        """
        # litellm.supports_vision currently returns False for 'openai/gpt-...' or 'anthropic/claude-...' (with prefixes)  # noqa: E501
        # but model_info will have the correct value for some reason.
        # we can go with it, but we will need to keep an eye if model_info is correct for Vertex or other providers  # noqa: E501
        # remove when litellm is updated to fix https://github.com/BerriAI/litellm/issues/5608  # noqa: E501
        # Check both the full model name and the name after proxy prefix for vision support  # noqa: E501
        return (
            supports_vision(self.model)
            or supports_vision(self.model.split("/")[-1])
            or (
                self._model_info is not None
                and self._model_info.get("supports_vision", False)
            )
            or False  # fallback to False if model_info is None
        )

    def is_caching_prompt_active(self) -> bool:
        """Check if prompt caching is supported and enabled for current model.

        Returns:
            boolean: True if prompt caching is supported and enabled for the given
                model.
        """
        if not self.caching_prompt:
            return False
        # We don't need to look-up model_info, because
        # only Anthropic models need explicit caching breakpoints
        return self.caching_prompt and get_features(self.model).supports_prompt_cache

    def is_function_calling_active(self) -> bool:
        """Returns whether function calling is supported
        and enabled for this LLM instance.
        """
        return bool(self._function_calling_active)

    @property
    def model_info(self) -> dict | None:
        """Returns the model info dictionary."""
        return self._model_info

    # =========================================================================
    # Utilities preserved from previous class
    # =========================================================================
    def _apply_prompt_caching(self, messages: list[Message]) -> None:
        """Applies caching breakpoints to the messages.

        For new Anthropic API, we only need to mark the last user or
          tool message as cacheable.
        """
        if len(messages) > 0 and messages[0].role == "system":
            messages[0].content[-1].cache_prompt = True
        # NOTE: this is only needed for anthropic
        for message in reversed(messages):
            if message.role in ("user", "tool"):
                message.content[
                    -1
                ].cache_prompt = True  # Last item inside the message content
                break

    def format_messages_for_llm(
        self, messages: list[Message]
    ) -> list[AllMessageValues]:
        """Formats Message objects for LLM consumption."""

        messages = copy.deepcopy(messages)
        if self.is_caching_prompt_active():
            self._apply_prompt_caching(messages)

        for message in messages:
            message.cache_enabled = self.is_caching_prompt_active()
            message.vision_enabled = self.vision_is_active()
            message.function_calling_enabled = self.is_function_calling_active()
            if "deepseek" in self.model or (
                "kimi-k2-instruct" in self.model and "groq" in self.model
            ):
                message.force_string_serializer = True

        return [message.to_llm_dict() for message in messages]

    def get_token_count(self, messages: list[Message]) -> int:
        logger.info(
            "Message objects now include serialized tool calls in token counting"
        )
        formatted_messages = self.format_messages_for_llm(messages)
        try:
            return int(
                token_counter(
                    model=self.model,
                    messages=formatted_messages,
                    custom_tokenizer=self._tokenizer,
                )
            )
        except Exception as e:
            logger.error(
                f"Error getting token count for model {self.model}\n{e}"
                + (
                    f"\ncustom_tokenizer: {self.custom_tokenizer}"
                    if self.custom_tokenizer
                    else ""
                ),
                exc_info=True,
            )
            return 0

    # =========================================================================
    # Serialization helpers
    # =========================================================================
    @classmethod
    def deserialize(cls, data: dict[str, Any]) -> "LLM":
        return cls(**data)

    def serialize(self) -> dict[str, Any]:
        """Serialize the LLM instance to a dictionary."""
        return self.model_dump()

    def store_to_json(self, filepath: str) -> None:
        """Store the LLM instance to a JSON file with secrets exposed.

        Args:
            filepath: Path where the JSON file should be stored.
        """
        data = self.model_dump_with_secrets()

        with open(filepath, "w") as f:
            json.dump(data, f, indent=2)

    @classmethod
    def load_from_json(cls, json_path: str) -> "LLM":
        with open(json_path, "r") as f:
            data = json.load(f)
        return cls.deserialize(data)

    @classmethod
    def load_from_env(cls, prefix: str = "LLM_") -> "LLM":
        TRUTHY = {"true", "1", "yes", "on"}

        def _unwrap_type(t: Any) -> Any:
            origin = get_origin(t)
            if origin is None:
                return t
            args = [a for a in get_args(t) if a is not type(None)]
            return args[0] if args else t

        def _cast_value(raw: str, t: Any) -> Any:
            t = _unwrap_type(t)
            if t is SecretStr:
                return SecretStr(raw)
            if t is bool:
                return raw.lower() in TRUTHY
            if t is int:
                try:
                    return int(raw)
                except ValueError:
                    return None
            if t is float:
                try:
                    return float(raw)
                except ValueError:
                    return None
            origin = get_origin(t)
            if (origin in (list, dict, tuple)) or (
                isinstance(t, type) and issubclass(t, BaseModel)
            ):
                try:
                    return json.loads(raw)
                except Exception:
                    pass
            return raw

        data: dict[str, Any] = {}
        fields: dict[str, Any] = {
            name: f.annotation
            for name, f in cls.model_fields.items()
            if not getattr(f, "exclude", False)
        }

        for key, value in os.environ.items():
            if not key.startswith(prefix):
                continue
            field_name = key[len(prefix) :].lower()
            if field_name not in fields:
                continue
            v = _cast_value(value, fields[field_name])
            if v is not None:
                data[field_name] = v
        return cls.deserialize(data)

    @classmethod
    def load_from_toml(cls, toml_path: str) -> "LLM":
        try:
            import tomllib
        except ImportError:
            try:
                import tomli as tomllib  # type: ignore
            except ImportError:
                raise ImportError("tomllib or tomli is required to load TOML files")
        with open(toml_path, "rb") as f:
            data = tomllib.load(f)
        if "llm" in data:
            data = data["llm"]
        return cls.deserialize(data)

    def resolve_diff_from_deserialized(self, persisted: "LLM") -> "LLM":
        """Resolve differences between a deserialized LLM and the current instance.

        This is due to fields like api_key being serialized to "****" in dumps,
        and we want to ensure that when loading from a file, we still use the
        runtime-provided api_key in the self instance.

        Return a new LLM instance equivalent to `persisted` but with
        explicitly whitelisted fields (e.g. api_key) taken from `self`.
        """
        if persisted.__class__ is not self.__class__:
            raise ValueError(
                f"Cannot resolve_diff_from_deserialized between {self.__class__} "
                f"and {persisted.__class__}"
            )

        # Copy allowed fields from runtime llm into the persisted llm
        llm_updates = {}
        persisted_dump = persisted.model_dump(exclude_none=True)
        for field in self.OVERRIDE_ON_SERIALIZE:
            if field in persisted_dump.keys():
                llm_updates[field] = getattr(self, field)
        if llm_updates:
            reconciled = persisted.model_copy(update=llm_updates)
        else:
            reconciled = persisted

        if self.model_dump(exclude_none=True) != reconciled.model_dump(
            exclude_none=True
        ):
            raise ValueError(
                "The LLM provided is different from the one in persisted state.\n"
                f"Diff: {pretty_pydantic_diff(self, reconciled)}"
            )
        return reconciled

    def model_dump_with_secrets(self) -> dict[str, Any]:
        """Dump the model including secrets (normally excluded)."""
        data = self.model_dump()
        for field in self.OVERRIDE_ON_SERIALIZE:
            attr = getattr(self, field)
            if attr is not None and isinstance(attr, SecretStr):
                data[field] = attr.get_secret_value()
        return data<|MERGE_RESOLUTION|>--- conflicted
+++ resolved
@@ -43,13 +43,9 @@
     import litellm
 
 from litellm import (
-<<<<<<< HEAD
     AllMessageValues,
     ChatCompletionToolParam,
     ResponseInputParam,
-=======
-    ChatCompletionToolParam,
->>>>>>> a2462a6a
     completion as litellm_completion,
     responses as litellm_responses,
 )
@@ -115,11 +111,7 @@
 
 class ChatCtx(_BaseCtxModel):
     kind: Literal["chat"]
-<<<<<<< HEAD
     messages: list[AllMessageValues]
-=======
-    messages: list[dict[str, Any]]
->>>>>>> a2462a6a
     # tools used only in chat path
     tools: list[ChatCompletionToolParam] = Field(default_factory=list)
 
@@ -130,11 +122,7 @@
 
 class ResponsesCtx(_BaseCtxModel):
     kind: Literal["responses"]
-<<<<<<< HEAD
     input: ResponseInputParam | str
-=======
-    input: str | list[dict[str, Any]]
->>>>>>> a2462a6a
     # tools used only in responses path
     tools: list[dict[str, Any]] = Field(default_factory=list)
 
@@ -398,23 +386,13 @@
         self,
         *,
         kind: CallKind,
-<<<<<<< HEAD
-        messages: list[Message] | list[dict[str, Any]] | None,
+        messages: list[Message] | None,
         input: str | ResponseInputParam | None,
         tools: Sequence[ToolBase] | None,
         add_security_risk_prediction: bool = False,
     ) -> tuple[
         list[AllMessageValues] | None,
         str | ResponseInputParam | None,
-=======
-        messages: list[Message] | str | None,
-        input: str | list[dict[str, Any]] | None,
-        tools: Sequence["ToolBase"] | None,
-        add_security_risk_prediction: bool = False,
-    ) -> tuple[
-        list[dict[str, Any]] | None,
-        str | list[dict[str, Any]] | None,
->>>>>>> a2462a6a
         list[dict[str, Any]] | list[ChatCompletionToolParam] | None,
     ]:
         """Prepare payload for the unified request based on kind.
@@ -425,20 +403,12 @@
         from openhands.sdk.tool import ToolBase
 
         if kind == "chat":
-<<<<<<< HEAD
             # Messages: ensure list[Message]
-=======
-            # completion() now guarantees messages is list[Message]
->>>>>>> a2462a6a
             assert messages is not None and (
                 isinstance(messages, list)
                 and (not messages or isinstance(messages[0], Message))
             ), "chat path expects list[Message]"
-<<<<<<< HEAD
             converted_messages = self.format_messages_for_llm(
-=======
-            msgs_dict: list[dict[str, Any]] = self.format_messages_for_llm(
->>>>>>> a2462a6a
                 cast(list[Message], messages)
             )
 
@@ -451,7 +421,6 @@
                     )
                     for t in tools
                 ]  # type: ignore[arg-type]
-<<<<<<< HEAD
             return converted_messages, None, tools_cc
 
         assert kind == "responses"
@@ -463,14 +432,9 @@
             assert isinstance(messages, list)
             if len(messages) == 0:
                 raise ValueError("messages cannot be an empty list")
-            # Accept both our Message objects and dict-typed messages
-            if messages and isinstance(messages[0], Message):
-                converted_messages = self.format_messages_for_llm(
-                    cast(list[Message], messages)
-                )
-            else:
-                # Already dict-typed; cast to AllMessageValues-like for converter
-                converted_messages = cast(list[AllMessageValues], messages)
+            converted_messages = self.format_messages_for_llm(
+                cast(list[Message], messages)
+            )
             input = cast(
                 ResponseInputParam, messages_to_responses_items(converted_messages)
             )
@@ -480,32 +444,6 @@
         else:
             # already a typed ResponseInputParam
             pass
-=======
-            return msgs_dict, None, tools_cc
-
-        # kind == "responses"
-        # Input/messages handling
-        if input is None:
-            if messages is not None:
-                # Allow a direct string to be used as input
-                if isinstance(messages, str):
-                    input = messages
-                else:
-                    if isinstance(messages, list) and len(messages) == 0:
-                        raise ValueError("messages cannot be an empty list")
-                    msgs_dict: list[dict[str, Any]]
-                    if messages and isinstance(messages[0], Message):
-                        msgs_dict = self.format_messages_for_llm(
-                            cast(list[Message], messages)
-                        )
-                    else:
-                        # With simplified API, messages should be list[Message] or str.
-                        # Fallback kept to satisfy type checker if list[dict] sneaks in.
-                        msgs_dict = cast(list[dict[str, Any]], messages or [])
-                    input = messages_to_responses_items(msgs_dict)
-            else:
-                raise ValueError("Either messages or input must be provided")
->>>>>>> a2462a6a
 
         # Tools: normalize to Responses tool dicts
         tools_dicts: list[dict[str, Any]] = []
@@ -588,13 +526,8 @@
 
     def responses(
         self,
-<<<<<<< HEAD
-        messages: list[dict[str, Any]] | list[Message] | str | None = None,
+        messages: list[Message] | str | None = None,
         input: str | ResponseInputParam | None = None,
-=======
-        messages: list[Message] | str | None = None,
-        input: str | None = None,
->>>>>>> a2462a6a
         tools: Sequence[ToolBase] | None = None,
         add_security_risk_prediction: bool = False,
         **kwargs,
@@ -607,7 +540,6 @@
         if kwargs.get("stream", False):
             raise ValueError("Streaming is not supported in responses() method")
 
-<<<<<<< HEAD
         # Normalize simple string messages to input
         if isinstance(messages, str) and input is None:
             input = messages
@@ -617,32 +549,18 @@
             raise ValueError("Either messages or input must be provided")
 
         # Use unified pre-normalization for responses
-        msgs, input, tools_dicts = self._pre_normalize(
-            kind="responses",
-            messages=cast(list[dict[str, Any]] | list[Message] | None, messages),
-=======
-        # Use unified pre-normalization for responses
         msgs, inp, tools_dicts = self._pre_normalize(
             kind="responses",
-            messages=cast(list[Message] | str | None, messages),
->>>>>>> a2462a6a
+            messages=cast(list[Message] | None, messages),
             input=input,
             tools=tools,
             add_security_risk_prediction=add_security_risk_prediction,
         )
 
-<<<<<<< HEAD
         return self._unified_request(
             kind="responses",
             messages=msgs,
-            input=input,
-=======
-        # inp is str | list[dict[str, Any]] here; _unified_request expects the same
-        return self._unified_request(
-            kind="responses",
-            messages=msgs,
-            input=cast(str | list[dict[str, Any]] | None, inp),
->>>>>>> a2462a6a
+            input=inp,
             tools=cast(
                 list[dict[str, Any]] | list[ChatCompletionToolParam] | None, tools_dicts
             ),
@@ -657,13 +575,8 @@
         self,
         *,
         kind: CallKind,
-<<<<<<< HEAD
         messages: list[AllMessageValues] | None = None,
         input: str | ResponseInputParam | None = None,
-=======
-        messages: list[dict[str, Any]] | None = None,
-        input: str | list[dict[str, Any]] | None = None,
->>>>>>> a2462a6a
         tools: list[dict[str, Any]] | list[ChatCompletionToolParam] | None = None,
         **kwargs,
     ) -> ModelResponse:
@@ -720,22 +633,13 @@
         self,
         *,
         kind: CallKind,
-<<<<<<< HEAD
         messages: list[AllMessageValues] | None,
         input: str | ResponseInputParam | None,
-=======
-        messages: list[dict[str, Any]] | None,
-        input: str | list[dict[str, Any]] | None,
->>>>>>> a2462a6a
         tools: list[dict[str, Any]] | list[ChatCompletionToolParam] | None,
         opts: dict[str, Any],
     ) -> ReqCtx:
         # Mock tools for non-native function-calling
-<<<<<<< HEAD
         nonfn_msgs: list[dict[str, Any]] | None = None
-=======
-        nonfn_msgs = copy.deepcopy(messages or [])
->>>>>>> a2462a6a
         use_mock_tools = False
         if kind == "chat":
             use_mock_tools = self.should_mock_tool_calls(
@@ -746,7 +650,6 @@
                 "LLM.completion: mocking function-calling via prompt "
                 f"for model {self.model}"
             )
-<<<<<<< HEAD
 
             # When mocking, we need raw dict messages; convert AllMessageValues to dict
             def _to_raw_dict(x: AllMessageValues | dict[str, Any]) -> dict[str, Any]:
@@ -795,22 +698,6 @@
             "context_window": self.max_input_tokens or 0,
         }
 
-=======
-            nonfn_msgs, opts = self.pre_request_prompt_mock(
-                messages or [], cast(list[ChatCompletionToolParam], tools) or [], opts
-            )
-
-        has_tools = bool(tools) and (kind == "chat") and not use_mock_tools
-        call_kwargs = self._normalize_kwargs(kind, opts, has_tools=has_tools)
-
-        # Build log context (what we write is exactly what we send)
-        log_ctx: dict[str, Any] = {
-            "kind": kind,
-            "kwargs": {k: v for k, v in call_kwargs.items()},
-            "context_window": self.max_input_tokens or 0,
-        }
-
->>>>>>> a2462a6a
         # Build the request context
         if kind == "chat":
             log_ctx["messages"] = (messages or [])[:]
@@ -830,11 +717,7 @@
             log_ctx["input"] = input if input is not None else []
             return ResponsesCtx(
                 kind="responses",
-<<<<<<< HEAD
                 input=cast(ResponseInputParam | str, input or []),
-=======
-                input=cast(str | list[dict[str, Any]], input or []),
->>>>>>> a2462a6a
                 call_kwargs=call_kwargs,
                 log_ctx=log_ctx,
                 tools=cast(list[dict[str, Any]], tools or []),
@@ -951,11 +834,7 @@
                         timeout=self.timeout,
                         drop_params=self.drop_params,
                         seed=self.seed,
-<<<<<<< HEAD
                         messages=ctx.messages,
-=======
-                        messages=ctx.messages,  # type: ignore[attr-defined]
->>>>>>> a2462a6a
                         **ctx.call_kwargs,
                     )
                     assert isinstance(ret, ModelResponse)
@@ -970,11 +849,7 @@
                         api_base=self.base_url,
                         api_version=self.api_version,
                         timeout=self.timeout,
-<<<<<<< HEAD
                         input=ctx.input,
-=======
-                        input=ctx.input,  # type: ignore[attr-defined]
->>>>>>> a2462a6a
                         drop_params=self.drop_params,
                         custom_llm_provider=(
                             self.model.split("/")[1]
