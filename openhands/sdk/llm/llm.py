--- conflicted
+++ resolved
@@ -856,17 +856,7 @@
                 "The LLM provided is different from the one in persisted state.\n"
                 f"Diff: {pretty_pydantic_diff(self, reconciled)}"
             )
-<<<<<<< HEAD
         return reconciled
-
-    def model_dump_with_secrets(self) -> dict[str, Any]:
-        """Dump the model including secrets (normally excluded)."""
-        data = self.model_dump()
-        for field in self.OVERRIDE_ON_SERIALIZE:
-            attr = getattr(self, field)
-            if attr is not None and isinstance(attr, SecretStr):
-                data[field] = attr.get_secret_value()
-        return data
 
     @staticmethod
     def is_context_window_exceeded_exception(exception: Exception) -> bool:
@@ -915,6 +905,3 @@
         # window exceeded error, we'll have to assume it's not and rely on the call-site
         # context to handle it appropriately.
         return False
-=======
-        return reconciled
->>>>>>> 2076795b
