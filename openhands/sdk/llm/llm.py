import copy
import json
import os
import time
import warnings
from contextlib import contextmanager
from typing import Any, Callable, Literal, TypeGuard, cast, get_args, get_origin

import httpx
from pydantic import (
    BaseModel,
    ConfigDict,
    Field,
    PrivateAttr,
    SecretStr,
    model_validator,
)


with warnings.catch_warnings():
    warnings.simplefilter("ignore")
    import litellm

from litellm import (
    ChatCompletionToolParam,
    Message as LiteLLMMessage,
    completion as litellm_completion,
)
from litellm.exceptions import (
    APIConnectionError,
    InternalServerError,
    RateLimitError,
    ServiceUnavailableError,
    Timeout as LiteLLMTimeout,
)
from litellm.types.utils import (
    Choices,
    ModelResponse,
    StreamingChoices,
)
from litellm.utils import (
    create_pretrained_tokenizer,
    get_model_info,
    supports_vision,
    token_counter,
)

# OpenHands utilities
from openhands.sdk.llm.exceptions import LLMNoResponseError
from openhands.sdk.llm.message import Message
from openhands.sdk.llm.utils.fn_call_converter import (
    STOP_WORDS,
    convert_fncall_messages_to_non_fncall_messages,
    convert_non_fncall_messages_to_fncall_messages,
)
from openhands.sdk.llm.utils.metrics import Metrics
from openhands.sdk.llm.utils.model_features import get_features
from openhands.sdk.llm.utils.telemetry import Telemetry
from openhands.sdk.logger import ENV_LOG_DIR, get_logger


logger = get_logger(__name__)

__all__ = ["LLM"]

# Exceptions we retry on
LLM_RETRY_EXCEPTIONS: tuple[type[Exception], ...] = (
    APIConnectionError,
    RateLimitError,
    ServiceUnavailableError,
    LiteLLMTimeout,
    InternalServerError,
    LLMNoResponseError,
)


class RetryMixin:
    """Minimal retry mixin kept from your original design."""

    def retry_decorator(
        self,
        *,
        num_retries: int,
        retry_exceptions: tuple[type[Exception], ...],
        retry_min_wait: int,
        retry_max_wait: int,
        retry_multiplier: float,
        retry_listener: Callable[[int, int], None] | None = None,
    ):
        def decorator(fn: Callable[[], Any]):
            def wrapped():
                import random

                attempt = 0
                wait = retry_min_wait
                last_exc = None
                while attempt < num_retries:
                    try:
                        return fn()
                    except retry_exceptions as e:
                        last_exc = e
                        if attempt == num_retries - 1:
                            break
                        # jittered exponential backoff
                        sleep_for = min(
                            retry_max_wait, int(wait + random.uniform(0, 1))
                        )
                        if retry_listener:
                            retry_listener(attempt + 1, num_retries)
                        time.sleep(sleep_for)
                        wait = max(retry_min_wait, int(wait * retry_multiplier))
                        attempt += 1
                assert last_exc is not None
                raise last_exc

            return wrapped

        return decorator


class LLM(BaseModel, RetryMixin):
    """Refactored LLM: simple `completion()`, centralized Telemetry, tiny helpers."""

    # =========================================================================
    # Config fields
    # =========================================================================
    model: str = Field(default="claude-sonnet-4-20250514", description="Model name.")
    api_key: SecretStr | None = Field(default=None, description="API key.")
    base_url: str | None = Field(default=None, description="Custom base URL.")
    api_version: str | None = Field(
        default=None, description="API version (e.g., Azure)."
    )

    aws_access_key_id: SecretStr | None = Field(default=None)
    aws_secret_access_key: SecretStr | None = Field(default=None)
    aws_region_name: str | None = Field(default=None)

    openrouter_site_url: str = Field(default="https://docs.all-hands.dev/")
    openrouter_app_name: str = Field(default="OpenHands")

    num_retries: int = Field(default=5)
    retry_multiplier: float = Field(default=8)
    retry_min_wait: int = Field(default=8)
    retry_max_wait: int = Field(default=64)

    timeout: int | None = Field(default=None, description="HTTP timeout (s).")

    max_message_chars: int = Field(
        default=30_000,
        description="Approx max chars in each event/content sent to the LLM.",
    )

    temperature: float | None = Field(default=0.0)
    top_p: float | None = Field(default=1.0)
    top_k: float | None = Field(default=None)

    custom_llm_provider: str | None = Field(default=None)
    max_input_tokens: int | None = Field(
        default=None,
        description="The maximum number of input tokens. "
        "Note that this is currently unused, and the value at runtime is actually"
        " the total tokens in OpenAI (e.g. 128,000 tokens for GPT-4).",
    )
    max_output_tokens: int | None = Field(
        default=None,
        description="The maximum number of output tokens. This is sent to the LLM.",
    )
    input_cost_per_token: float | None = Field(
        default=None,
        description="The cost per input token. This will available in logs for user.",
    )
    output_cost_per_token: float | None = Field(
        default=None,
        description="The cost per output token. This will available in logs for user.",
    )
    ollama_base_url: str | None = Field(default=None)

    drop_params: bool = Field(default=True)
    modify_params: bool = Field(
        default=True,
        description="Modify params allows litellm to do transformations like adding"
        " a default message, when a message is empty.",
    )
    disable_vision: bool | None = Field(
        default=None,
        description="If model is vision capable, this option allows to disable image "
        "processing (useful for cost reduction).",
    )
    disable_stop_word: bool | None = Field(
        default=False, description="Disable using of stop word."
    )
    caching_prompt: bool = Field(default=True, description="Enable caching of prompts.")
    log_completions: bool = Field(
        default=False, description="Enable logging of completions."
    )
    log_completions_folder: str = Field(
        default=os.path.join(ENV_LOG_DIR, "completions"),
        description="The folder to log LLM completions to. "
        "Required if log_completions is True.",
    )
    custom_tokenizer: str | None = Field(
        default=None, description="A custom tokenizer to use for token counting."
    )
    native_tool_calling: bool | None = Field(
        default=None,
        description="Whether to use native tool calling "
        "if supported by the model. Can be True, False, or not set.",
    )
    reasoning_effort: Literal["low", "medium", "high", "none"] | None = Field(
        default=None,
        description="The effort to put into reasoning. "
        "This is a string that can be one of 'low', 'medium', 'high', or 'none'. "
        "Can apply to all reasoning models.",
    )
    seed: int | None = Field(
        default=None, description="The seed to use for random number generation."
    )
    safety_settings: list[dict[str, str]] | None = Field(
        default=None,
        description=(
            "Safety settings for models that support them (like Mistral AI and Gemini)"
        ),
    )

    # =========================================================================
    # Internal fields (excluded from dumps)
    # =========================================================================
    service_id: str = Field(default="default", exclude=True)
    metrics: Metrics | None = Field(default=None, exclude=True)
    retry_listener: Callable[[int, int], None] | None = Field(
        default=None, exclude=True
    )

    # Runtime-only private attrs
    _model_info: Any = PrivateAttr(default=None)
    _tokenizer: Any = PrivateAttr(default=None)
    _function_calling_active: bool = PrivateAttr(default=False)
    _telemetry: Telemetry | None = PrivateAttr(default=None)

    model_config = ConfigDict(extra="forbid", arbitrary_types_allowed=True)

    # =========================================================================
    # Validators
    # =========================================================================
    @model_validator(mode="before")
    @classmethod
    def _coerce_inputs(cls, data):
        if not isinstance(data, dict):
            return data
        d = dict(data)

        model_val = d.get("model")
        if not model_val:
            raise ValueError("model must be specified in LLM")

        # default reasoning_effort unless Gemini 2.5
        # (we keep consistent with old behavior)
        if d.get("reasoning_effort") is None and "gemini-2.5-pro" not in model_val:
            d["reasoning_effort"] = "high"

        # Azure default version
        if model_val.startswith("azure") and not d.get("api_version"):
            d["api_version"] = "2024-12-01-preview"

        # Provider rewrite: openhands/* -> litellm_proxy/*
        if model_val.startswith("openhands/"):
            model_name = model_val.removeprefix("openhands/")
            d["model"] = f"litellm_proxy/{model_name}"
            d.setdefault("base_url", "https://llm-proxy.app.all-hands.dev/")

        # HF doesn't support the OpenAI default value for top_p (1)
        if model_val.startswith("huggingface"):
            if d.get("top_p", 1.0) == 1.0:
                d["top_p"] = 0.9

        return d

    @model_validator(mode="after")
    def _set_env_side_effects(self):
        if self.openrouter_site_url:
            os.environ["OR_SITE_URL"] = self.openrouter_site_url
        if self.openrouter_app_name:
            os.environ["OR_APP_NAME"] = self.openrouter_app_name
        if self.aws_access_key_id:
            os.environ["AWS_ACCESS_KEY_ID"] = self.aws_access_key_id.get_secret_value()
        if self.aws_secret_access_key:
            os.environ["AWS_SECRET_ACCESS_KEY"] = (
                self.aws_secret_access_key.get_secret_value()
            )
        if self.aws_region_name:
            os.environ["AWS_REGION_NAME"] = self.aws_region_name

        # Metrics + Telemetry wiring
        if self.metrics is None:
            self.metrics = Metrics(model_name=self.model)

        self._telemetry = Telemetry(
            model_name=self.model,
            log_enabled=self.log_completions,
            log_dir=self.log_completions_folder if self.log_completions else None,
            metrics=self.metrics,
        )

        # Tokenizer
        if self.custom_tokenizer:
            self._tokenizer = create_pretrained_tokenizer(self.custom_tokenizer)

        # Capabilities + model info
        self._init_model_info_and_caps()

        logger.debug(
            f"LLM ready: model={self.model} base_url={self.base_url} "
            f"reasoning_effort={self.reasoning_effort}"
        )
        return self

    # =========================================================================
    # Public API
    # =========================================================================
    def completion(
        self,
        messages: list[dict[str, Any]] | list[Message],
        tools: list[ChatCompletionToolParam] | None = None,
        **kwargs,
    ) -> ModelResponse:
        """Single entry point for LLM completion.

        Normalize → (maybe) mock tools → transport → postprocess.
        """
        # Check if streaming is requested
        if kwargs.get("stream", False):
            raise ValueError("Streaming is not supported")

        # 1) serialize messages
        if messages and isinstance(messages[0], Message):
            messages = self.format_messages_for_llm(cast(list[Message], messages))
        else:
            messages = cast(list[dict[str, Any]], messages)

        # 2) choose function-calling strategy
        use_native_fc = self.is_function_calling_active()
        original_msgs = copy.deepcopy(messages)
        if tools and not use_native_fc:
            messages, kwargs = self._pre_request_prompt_mock(messages, tools, kwargs)

        # 3) normalize provider params
        call_kwargs = self._normalize_call_kwargs(kwargs, has_tools=bool(tools))

        # 4) optional request logging context (kept small)
        assert self._telemetry is not None
        log_ctx = (
            {
                "messages": messages[:],  # already simple dicts
                "tools": tools,
                "kwargs": {k: v for k, v in call_kwargs.items()},
                "context_window": self.max_input_tokens,
            }
            if self._telemetry.log_enabled
            else None
        )
        self._telemetry.on_request(log_ctx=log_ctx)

        # 5) do the call with retries
        @self.retry_decorator(
            num_retries=self.num_retries,
            retry_exceptions=LLM_RETRY_EXCEPTIONS,
            retry_min_wait=self.retry_min_wait,
            retry_max_wait=self.retry_max_wait,
            retry_multiplier=self.retry_multiplier,
            retry_listener=self.retry_listener,
        )
        def _one_attempt() -> ModelResponse:
            assert self._telemetry is not None
            resp = self._transport_call(messages=messages, **call_kwargs)
            raw_resp: ModelResponse | None = None
            if tools and not use_native_fc:
                raw_resp = copy.deepcopy(resp)
                resp = self._post_response_prompt_mock(
                    raw_resp, original_msgs=original_msgs, tools=tools
                )
            # 6) telemetry
            self._telemetry.on_response(resp, raw_resp=raw_resp)

            # Ensure at least one choice
            if not resp.get("choices") or len(resp["choices"]) < 1:
                raise LLMNoResponseError(
                    "Response choices is less than 1. Response: " + str(resp)
                )
            return resp

        try:
            resp = _one_attempt()
            return resp
        except Exception as e:
            self._telemetry.on_error(e)
            raise

    # =========================================================================
    # Transport + helpers
    # =========================================================================
    def _transport_call(
        self, *, messages: list[dict[str, Any]], **kwargs
    ) -> ModelResponse:
        # litellm.modify_params is GLOBAL; guard it for thread-safety
        with self._litellm_modify_params_ctx(self.modify_params):
            with warnings.catch_warnings():
                warnings.filterwarnings(
                    "ignore", category=DeprecationWarning, module="httpx.*"
                )
                warnings.filterwarnings(
                    "ignore",
                    message=r".*content=.*upload.*",
                    category=DeprecationWarning,
                )
                # Some providers need renames handled in _normalize_call_kwargs.
                ret = litellm_completion(
                    model=self.model,
                    api_key=self.api_key.get_secret_value() if self.api_key else None,
                    base_url=self.base_url,
                    api_version=self.api_version,
                    timeout=self.timeout,
                    drop_params=self.drop_params,
                    seed=self.seed,
                    messages=messages,
                    **kwargs,
                )
                assert isinstance(ret, ModelResponse), (
                    f"Expected ModelResponse, got {type(ret)}"
                )
                return ret

    @contextmanager
    def _litellm_modify_params_ctx(self, flag: bool):
        old = getattr(litellm, "modify_params", None)
        try:
            litellm.modify_params = flag
            yield
        finally:
            litellm.modify_params = old

    def _normalize_call_kwargs(self, opts: dict, *, has_tools: bool) -> dict:
        """Central place for provider quirks + param harmonization."""
        out = dict(opts)

        # Respect configured sampling params unless reasoning models override
        if self.top_k is not None:
            out.setdefault("top_k", self.top_k)
        if self.top_p is not None:
            out.setdefault("top_p", self.top_p)
        if self.temperature is not None:
            out.setdefault("temperature", self.temperature)

        # Max tokens wiring differences
        if self.max_output_tokens is not None:
            # OpenAI-compatible param is `max_completion_tokens`
            out.setdefault("max_completion_tokens", self.max_output_tokens)

        # Azure -> uses max_tokens instead
        if self.model.startswith("azure"):
            if "max_completion_tokens" in out:
                out["max_tokens"] = out.pop("max_completion_tokens")

        # Reasoning-model quirks
        if get_features(self.model).supports_reasoning_effort:
            # Preferred: use reasoning_effort
            if self.reasoning_effort is not None:
                out["reasoning_effort"] = self.reasoning_effort
            # Anthropic/OpenAI reasoning models ignore temp/top_p
            out.pop("temperature", None)
            out.pop("top_p", None)
            # Gemini 2.5 budget mapping
            if "gemini-2.5-pro" in self.model:
                if self.reasoning_effort in {None, "low", "none"}:
                    out["thinking"] = {"budget_tokens": 128}
                    out["allowed_openai_params"] = ["thinking"]

        # Anthropic Opus 4.1: prefer temperature when
        # both provided; disable extended thinking
        if "claude-opus-4-1" in self.model.lower():
            if "temperature" in out and "top_p" in out:
                out.pop("top_p", None)
            out.setdefault("thinking", {"type": "disabled"})

        # Mistral / Gemini safety
        if self.safety_settings:
            ml = self.model.lower()
            if "mistral" in ml or "gemini" in ml:
                out["safety_settings"] = self.safety_settings

        # Tools: if not using native, strip tool_choice so we don't confuse providers
        if not has_tools:
            out.pop("tools", None)
            out.pop("tool_choice", None)

        # non litellm proxy special-case: keep `extra_body` off unless model requires it
        if "litellm_proxy" not in self.model:
            out.pop("extra_body", None)

        return out

    def _pre_request_prompt_mock(
        self, messages: list[dict], tools: list[ChatCompletionToolParam], kwargs: dict
    ) -> tuple[list[dict], dict]:
        """Convert to non-fncall prompting when native tool-calling is off."""
        add_iclex = not any(s in self.model for s in ("openhands-lm", "devstral"))
        messages = convert_fncall_messages_to_non_fncall_messages(
            messages, tools, add_in_context_learning_example=add_iclex
        )

        if get_features(self.model).supports_stop_words and not self.disable_stop_word:
            kwargs = dict(kwargs)
            kwargs["stop"] = STOP_WORDS

        # Ensure we don't send tool_choice when mocking
        kwargs.pop("tool_choice", None)
        return messages, kwargs

    def _post_response_prompt_mock(
        self,
        resp: ModelResponse,
        *,
        original_msgs: list[dict],
        tools: list[ChatCompletionToolParam],
    ) -> ModelResponse:
        if len(resp.choices) < 1:
            raise LLMNoResponseError(
                "Response choices is less than 1 (seen in some providers). Resp: "
                + str(resp)
            )

        def _all_choices(
            items: list[Choices | StreamingChoices],
        ) -> TypeGuard[list[Choices]]:
            return all(isinstance(c, Choices) for c in items)

        if not _all_choices(resp.choices):
            raise AssertionError(
                "Expected non-streaming Choices when post-processing mocked tools"
            )

        non_fn_message: dict = resp.choices[0].message.model_dump()
        fn_msgs = convert_non_fncall_messages_to_fncall_messages(
            original_msgs + [non_fn_message], tools
        )
        last = fn_msgs[-1]
        if not isinstance(last, LiteLLMMessage):
            last = LiteLLMMessage(**last)
        resp.choices[0].message = last
        return resp

    # =========================================================================
    # Capabilities, formatting, and info
    # =========================================================================
    def _init_model_info_and_caps(self) -> None:
        # Try to get model info via openrouter or litellm proxy first
        tried = False
        try:
            if self.model.startswith("openrouter"):
                self._model_info = get_model_info(self.model)
                tried = True
        except Exception as e:
            logger.debug(f"get_model_info(openrouter) failed: {e}")

        if not tried and self.model.startswith("litellm_proxy/"):
            # IF we are using LiteLLM proxy, get model info from LiteLLM proxy
            # GET {base_url}/v1/model/info with litellm_model_id as path param
            base_url = self.base_url.strip() if self.base_url else ""
            if not base_url.startswith(("http://", "https://")):
                base_url = "http://" + base_url
            try:
                api_key = self.api_key.get_secret_value() if self.api_key else ""
                response = httpx.get(
                    f"{base_url}/v1/model/info",
                    headers={"Authorization": f"Bearer {api_key}"},
                )
                data = response.json().get("data", [])
                current = next(
                    (
                        info
                        for info in data
                        if info["model_name"]
                        == self.model.removeprefix("litellm_proxy/")
                    ),
                    None,
                )
                if current:
                    self._model_info = current.get("model_info")
                    logger.debug(
                        f"Got model info from litellm proxy: {self._model_info}"
                    )
            except Exception as e:
                logger.info(f"Error fetching model info from proxy: {e}")

        # Fallbacks: try base name variants
        if not self._model_info:
            try:
                self._model_info = get_model_info(self.model.split(":")[0])
            except Exception:
                pass
        if not self._model_info:
            try:
                self._model_info = get_model_info(self.model.split("/")[-1])
            except Exception:
                pass

        # Context window and max_output_tokens
        if (
            self.max_input_tokens is None
            and self._model_info is not None
            and isinstance(self._model_info.get("max_input_tokens"), int)
        ):
            self.max_input_tokens = self._model_info.get("max_input_tokens")

        if self.max_output_tokens is None:
            if any(m in self.model for m in ["claude-3-7-sonnet", "claude-3.7-sonnet"]):
                self.max_output_tokens = (
                    64000  # practical cap (litellm may allow 128k with header)
                )
            elif self._model_info is not None:
                if isinstance(self._model_info.get("max_output_tokens"), int):
                    self.max_output_tokens = self._model_info.get("max_output_tokens")
                elif isinstance(self._model_info.get("max_tokens"), int):
                    self.max_output_tokens = self._model_info.get("max_tokens")

        # Function-calling capabilities
        feats = get_features(self.model)
        self._function_calling_active = (
            self.native_tool_calling
            if self.native_tool_calling is not None
            else feats.supports_function_calling
        )

    def vision_is_active(self) -> bool:
        with warnings.catch_warnings():
            warnings.simplefilter("ignore")
            return not self.disable_vision and self._supports_vision()

    def _supports_vision(self) -> bool:
        """Acquire from litellm if model is vision capable.

        Returns:
            bool: True if model is vision capable. Return False if model not
                supported by litellm.
        """
        # litellm.supports_vision currently returns False for 'openai/gpt-...' or 'anthropic/claude-...' (with prefixes)  # noqa: E501
        # but model_info will have the correct value for some reason.
        # we can go with it, but we will need to keep an eye if model_info is correct for Vertex or other providers  # noqa: E501
        # remove when litellm is updated to fix https://github.com/BerriAI/litellm/issues/5608  # noqa: E501
        # Check both the full model name and the name after proxy prefix for vision support  # noqa: E501
        return (
            supports_vision(self.model)
            or supports_vision(self.model.split("/")[-1])
            or (
                self._model_info is not None
                and self._model_info.get("supports_vision", False)
            )
            or False  # fallback to False if model_info is None
        )

    def is_caching_prompt_active(self) -> bool:
        """Check if prompt caching is supported and enabled for current model.

        Returns:
            boolean: True if prompt caching is supported and enabled for the given
                model.
        """
        if not self.caching_prompt:
            return False
        # We don't need to look-up model_info, because
        # only Anthropic models need explicit caching breakpoints
        return self.caching_prompt and get_features(self.model).supports_prompt_cache

    def is_function_calling_active(self) -> bool:
        """Returns whether function calling is supported
        and enabled for this LLM instance.
        """
        return bool(self._function_calling_active)

    @property
    def model_info(self) -> dict | None:
        """Returns the model info dictionary."""
        return self._model_info

    # =========================================================================
    # Utilities preserved from previous class
    # =========================================================================
    def format_messages_for_llm(self, messages: list[Message]) -> list[dict]:
        for message in messages:
            message.cache_enabled = self.is_caching_prompt_active()
            message.vision_enabled = self.vision_is_active()
            message.function_calling_enabled = self.is_function_calling_active()
            if "deepseek" in self.model or (
                "kimi-k2-instruct" in self.model and "groq" in self.model
            ):
                message.force_string_serializer = True
            if "openrouter/anthropic/claude-sonnet-4" in self.model:
                message.force_string_serializer = True

        return [message.model_dump() for message in messages]

    def get_token_count(self, messages: list[dict] | list[Message]) -> int:
        if isinstance(messages, list) and messages and isinstance(messages[0], Message):
            logger.info(
                "Message objects now include serialized tool calls in token counting"
            )
            messages = self.format_messages_for_llm(cast(list[Message], messages))
        try:
            return int(
                token_counter(
                    model=self.model,
                    messages=messages,  # type: ignore[arg-type]
                    custom_tokenizer=self._tokenizer,
                )
            )
        except Exception as e:
            logger.error(
                f"Error getting token count for model {self.model}\n{e}"
                + (
                    f"\ncustom_tokenizer: {self.custom_tokenizer}"
                    if self.custom_tokenizer
                    else ""
                )
            )
            return 0

    # =========================================================================
    # Serialization helpers
    # =========================================================================
    @classmethod
    def deserialize(cls, data: dict[str, Any]) -> "LLM":
        return cls(**data)

    def serialize(self) -> dict[str, Any]:
        return self.model_dump()

    @classmethod
    def load_from_json(cls, json_path: str) -> "LLM":
        with open(json_path, "r") as f:
            data = json.load(f)
        return cls.deserialize(data)

    @classmethod
    def load_from_env(cls, prefix: str = "LLM_") -> "LLM":
        TRUTHY = {"true", "1", "yes", "on"}

        def _unwrap_type(t: Any) -> Any:
            origin = get_origin(t)
            if origin is None:
                return t
            args = [a for a in get_args(t) if a is not type(None)]
            return args[0] if args else t

        def _cast_value(raw: str, t: Any) -> Any:
            t = _unwrap_type(t)
            if t is SecretStr:
                return SecretStr(raw)
            if t is bool:
                return raw.lower() in TRUTHY
            if t is int:
                try:
                    return int(raw)
                except ValueError:
                    return None
            if t is float:
                try:
                    return float(raw)
                except ValueError:
                    return None
            origin = get_origin(t)
            if (origin in (list, dict, tuple)) or (
                isinstance(t, type) and issubclass(t, BaseModel)
            ):
                try:
                    return json.loads(raw)
                except Exception:
                    pass
            return raw

        data: dict[str, Any] = {}
        fields: dict[str, Any] = {
            name: f.annotation
            for name, f in cls.model_fields.items()
            if not getattr(f, "exclude", False)
        }

<<<<<<< HEAD
        for key, value in os.environ.items():
            if not key.startswith(prefix):
                continue
            field_name = key[len(prefix) :].lower()
            if field_name not in fields:
                continue
            v = _cast_value(value, fields[field_name])
            if v is not None:
                data[field_name] = v
        return cls.deserialize(data)

    @classmethod
    def load_from_toml(cls, toml_path: str) -> "LLM":
        try:
            import tomllib
        except ImportError:
            try:
                import tomli as tomllib  # type: ignore
            except ImportError:
                raise ImportError("tomllib or tomli is required to load TOML files")
        with open(toml_path, "rb") as f:
            data = tomllib.load(f)
        if "llm" in data:
            data = data["llm"]
        return cls.deserialize(data)
=======
        # let pydantic handle the serialization
        return [message.to_llm_dict() for message in messages]
>>>>>>> 76a4e361
<|MERGE_RESOLUTION|>--- conflicted
+++ resolved
@@ -696,7 +696,7 @@
             if "openrouter/anthropic/claude-sonnet-4" in self.model:
                 message.force_string_serializer = True
 
-        return [message.model_dump() for message in messages]
+        return [message.to_llm_dict() for message in messages]
 
     def get_token_count(self, messages: list[dict] | list[Message]) -> int:
         if isinstance(messages, list) and messages and isinstance(messages[0], Message):
@@ -783,7 +783,6 @@
             if not getattr(f, "exclude", False)
         }
 
-<<<<<<< HEAD
         for key, value in os.environ.items():
             if not key.startswith(prefix):
                 continue
@@ -808,8 +807,4 @@
             data = tomllib.load(f)
         if "llm" in data:
             data = data["llm"]
-        return cls.deserialize(data)
-=======
-        # let pydantic handle the serialization
-        return [message.to_llm_dict() for message in messages]
->>>>>>> 76a4e361
+        return cls.deserialize(data)