from __future__ import annotations

import copy
import json
import os
import warnings
from contextlib import contextmanager
from typing import (
    TYPE_CHECKING,
    Annotated,
    Any,
    Callable,
    Literal,
    Sequence,
    Union,
    cast,
    get_args,
    get_origin,
)

import httpx
from pydantic import (
    BaseModel,
    ConfigDict,
    Field,
    PrivateAttr,
    SecretStr,
    field_serializer,
    field_validator,
    model_validator,
)
from pydantic.json_schema import SkipJsonSchema


if TYPE_CHECKING:  # type hints only, avoid runtime import cycle
    from openhands.sdk.tool.tool import ToolBase

from openhands.sdk.utils.pydantic_diff import pretty_pydantic_diff


with warnings.catch_warnings():
    warnings.simplefilter("ignore")
    import litellm

from litellm import (
    ChatCompletionToolParam,
    AllMessageValues,
    ResponseInputParam,
    completion as litellm_completion,
    responses as litellm_responses,
)
from litellm.exceptions import (
    APIConnectionError,
    InternalServerError,
    RateLimitError,
    ServiceUnavailableError,
    Timeout as LiteLLMTimeout,
)
from litellm.types.llms.openai import ResponsesAPIResponse
from litellm.types.utils import ModelResponse
from litellm.utils import (
    create_pretrained_tokenizer,
    get_model_info,
    supports_vision,
    token_counter,
)

from openhands.sdk.llm.exceptions import LLMNoResponseError
from openhands.sdk.llm.message import Message
from openhands.sdk.llm.mixins.non_native_fc import NonNativeToolCallingMixin
from openhands.sdk.llm.utils.metrics import Metrics
from openhands.sdk.llm.utils.model_features import get_features
from openhands.sdk.llm.utils.responses_converter import (
    messages_to_responses_items,
    responses_to_completion_format,
)
from openhands.sdk.llm.utils.retry_mixin import RetryMixin
from openhands.sdk.llm.utils.telemetry import Telemetry
from openhands.sdk.logger import ENV_LOG_DIR, get_logger


if TYPE_CHECKING:
    from openhands.sdk.tool import ToolBase

logger = get_logger(__name__)
CallKind = Literal["chat", "responses"]

__all__ = ["LLM"]


# Exceptions we retry on
LLM_RETRY_EXCEPTIONS: tuple[type[Exception], ...] = (
    APIConnectionError,
    RateLimitError,
    ServiceUnavailableError,
    LiteLLMTimeout,
    InternalServerError,
    LLMNoResponseError,
)

# ---------------------------
# Discriminated union context
# ---------------------------


class _BaseCtxModel(BaseModel):
    model_config = ConfigDict(extra="forbid")
    call_kwargs: dict[str, Any]
    log_ctx: dict[str, Any]


class ChatCtx(_BaseCtxModel):
    kind: Literal["chat"]
    messages: list[dict[str, Any]]
    # tools used only in chat path
    tools: list[ChatCompletionToolParam] = Field(default_factory=list)

    # internal to support mocked tool-calls
    nonfn_msgs: list[dict[str, Any]] | None = None
    use_mock_tools: bool = False


class ResponsesCtx(_BaseCtxModel):
    kind: Literal["responses"]
    input: ResponseInputParam
    # tools used only in responses path
    tools: list[dict[str, Any]] = Field(default_factory=list)


ReqCtx = Annotated[Union[ChatCtx, ResponsesCtx], Field(discriminator="kind")]


class LLM(BaseModel, RetryMixin, NonNativeToolCallingMixin):
    """Refactored LLM: simple `completion()`, centralized Telemetry, tiny helpers."""

    # =========================================================================
    # Config fields
    # =========================================================================
    model: str = Field(default="claude-sonnet-4-20250514", description="Model name.")
    api_key: SecretStr | None = Field(default=None, description="API key.")
    base_url: str | None = Field(default=None, description="Custom base URL.")
    api_version: str | None = Field(
        default=None, description="API version (e.g., Azure)."
    )

    aws_access_key_id: SecretStr | None = Field(default=None)
    aws_secret_access_key: SecretStr | None = Field(default=None)
    aws_region_name: str | None = Field(default=None)

    openrouter_site_url: str = Field(default="https://docs.all-hands.dev/")
    openrouter_app_name: str = Field(default="OpenHands")

    num_retries: int = Field(default=5, ge=0)
    retry_multiplier: float = Field(default=8.0, ge=0)
    retry_min_wait: int = Field(default=8, ge=0)
    retry_max_wait: int = Field(default=64, ge=0)

    timeout: int | None = Field(default=None, ge=0, description="HTTP timeout (s).")

    max_message_chars: int = Field(
        default=30_000,
        ge=1,
        description="Approx max chars in each event/content sent to the LLM.",
    )

    temperature: float | None = Field(default=0.0, ge=0)
    top_p: float | None = Field(default=1.0, ge=0, le=1)
    top_k: float | None = Field(default=None, ge=0)

    custom_llm_provider: str | None = Field(default=None)
    max_input_tokens: int | None = Field(
        default=None,
        ge=1,
        description="The maximum number of input tokens. "
        "Note that this is currently unused, and the value at runtime is actually"
        " the total tokens in OpenAI (e.g. 128,000 tokens for GPT-4).",
    )
    max_output_tokens: int | None = Field(
        default=None,
        ge=1,
        description="The maximum number of output tokens. This is sent to the LLM.",
    )
    input_cost_per_token: float | None = Field(
        default=None,
        ge=0,
        description="The cost per input token. This will available in logs for user.",
    )
    output_cost_per_token: float | None = Field(
        default=None,
        ge=0,
        description="The cost per output token. This will available in logs for user.",
    )
    ollama_base_url: str | None = Field(default=None)

    drop_params: bool = Field(default=True)
    modify_params: bool = Field(
        default=True,
        description="Modify params allows litellm to do transformations like adding"
        " a default message, when a message is empty.",
    )
    disable_vision: bool | None = Field(
        default=None,
        description="If model is vision capable, this option allows to disable image "
        "processing (useful for cost reduction).",
    )
    disable_stop_word: bool | None = Field(
        default=False, description="Disable using of stop word."
    )
    caching_prompt: bool = Field(default=True, description="Enable caching of prompts.")
    log_completions: bool = Field(
        default=False, description="Enable logging of completions."
    )
    log_completions_folder: str = Field(
        default=os.path.join(ENV_LOG_DIR, "completions"),
        description="The folder to log LLM completions to. "
        "Required if log_completions is True.",
    )
    custom_tokenizer: str | None = Field(
        default=None, description="A custom tokenizer to use for token counting."
    )
    native_tool_calling: bool | None = Field(
        default=None,
        description="Whether to use native tool calling "
        "if supported by the model. Can be True, False, or not set.",
    )
    reasoning_effort: Literal["low", "medium", "high", "none"] | None = Field(
        default=None,
        description="The effort to put into reasoning. "
        "This is a string that can be one of 'low', 'medium', 'high', or 'none'. "
        "Can apply to all reasoning models.",
    )
    seed: int | None = Field(
        default=None, description="The seed to use for random number generation."
    )
    safety_settings: list[dict[str, str]] | None = Field(
        default=None,
        description=(
            "Safety settings for models that support them (like Mistral AI and Gemini)"
        ),
    )
    service_id: str = Field(
        default="default",
        description="Unique identifier for LLM. Typically used by LLM registry.",
    )

    # =========================================================================
    # Internal fields (excluded from dumps)
    # =========================================================================
    retry_listener: SkipJsonSchema[Callable[[int, int], None] | None] = Field(
        default=None,
        exclude=True,
    )
    _metrics: Metrics | None = PrivateAttr(default=None)
    # ===== Plain class vars (NOT Fields) =====
    # When serializing, these fields (SecretStr) will be dump to "****"
    # When deserializing, these fields will be ignored and we will override
    # them from the LLM instance provided at runtime.
    OVERRIDE_ON_SERIALIZE: tuple[str, ...] = (
        "api_key",
        "aws_access_key_id",
        "aws_secret_access_key",
    )

    # Runtime-only private attrs
    _model_info: Any = PrivateAttr(default=None)
    _tokenizer: Any = PrivateAttr(default=None)
    _function_calling_active: bool = PrivateAttr(default=False)
    _telemetry: Telemetry | None = PrivateAttr(default=None)

    model_config = ConfigDict(extra="forbid", arbitrary_types_allowed=True)

    # =========================================================================
    # Validators
    # =========================================================================
    @field_validator("api_key", mode="before")
    @classmethod
    def _validate_api_key(cls, v):
        """Convert empty API keys to None to allow boto3 to use alternative auth methods."""  # noqa: E501
        if v is None:
            return None

        # Handle both SecretStr and string inputs
        if isinstance(v, SecretStr):
            secret_value = v.get_secret_value()
        else:
            secret_value = str(v)

        # If the API key is empty or whitespace-only, return None
        if not secret_value or not secret_value.strip():
            return None

        return v

    @model_validator(mode="before")
    @classmethod
    def _coerce_inputs(cls, data):
        if not isinstance(data, dict):
            return data
        d = dict(data)

        model_val = d.get("model")
        if not model_val:
            raise ValueError("model must be specified in LLM")

        # default reasoning_effort unless Gemini 2.5
        # (we keep consistent with old behavior)
        if d.get("reasoning_effort") is None and "gemini-2.5-pro" not in model_val:
            d["reasoning_effort"] = "high"

        # Azure default version
        if model_val.startswith("azure") and not d.get("api_version"):
            d["api_version"] = "2024-12-01-preview"

        # Provider rewrite: openhands/* -> litellm_proxy/*
        if model_val.startswith("openhands/"):
            model_name = model_val.removeprefix("openhands/")
            d["model"] = f"litellm_proxy/{model_name}"
            d["base_url"] = "https://llm-proxy.app.all-hands.dev/"

        # HF doesn't support the OpenAI default value for top_p (1)
        if model_val.startswith("huggingface"):
            if d.get("top_p", 1.0) == 1.0:
                d["top_p"] = 0.9

        return d

    @model_validator(mode="after")
    def _set_env_side_effects(self):
        if self.openrouter_site_url:
            os.environ["OR_SITE_URL"] = self.openrouter_site_url
        if self.openrouter_app_name:
            os.environ["OR_APP_NAME"] = self.openrouter_app_name
        if self.aws_access_key_id:
            os.environ["AWS_ACCESS_KEY_ID"] = self.aws_access_key_id.get_secret_value()
        if self.aws_secret_access_key:
            os.environ["AWS_SECRET_ACCESS_KEY"] = (
                self.aws_secret_access_key.get_secret_value()
            )
        if self.aws_region_name:
            os.environ["AWS_REGION_NAME"] = self.aws_region_name

        # Metrics + Telemetry wiring
        if self._metrics is None:
            self._metrics = Metrics(model_name=self.model)

        self._telemetry = Telemetry(
            model_name=self.model,
            log_enabled=self.log_completions,
            log_dir=self.log_completions_folder if self.log_completions else None,
            metrics=self._metrics,
        )

        # Tokenizer
        if self.custom_tokenizer:
            self._tokenizer = create_pretrained_tokenizer(self.custom_tokenizer)

        # Capabilities + model info
        self._init_model_info_and_caps()

        logger.debug(
            f"LLM ready: model={self.model} base_url={self.base_url} "
            f"reasoning_effort={self.reasoning_effort}"
        )
        return self

    # =========================================================================
    # =========================================================================
    # Routing + pre-normalization helpers
    # =========================================================================
    def _select_kind(self, kwargs: dict[str, Any], tools: Any | None) -> CallKind:
        """Decide which transport to use for a completion-style request.

        - Prefer Responses API for models that support it unless explicitly forced.
        - Otherwise, use Chat Completions.
        """
        feats = get_features(self.model)
        if (
            feats.supports_responses_api
            and feats.supports_reasoning_effort
            and not kwargs.get("force_chat_completions", False)
        ):
            return "responses"
        return "chat"

    def _pre_normalize(
        self,
        *,
        kind: CallKind,
<<<<<<< HEAD
        messages: list[Message] | None,
        input: str | None,
        tools: Sequence["Tool"] | None,
=======
        messages: list[dict[str, Any]] | list[Message] | None,
        input: str | list[dict[str, Any]] | None,
        tools: Sequence["ToolBase"] | None,
        add_security_risk_prediction: bool = False,
>>>>>>> 17a9c385
    ) -> tuple[
        list[AllMessageValues] | None,
        str | list[dict[str, Any]] | None,
        list[dict[str, Any]] | list[ChatCompletionToolParam] | None,
    ]:
        """Prepare payload for the unified request based on kind.

        Returns (messages, input, tools) normalized for the selected path.
        """
        # Local import to avoid TYPE_CHECKING branch issues
        from openhands.sdk.tool import ToolBase

        if kind == "chat":
<<<<<<< HEAD
            # Messages: ensure list[dict]
            assert messages is not None and isinstance(messages, list)
            converted_messages = self.format_messages_for_llm(messages)
=======
            # completion() now guarantees messages is list[Message]
            assert messages is not None and (
                isinstance(messages, list)
                and (not messages or isinstance(messages[0], Message))
            ), "chat path expects list[Message]"
            messages = self.format_messages_for_llm(cast(list[Message], messages))
>>>>>>> 17a9c385

            # Tools: Tool -> ChatCompletionToolParam
            tools_cc: list[ChatCompletionToolParam] = []
            if tools:
<<<<<<< HEAD
                first = tools[0]
                assert isinstance(first, Tool), \
                    f"tools must be list of Tool or dict, got {type(first)}"
                tools_cc = [cast(Tool, t).to_openai_tool() for t in tools]
            return converted_messages, None, tools_cc
=======
                tools_cc = [
                    cast(ToolBase, t).to_openai_tool(
                        add_security_risk_prediction=add_security_risk_prediction
                    )
                    for t in tools
                ]  # type: ignore[arg-type]
            return messages, None, tools_cc
>>>>>>> 17a9c385

        assert kind == "responses"
        # Input/messages handling
        if input is None:
            assert messages is not None and isinstance(messages, list)
            if isinstance(messages, list) and len(messages) == 0:
                raise ValueError("messages cannot be an empty list")
            converted_messages = self.format_messages_for_llm(
                cast(list[Message], messages)
            )
            input = messages_to_responses_items(converted_messages)
            else:
                raise ValueError("Either messages or input must be provided")

        # Tools: normalize to Responses tool dicts
        tools_dicts: list[dict[str, Any]] = []
        if tools:
            for t in tools:
                tools_dicts.append(
                    cast(Any, t).to_responses_tool(
                        add_security_risk_prediction=add_security_risk_prediction
                    )
                )

        return None, input, tools_dicts

    # =========================================================================
    # helpers are defined once above; this is the only definition

    # helpers are defined once above; this is the only definition

    # Routing + pre-normalization helpers

    # Serializers
    # =========================================================================
    @field_serializer(
        "api_key", "aws_access_key_id", "aws_secret_access_key", when_used="json"
    )
    def _serialize_secrets(self, v: SecretStr | None, info):
        """Serialize secret fields, exposing actual values when expose_secrets context is True."""  # noqa: E501
        if v is None:
            return None

        # Check if the 'expose_secrets' flag is in the serialization context
        if info.context and info.context.get("expose_secrets"):
            return v.get_secret_value()

        # Let Pydantic handle the default masking
        return v

    # =========================================================================
    # Public API
    # =========================================================================
    @property
    def metrics(self) -> Metrics:
        assert self._metrics is not None, (
            "Metrics should be initialized after model validation"
        )
        return self._metrics

    def completion(
        self,
        messages: list[Message],
        tools: Sequence[ToolBase] | None = None,
        return_metrics: bool = False,
        add_security_risk_prediction: bool = False,
        **kwargs,
    ) -> ModelResponse:
        """Get a completion from the LLM.

        Serialize messages/tools → (maybe) mock tools
          → normalize → transport → postprocess.
        """
        if kwargs.get("stream", False):
            raise ValueError("Streaming is not supported")

        # Decide route once, then pre-normalize for unified engine
        kind = self._select_kind(kwargs, tools)
        msgs, inp, ttools = self._pre_normalize(
            kind=kind,
            messages=messages,
            input=None,
            tools=tools,
            add_security_risk_prediction=add_security_risk_prediction,
        )
        return self._unified_request(
            kind=kind,
            messages=msgs,
            input=inp,
            tools=ttools,
            **kwargs,
        )

    def responses(
        self,
        messages: list[dict[str, Any]] | list[Message] | str | None = None,
        input: str | list[dict[str, Any]] | None = None,
        tools: Sequence[ToolBase] | None = None,
        add_security_risk_prediction: bool = False,
        **kwargs,
    ) -> ModelResponse:
        if not get_features(self.model).supports_responses_api:
            raise ValueError(
                f"Model {self.model} does not support the Responses API. "
                f"Use completion() method instead."
            )
        if kwargs.get("stream", False):
            raise ValueError("Streaming is not supported in responses() method")

        # Use unified pre-normalization for responses
        msgs, input, tools_dicts = self._pre_normalize(
            kind="responses",
            messages=cast(list[dict[str, Any]] | list[Message], messages),
            input=input,
            tools=tools,
            add_security_risk_prediction=add_security_risk_prediction,
        )

        return self._unified_request(
            kind="responses",
            messages=msgs,
            input=input,
            tools=cast(
                list[dict[str, Any]] | list[ChatCompletionToolParam] | None, tools_dicts
            ),
            **kwargs,
        )

    # ---------------------------
    # Unified engine
    # ---------------------------

    def _unified_request(
        self,
        *,
        kind: CallKind,
        messages: list[dict[str, Any]] | None = None,
        input: str | list[dict[str, Any]] | None = None,
        tools: list[dict[str, Any]] | list[ChatCompletionToolParam] | None = None,
        **kwargs,
    ) -> ModelResponse:
        assert self._telemetry is not None

        kwargs["tools"] = tools  # might be removed in _normalize_kwargs

        # 1) Build validated context (Pydantic will enforce required fields by kind)
        ctx: ReqCtx = self._build_ctx(
            kind=kind,
            messages=messages,
            input=input,
            tools=tools or [],
            opts=kwargs,
        )

        # 2) Telemetry (request)
        self._telemetry.on_request(log_ctx=ctx.log_ctx)

        # 3) Retry wrapper
        @self.retry_decorator(
            num_retries=self.num_retries,
            retry_exceptions=LLM_RETRY_EXCEPTIONS,
            retry_min_wait=self.retry_min_wait,
            retry_max_wait=self.retry_max_wait,
            retry_multiplier=self.retry_multiplier,
            retry_listener=self.retry_listener,
        )
        def _one_attempt(**_tenacity_kwargs: Any) -> ModelResponse:
            # Transport
            resp = self._transport_dispatch(ctx)

            # Post-process + telemetry (response)
            resp = self._postprocess_dispatch(ctx, resp)

            # Response invariant
            if not resp.choices or len(resp.choices) < 1:
                raise LLMNoResponseError(
                    "Response choices is less than 1. Response: " + str(resp)
                )
            return resp

        try:
            return _one_attempt()
        except Exception as e:
            self._telemetry.on_error(e)
            raise

    # ---------------------------
    # Build + normalize once
    # ---------------------------

    def _build_ctx(
        self,
        *,
        kind: CallKind,
        messages: list[dict[str, Any]] | None,
        input: str | list[dict[str, Any]] | None,
        tools: list[dict[str, Any]] | list[ChatCompletionToolParam] | None,
        opts: dict[str, Any],
    ) -> ReqCtx:
        # Mock tools for non-native function-calling
        nonfn_msgs = copy.deepcopy(messages or [])
        use_mock_tools = False
        if kind == "chat":
            use_mock_tools = self.should_mock_tool_calls(
                cast(list[ChatCompletionToolParam] | None, tools)
            )
        if kind == "chat" and use_mock_tools:
            logger.debug(
                "LLM.completion: mocking function-calling via prompt "
                f"for model {self.model}"
            )
            nonfn_msgs, opts = self.pre_request_prompt_mock(
                messages or [], cast(list[ChatCompletionToolParam], tools) or [], opts
            )

        has_tools = bool(tools) and (kind == "chat") and not use_mock_tools
        call_kwargs = self._normalize_kwargs(kind, opts, has_tools=has_tools)

        # Build log context (what we write is exactly what we send)
        log_ctx: dict[str, Any] = {
            "kind": kind,
            "kwargs": {k: v for k, v in call_kwargs.items()},
            "context_window": self.max_input_tokens or 0,
        }

        # Build the request context
        if kind == "chat":
            log_ctx["messages"] = (messages or [])[:]
            log_ctx["tools"] = tools if has_tools else None
            if nonfn_msgs is not None:
                log_ctx["raw_messages"] = nonfn_msgs
            return ChatCtx(
                kind="chat",
                messages=messages or [],
                nonfn_msgs=nonfn_msgs,
                use_mock_tools=use_mock_tools,
                call_kwargs=call_kwargs,
                log_ctx=log_ctx,
                tools=cast(list[ChatCompletionToolParam], tools or []),
            )
        else:
            log_ctx["input"] = input if input is not None else []
            return ResponsesCtx(
                kind="responses",
                input=cast(str | list[dict[str, Any]], input or []),
                call_kwargs=call_kwargs,
                log_ctx=log_ctx,
                tools=cast(list[dict[str, Any]], tools or []),
            )

    def _normalize_kwargs(self, kind: CallKind, opts: dict, *, has_tools: bool) -> dict:
        out = dict(opts)

        # Respect configured sampling params unless reasoning models override
        if self.top_k is not None:
            out.setdefault("top_k", self.top_k)
        if self.top_p is not None:
            out.setdefault("top_p", self.top_p)
        if self.temperature is not None:
            out.setdefault("temperature", self.temperature)

        # Max tokens (chat vs responses)
        if kind == "chat":
            if self.max_output_tokens is not None:
                out.setdefault("max_completion_tokens", self.max_output_tokens)
            if self.model.startswith("azure") and "max_completion_tokens" in out:
                out["max_tokens"] = out.pop("max_completion_tokens")
        else:
            if self.max_output_tokens is not None:
                out.setdefault("max_output_tokens", self.max_output_tokens)

        # Reasoning-model quirks
        if get_features(self.model).supports_reasoning_effort:
            # Only include top-level reasoning_effort for chat.
            # Responses API uses reasoning.effort
            if kind == "chat" and self.reasoning_effort is not None:
                out["reasoning_effort"] = (
                    self.reasoning_effort
                    if self.reasoning_effort not in (None, "none")
                    else "low"
                )
            out.pop("temperature", None)
            out.pop("top_p", None)

        # Anthropic Opus 4.1: prefer temperature when
        # both provided; disable extended thinking
        if "claude-opus-4-1" in self.model.lower():
            if "temperature" in out and "top_p" in out:
                out.pop("top_p", None)
            out.setdefault("thinking", {"type": "disabled"})

        # Responses API specific!
        if kind == "responses":
            effort_val = None
            if get_features(self.model).supports_reasoning_effort:
                if self.reasoning_effort not in (None, "none"):
                    effort_val = self.reasoning_effort
                else:
                    effort_val = "low"
            if effort_val is not None:
                out.setdefault(
                    "reasoning",
                    {"effort": effort_val, "summary": "detailed"},
                )
            out.pop("reasoning_effort", None)
            out.setdefault("store", True)

        # Mistral / Gemini safety
        if self.safety_settings:
            ml = self.model.lower()
            if "mistral" in ml or "gemini" in ml:
                out["safety_settings"] = self.safety_settings

        # Tools in Chat Completions only when native FC is active.
        # Do not drop tools for Responses API; they are supported there.
        if kind == "chat" and not has_tools:
            out.pop("tools", None)
            out.pop("tool_choice", None)

        # Responses API doesn't support stop/tools
        if kind == "responses":
            out.pop("stop", None)

        # Only keep extra_body for litellm_proxy
        if "litellm_proxy" not in self.model:
            out.pop("extra_body", None)

        return out

    # ---------------------------
    # Transport + postprocess
    # ---------------------------

    def _transport_dispatch(self, ctx: ReqCtx) -> ModelResponse:
        with self._litellm_modify_params_ctx(self.modify_params):
            with warnings.catch_warnings():
                warnings.filterwarnings(
                    "ignore", category=DeprecationWarning, module="httpx.*"
                )
                warnings.filterwarnings(
                    "ignore",
                    message=r".*content=.*upload.*",
                    category=DeprecationWarning,
                )
                warnings.filterwarnings(
                    "ignore",
                    message=r"There is no current event loop",
                    category=DeprecationWarning,
                )

                if ctx.kind == "chat":
                    ret = litellm_completion(
                        model=self.model,
                        api_key=self.api_key.get_secret_value()
                        if self.api_key
                        else None,
                        base_url=self.base_url,
                        api_version=self.api_version,
                        timeout=self.timeout,
                        drop_params=self.drop_params,
                        seed=self.seed,
                        messages=ctx.messages,  # type: ignore[attr-defined]
                        **ctx.call_kwargs,
                    )
                    assert isinstance(ret, ModelResponse)
                    return ret
                else:
                    raw = litellm_responses(
                        model=self.model,
                        api_key=self.api_key.get_secret_value()
                        if self.api_key
                        else None,
                        base_url=self.base_url,
                        api_base=self.base_url,
                        api_version=self.api_version,
                        timeout=self.timeout,
                        input=ctx.input,
                        drop_params=self.drop_params,
                        custom_llm_provider=(
                            self.model.split("/")[1]
                            if self.model.startswith("litellm_proxy/")
                            else None
                        ),
                        stream=False,  # enforce non-stream for typed converter
                        **ctx.call_kwargs,
                    )
                    return responses_to_completion_format(
                        cast(ResponsesAPIResponse, raw)
                    )

    def _postprocess_dispatch(self, ctx: ReqCtx, resp: ModelResponse) -> ModelResponse:
        assert self._telemetry is not None
        # tool-mocking only applies to chat when we mocked pre-request
        if ctx.kind == "chat" and getattr(ctx, "use_mock_tools", False):  # type: ignore[attr-defined]
            raw_resp = copy.deepcopy(resp)
            resp = self.post_response_prompt_mock(
                resp,
                nonfncall_msgs=getattr(ctx, "nonfn_msgs") or [],  # type: ignore[attr-defined]
                tools=ctx.tools,
            )
            # keep raw vs converted for telemetry parity
            self._telemetry.on_response(resp, raw_resp=raw_resp)
            return resp
        self._telemetry.on_response(resp)
        return resp

    # =========================================================================
    # Helpers
    # =========================================================================

    @contextmanager
    def _litellm_modify_params_ctx(self, flag: bool):
        old = getattr(litellm, "modify_params", None)
        try:
            litellm.modify_params = flag
            yield
        finally:
            litellm.modify_params = old

    # =========================================================================
    # Capabilities, formatting, and info
    # =========================================================================
    def _init_model_info_and_caps(self) -> None:
        # Try to get model info via openrouter or litellm proxy first
        tried = False
        try:
            if self.model.startswith("openrouter"):
                self._model_info = get_model_info(self.model)
                tried = True
        except Exception as e:
            logger.debug(f"get_model_info(openrouter) failed: {e}")

        if not tried and self.model.startswith("litellm_proxy/"):
            # IF we are using LiteLLM proxy, get model info from LiteLLM proxy
            # GET {base_url}/v1/model/info with litellm_model_id as path param
            base_url = self.base_url.strip() if self.base_url else ""
            if not base_url.startswith(("http://", "https://")):
                base_url = "http://" + base_url
            try:
                api_key = self.api_key.get_secret_value() if self.api_key else ""
                response = httpx.get(
                    f"{base_url}/v1/model/info",
                    headers={"Authorization": f"Bearer {api_key}"},
                )
                data = response.json().get("data", [])
                current = next(
                    (
                        info
                        for info in data
                        if info["model_name"]
                        == self.model.removeprefix("litellm_proxy/")
                    ),
                    None,
                )
                if current:
                    self._model_info = current.get("model_info")
                    logger.debug(
                        f"Got model info from litellm proxy: {self._model_info}"
                    )
            except Exception as e:
                logger.info(f"Error fetching model info from proxy: {e}")

        # Fallbacks: try base name variants
        if not self._model_info:
            try:
                self._model_info = get_model_info(self.model.split(":")[0])
            except Exception:
                pass
        if not self._model_info:
            try:
                self._model_info = get_model_info(self.model.split("/")[-1])
            except Exception:
                pass

        # Context window and max_output_tokens
        if (
            self.max_input_tokens is None
            and self._model_info is not None
            and isinstance(self._model_info.get("max_input_tokens"), int)
        ):
            self.max_input_tokens = self._model_info.get("max_input_tokens")

        if self.max_output_tokens is None:
            if any(m in self.model for m in ["claude-3-7-sonnet", "claude-3.7-sonnet"]):
                self.max_output_tokens = (
                    64000  # practical cap (litellm may allow 128k with header)
                )
            elif self._model_info is not None:
                if isinstance(self._model_info.get("max_output_tokens"), int):
                    self.max_output_tokens = self._model_info.get("max_output_tokens")
                elif isinstance(self._model_info.get("max_tokens"), int):
                    self.max_output_tokens = self._model_info.get("max_tokens")

        # Function-calling capabilities
        feats = get_features(self.model)
        logger.info(f"Model features for {self.model}: {feats}")
        self._function_calling_active = (
            self.native_tool_calling
            if self.native_tool_calling is not None
            else feats.supports_function_calling
        )

    def is_responses_api_supported(self) -> bool:
        """Returns whether Responses API is supported for this model."""
        return get_features(self.model).supports_responses_api

    def vision_is_active(self) -> bool:
        with warnings.catch_warnings():
            warnings.simplefilter("ignore")
            return not self.disable_vision and self._supports_vision()

    def _supports_vision(self) -> bool:
        """Acquire from litellm if model is vision capable.

        Returns:
            bool: True if model is vision capable. Return False if model not
                supported by litellm.
        """
        # litellm.supports_vision currently returns False for 'openai/gpt-...' or 'anthropic/claude-...' (with prefixes)  # noqa: E501
        # but model_info will have the correct value for some reason.
        # we can go with it, but we will need to keep an eye if model_info is correct for Vertex or other providers  # noqa: E501
        # remove when litellm is updated to fix https://github.com/BerriAI/litellm/issues/5608  # noqa: E501
        # Check both the full model name and the name after proxy prefix for vision support  # noqa: E501
        return (
            supports_vision(self.model)
            or supports_vision(self.model.split("/")[-1])
            or (
                self._model_info is not None
                and self._model_info.get("supports_vision", False)
            )
            or False  # fallback to False if model_info is None
        )

    def is_caching_prompt_active(self) -> bool:
        """Check if prompt caching is supported and enabled for current model.

        Returns:
            boolean: True if prompt caching is supported and enabled for the given
                model.
        """
        if not self.caching_prompt:
            return False
        # We don't need to look-up model_info, because
        # only Anthropic models need explicit caching breakpoints
        return self.caching_prompt and get_features(self.model).supports_prompt_cache

    def is_function_calling_active(self) -> bool:
        """Returns whether function calling is supported
        and enabled for this LLM instance.
        """
        return bool(self._function_calling_active)

    @property
    def model_info(self) -> dict | None:
        """Returns the model info dictionary."""
        return self._model_info

    # =========================================================================
    # Utilities preserved from previous class
    # =========================================================================
    def _apply_prompt_caching(self, messages: list[Message]) -> None:
        """Applies caching breakpoints to the messages.

        For new Anthropic API, we only need to mark the last user or
          tool message as cacheable.
        """
        if len(messages) > 0 and messages[0].role == "system":
            messages[0].content[-1].cache_prompt = True
        # NOTE: this is only needed for anthropic
        for message in reversed(messages):
            if message.role in ("user", "tool"):
                message.content[
                    -1
                ].cache_prompt = True  # Last item inside the message content
                break

    def format_messages_for_llm(self, messages: list[Message]) -> list[AllMessageValues]:
        """Formats Message objects for LLM consumption."""

        messages = copy.deepcopy(messages)
        if self.is_caching_prompt_active():
            self._apply_prompt_caching(messages)

        for message in messages:
            message.cache_enabled = self.is_caching_prompt_active()
            message.vision_enabled = self.vision_is_active()
            message.function_calling_enabled = self.is_function_calling_active()
            if "deepseek" in self.model or (
                "kimi-k2-instruct" in self.model and "groq" in self.model
            ):
                message.force_string_serializer = True

        return [message.to_llm_dict() for message in messages]

    def get_token_count(self, messages: list[Message]) -> int:
        logger.info(
            "Message objects now include serialized tool calls in token counting"
        )
        formatted_messages = self.format_messages_for_llm(messages)
        try:
            return int(
                token_counter(
                    model=self.model,
                    messages=formatted_messages,
                    custom_tokenizer=self._tokenizer,
                )
            )
        except Exception as e:
            logger.error(
                f"Error getting token count for model {self.model}\n{e}"
                + (
                    f"\ncustom_tokenizer: {self.custom_tokenizer}"
                    if self.custom_tokenizer
                    else ""
                ),
                exc_info=True,
            )
            return 0

    # =========================================================================
    # Serialization helpers
    # =========================================================================
    @classmethod
    def deserialize(cls, data: dict[str, Any]) -> "LLM":
        return cls(**data)

    def serialize(self) -> dict[str, Any]:
        """Serialize the LLM instance to a dictionary."""
        return self.model_dump()

    def store_to_json(self, filepath: str) -> None:
        """Store the LLM instance to a JSON file with secrets exposed.

        Args:
            filepath: Path where the JSON file should be stored.
        """
        data = self.model_dump_with_secrets()

        with open(filepath, "w") as f:
            json.dump(data, f, indent=2)

    @classmethod
    def load_from_json(cls, json_path: str) -> "LLM":
        with open(json_path, "r") as f:
            data = json.load(f)
        return cls.deserialize(data)

    @classmethod
    def load_from_env(cls, prefix: str = "LLM_") -> "LLM":
        TRUTHY = {"true", "1", "yes", "on"}

        def _unwrap_type(t: Any) -> Any:
            origin = get_origin(t)
            if origin is None:
                return t
            args = [a for a in get_args(t) if a is not type(None)]
            return args[0] if args else t

        def _cast_value(raw: str, t: Any) -> Any:
            t = _unwrap_type(t)
            if t is SecretStr:
                return SecretStr(raw)
            if t is bool:
                return raw.lower() in TRUTHY
            if t is int:
                try:
                    return int(raw)
                except ValueError:
                    return None
            if t is float:
                try:
                    return float(raw)
                except ValueError:
                    return None
            origin = get_origin(t)
            if (origin in (list, dict, tuple)) or (
                isinstance(t, type) and issubclass(t, BaseModel)
            ):
                try:
                    return json.loads(raw)
                except Exception:
                    pass
            return raw

        data: dict[str, Any] = {}
        fields: dict[str, Any] = {
            name: f.annotation
            for name, f in cls.model_fields.items()
            if not getattr(f, "exclude", False)
        }

        for key, value in os.environ.items():
            if not key.startswith(prefix):
                continue
            field_name = key[len(prefix) :].lower()
            if field_name not in fields:
                continue
            v = _cast_value(value, fields[field_name])
            if v is not None:
                data[field_name] = v
        return cls.deserialize(data)

    @classmethod
    def load_from_toml(cls, toml_path: str) -> "LLM":
        try:
            import tomllib
        except ImportError:
            try:
                import tomli as tomllib  # type: ignore
            except ImportError:
                raise ImportError("tomllib or tomli is required to load TOML files")
        with open(toml_path, "rb") as f:
            data = tomllib.load(f)
        if "llm" in data:
            data = data["llm"]
        return cls.deserialize(data)

    def resolve_diff_from_deserialized(self, persisted: "LLM") -> "LLM":
        """Resolve differences between a deserialized LLM and the current instance.

        This is due to fields like api_key being serialized to "****" in dumps,
        and we want to ensure that when loading from a file, we still use the
        runtime-provided api_key in the self instance.

        Return a new LLM instance equivalent to `persisted` but with
        explicitly whitelisted fields (e.g. api_key) taken from `self`.
        """
        if persisted.__class__ is not self.__class__:
            raise ValueError(
                f"Cannot resolve_diff_from_deserialized between {self.__class__} "
                f"and {persisted.__class__}"
            )

        # Copy allowed fields from runtime llm into the persisted llm
        llm_updates = {}
        persisted_dump = persisted.model_dump(exclude_none=True)
        for field in self.OVERRIDE_ON_SERIALIZE:
            if field in persisted_dump.keys():
                llm_updates[field] = getattr(self, field)
        if llm_updates:
            reconciled = persisted.model_copy(update=llm_updates)
        else:
            reconciled = persisted

        if self.model_dump(exclude_none=True) != reconciled.model_dump(
            exclude_none=True
        ):
            raise ValueError(
                "The LLM provided is different from the one in persisted state.\n"
                f"Diff: {pretty_pydantic_diff(self, reconciled)}"
            )
        return reconciled

    def model_dump_with_secrets(self) -> dict[str, Any]:
        """Dump the model including secrets (normally excluded)."""
        data = self.model_dump()
        for field in self.OVERRIDE_ON_SERIALIZE:
            attr = getattr(self, field)
            if attr is not None and isinstance(attr, SecretStr):
                data[field] = attr.get_secret_value()
        return data<|MERGE_RESOLUTION|>--- conflicted
+++ resolved
@@ -386,16 +386,10 @@
         self,
         *,
         kind: CallKind,
-<<<<<<< HEAD
         messages: list[Message] | None,
         input: str | None,
         tools: Sequence["Tool"] | None,
-=======
-        messages: list[dict[str, Any]] | list[Message] | None,
-        input: str | list[dict[str, Any]] | None,
-        tools: Sequence["ToolBase"] | None,
         add_security_risk_prediction: bool = False,
->>>>>>> 17a9c385
     ) -> tuple[
         list[AllMessageValues] | None,
         str | list[dict[str, Any]] | None,
@@ -409,29 +403,16 @@
         from openhands.sdk.tool import ToolBase
 
         if kind == "chat":
-<<<<<<< HEAD
             # Messages: ensure list[dict]
-            assert messages is not None and isinstance(messages, list)
-            converted_messages = self.format_messages_for_llm(messages)
-=======
-            # completion() now guarantees messages is list[Message]
             assert messages is not None and (
                 isinstance(messages, list)
                 and (not messages or isinstance(messages[0], Message))
             ), "chat path expects list[Message]"
-            messages = self.format_messages_for_llm(cast(list[Message], messages))
->>>>>>> 17a9c385
+            converted_messages = self.format_messages_for_llm(messages)
 
             # Tools: Tool -> ChatCompletionToolParam
             tools_cc: list[ChatCompletionToolParam] = []
             if tools:
-<<<<<<< HEAD
-                first = tools[0]
-                assert isinstance(first, Tool), \
-                    f"tools must be list of Tool or dict, got {type(first)}"
-                tools_cc = [cast(Tool, t).to_openai_tool() for t in tools]
-            return converted_messages, None, tools_cc
-=======
                 tools_cc = [
                     cast(ToolBase, t).to_openai_tool(
                         add_security_risk_prediction=add_security_risk_prediction
@@ -439,7 +420,6 @@
                     for t in tools
                 ]  # type: ignore[arg-type]
             return messages, None, tools_cc
->>>>>>> 17a9c385
 
         assert kind == "responses"
         # Input/messages handling
