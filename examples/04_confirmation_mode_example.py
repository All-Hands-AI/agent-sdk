--- conflicted
+++ resolved
@@ -76,11 +76,6 @@
         print("▶️  Running conversation.run()…")
         conversation.run()
 
-<<<<<<< HEAD
-
-print("=== OpenHands Agent SDK — Confirmation Mode Example ===")
-=======
->>>>>>> f5302971
 
 # Configure LLM
 api_key = os.getenv("LITELLM_API_KEY")
