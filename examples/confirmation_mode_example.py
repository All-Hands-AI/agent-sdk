"""OpenHands Agent SDK — Confirmation Mode Example"""

import os
import signal

from pydantic import SecretStr

from openhands.sdk import (
    LLM,
    Agent,
    Conversation,
    LLMConfig,
    Message,
    TextContent,
    Tool,
)
<<<<<<< HEAD
from openhands.sdk.event.utils import get_unmatched_actions
from openhands.tools import BashExecutor, execute_bash_tool

=======
from openhands.tools import BashTool
>>>>>>> 63d65788


print("=== OpenHands Agent SDK — Confirmation Mode Example ===")

# Configure LLM
api_key = os.getenv("LITELLM_API_KEY")
assert api_key is not None, "LITELLM_API_KEY environment variable is not set."
llm = LLM(
    config=LLMConfig(
        model="litellm_proxy/anthropic/claude-sonnet-4-20250514",
        base_url="https://llm-proxy.eval.all-hands.dev",
        api_key=SecretStr(api_key),
    )
)

# Tools
cwd = os.getcwd()
tools: list[Tool] = [BashTool(working_dir=cwd)]

# Agent and Conversation with confirmation mode enabled
agent = Agent(llm=llm, tools=tools)
conversation = Conversation(agent=agent)
conversation.set_confirmation_mode(True)

# Make ^C a clean exit instead of a stack trace
signal.signal(signal.SIGINT, lambda *_: (_ for _ in ()).throw(KeyboardInterrupt()))

print("\n1) Command that will likely create actions…")
conversation.send_message(
    message=Message(
        role="user",
        content=[
            TextContent(
                text="Please list the files in the current directory using ls -la"
            )
        ],
    )
)

# Run conversation with confirmation handling
while not conversation.state.agent_finished:
    # If agent is waiting for confirmation, preview actions and ask user
    if conversation.state.agent_waiting_for_confirmation:
        pending_actions = conversation.get_pending_actions()

        if pending_actions:
            # Build short previews for display
            print(
                f"\n🔍 Agent created {len(pending_actions)} action(s) awaiting "
                "confirmation:"
            )
<<<<<<< HEAD
        except (EOFError, KeyboardInterrupt):
            print("\n❌ No input received; rejecting by default.")
            return False

        if user_input in ("yes", "y"):
            print("✅ Approved — executing actions…")
            return True
        if user_input in ("no", "n"):
            print("❌ Rejected — skipping actions…")
            return False
        print("Please enter 'yes' or 'no'.")


# ---------------------------
# Conversation runner
# ---------------------------


def run_until_done(conversation: Conversation) -> None:
    """
    Keep running conversation.run() until the agent finishes.
    If the agent is waiting for confirmation, ask the user and either proceed
    or reject the pending actions.
    """

    # Make ^C a clean exit instead of a stack trace.
    signal.signal(signal.SIGINT, lambda *_: (_ for _ in ()).throw(KeyboardInterrupt()))

    while not conversation.state.agent_finished:
        # If agent is waiting for confirmation, preview actions and ask user
        if conversation.state.agent_waiting_for_confirmation:
            pending_actions = get_unmatched_actions(conversation.state.events)

            if pending_actions:
                # Build short previews for display
                previews = []
                for a in pending_actions:
                    tool = getattr(a, "tool_name", "<unknown tool>")
                    snippet = str(getattr(a, "action", ""))[:100].replace("\n", " ")
                    previews.append(f"{tool}: {snippet}…")

                approved = ask_user_confirmation(len(pending_actions), previews)
                if not approved:
=======
            for i, action in enumerate(pending_actions, 1):
                tool = getattr(action, "tool_name", "<unknown tool>")
                snippet = str(getattr(action, "action", ""))[:100].replace("\n", " ")
                print(f"  {i}. {tool}: {snippet}…")

            # Ask for user confirmation
            while True:
                try:
                    user_input = (
                        input("\nDo you want to execute these actions? (yes/no): ")
                        .strip()
                        .lower()
                    )
                except (EOFError, KeyboardInterrupt):
                    print("\n❌ No input received; rejecting by default.")
                    user_input = "no"
                    break

                if user_input in ("yes", "y"):
                    print("✅ Approved — executing actions…")
                    break
                elif user_input in ("no", "n"):
                    print("❌ Rejected — skipping actions…")
>>>>>>> 63d65788
                    conversation.reject_pending_actions("User rejected the actions")
                    break
                else:
                    print("Please enter 'yes' or 'no'.")

            if user_input in ("no", "n"):
                continue  # Loop continues — the agent may produce a new step or finish
        else:
            # Defensive: clear the flag if somehow set without actions
            print(
                "⚠️ Agent is waiting for confirmation but no pending actions were found."
            )
            conversation.state.agent_waiting_for_confirmation = False

    print("▶️  Running conversation.run()…")
    conversation.run()

print("\n2) Command the user may choose to reject…")
conversation.send_message(
    message=Message(
        role="user",
        content=[TextContent(text="Please create a file called 'dangerous_file.txt'")],
    )
)

# Run conversation with confirmation handling
while not conversation.state.agent_finished:
    if conversation.state.agent_waiting_for_confirmation:
        pending_actions = conversation.get_pending_actions()

        if pending_actions:
            print(
                f"\n🔍 Agent created {len(pending_actions)} action(s) awaiting "
                "confirmation:"
            )
            for i, action in enumerate(pending_actions, 1):
                tool = getattr(action, "tool_name", "<unknown tool>")
                snippet = str(getattr(action, "action", ""))[:100].replace("\n", " ")
                print(f"  {i}. {tool}: {snippet}…")

            while True:
                try:
                    user_input = (
                        input("\nDo you want to execute these actions? (yes/no): ")
                        .strip()
                        .lower()
                    )
                except (EOFError, KeyboardInterrupt):
                    print("\n❌ No input received; rejecting by default.")
                    user_input = "no"
                    break

                if user_input in ("yes", "y"):
                    print("✅ Approved — executing actions…")
                    break
                elif user_input in ("no", "n"):
                    print("❌ Rejected — skipping actions…")
                    conversation.reject_pending_actions("User rejected the actions")
                    break
                else:
                    print("Please enter 'yes' or 'no'.")

            if user_input in ("no", "n"):
                continue
        else:
            print(
                "⚠️ Agent is waiting for confirmation but no pending actions were found."
            )
            conversation.state.agent_waiting_for_confirmation = False

    print("▶️  Running conversation.run()…")
    conversation.run()

print("\n3) Simple greeting (no actions expected)…")
conversation.send_message(
    message=Message(
        role="user",
        content=[TextContent(text="Just say hello to me")],
    )
)

# Run conversation with confirmation handling
while not conversation.state.agent_finished:
    if conversation.state.agent_waiting_for_confirmation:
        pending_actions = conversation.get_pending_actions()

        if pending_actions:
            print(
                f"\n🔍 Agent created {len(pending_actions)} action(s) awaiting "
                "confirmation:"
            )
            for i, action in enumerate(pending_actions, 1):
                tool = getattr(action, "tool_name", "<unknown tool>")
                snippet = str(getattr(action, "action", ""))[:100].replace("\n", " ")
                print(f"  {i}. {tool}: {snippet}…")

            while True:
                try:
                    user_input = (
                        input("\nDo you want to execute these actions? (yes/no): ")
                        .strip()
                        .lower()
                    )
                except (EOFError, KeyboardInterrupt):
                    print("\n❌ No input received; rejecting by default.")
                    user_input = "no"
                    break

                if user_input in ("yes", "y"):
                    print("✅ Approved — executing actions…")
                    break
                elif user_input in ("no", "n"):
                    print("❌ Rejected — skipping actions…")
                    conversation.reject_pending_actions("User rejected the actions")
                    break
                else:
                    print("Please enter 'yes' or 'no'.")

            if user_input in ("no", "n"):
                continue
        else:
            print(
                "⚠️ Agent is waiting for confirmation but no pending actions were found."
            )
            conversation.state.agent_waiting_for_confirmation = False

    print("▶️  Running conversation.run()…")
    conversation.run()

print("\n4) Disable confirmation mode and run a command…")
conversation.set_confirmation_mode(False)
conversation.send_message(
    message=Message(
        role="user",
        content=[
            TextContent(text="Please echo 'Hello from confirmation mode example!'")
        ],
    )
)
conversation.run()

print("\n=== Example Complete ===")
print("Key points:")
print(
    "- conversation.run() creates actions; confirmation mode sets "
    "agent_waiting_for_confirmation=True"
)
print("- User confirmation is handled inline with input() prompts")
print("- Rejection uses conversation.reject_pending_actions() and continues the loop")
print("- Simple responses work normally without actions")
print("- Confirmation mode can be toggled with conversation.set_confirmation_mode()")<|MERGE_RESOLUTION|>--- conflicted
+++ resolved
@@ -14,13 +14,8 @@
     TextContent,
     Tool,
 )
-<<<<<<< HEAD
 from openhands.sdk.event.utils import get_unmatched_actions
-from openhands.tools import BashExecutor, execute_bash_tool
-
-=======
 from openhands.tools import BashTool
->>>>>>> 63d65788
 
 
 print("=== OpenHands Agent SDK — Confirmation Mode Example ===")
@@ -64,7 +59,7 @@
 while not conversation.state.agent_finished:
     # If agent is waiting for confirmation, preview actions and ask user
     if conversation.state.agent_waiting_for_confirmation:
-        pending_actions = conversation.get_pending_actions()
+        pending_actions = get_unmatched_actions(conversation.state.events)
 
         if pending_actions:
             # Build short previews for display
@@ -72,51 +67,6 @@
                 f"\n🔍 Agent created {len(pending_actions)} action(s) awaiting "
                 "confirmation:"
             )
-<<<<<<< HEAD
-        except (EOFError, KeyboardInterrupt):
-            print("\n❌ No input received; rejecting by default.")
-            return False
-
-        if user_input in ("yes", "y"):
-            print("✅ Approved — executing actions…")
-            return True
-        if user_input in ("no", "n"):
-            print("❌ Rejected — skipping actions…")
-            return False
-        print("Please enter 'yes' or 'no'.")
-
-
-# ---------------------------
-# Conversation runner
-# ---------------------------
-
-
-def run_until_done(conversation: Conversation) -> None:
-    """
-    Keep running conversation.run() until the agent finishes.
-    If the agent is waiting for confirmation, ask the user and either proceed
-    or reject the pending actions.
-    """
-
-    # Make ^C a clean exit instead of a stack trace.
-    signal.signal(signal.SIGINT, lambda *_: (_ for _ in ()).throw(KeyboardInterrupt()))
-
-    while not conversation.state.agent_finished:
-        # If agent is waiting for confirmation, preview actions and ask user
-        if conversation.state.agent_waiting_for_confirmation:
-            pending_actions = get_unmatched_actions(conversation.state.events)
-
-            if pending_actions:
-                # Build short previews for display
-                previews = []
-                for a in pending_actions:
-                    tool = getattr(a, "tool_name", "<unknown tool>")
-                    snippet = str(getattr(a, "action", ""))[:100].replace("\n", " ")
-                    previews.append(f"{tool}: {snippet}…")
-
-                approved = ask_user_confirmation(len(pending_actions), previews)
-                if not approved:
-=======
             for i, action in enumerate(pending_actions, 1):
                 tool = getattr(action, "tool_name", "<unknown tool>")
                 snippet = str(getattr(action, "action", ""))[:100].replace("\n", " ")
@@ -140,7 +90,6 @@
                     break
                 elif user_input in ("no", "n"):
                     print("❌ Rejected — skipping actions…")
->>>>>>> 63d65788
                     conversation.reject_pending_actions("User rejected the actions")
                     break
                 else:
@@ -169,7 +118,7 @@
 # Run conversation with confirmation handling
 while not conversation.state.agent_finished:
     if conversation.state.agent_waiting_for_confirmation:
-        pending_actions = conversation.get_pending_actions()
+        pending_actions = get_unmatched_actions(conversation.state.events)
 
         if pending_actions:
             print(
@@ -225,7 +174,7 @@
 # Run conversation with confirmation handling
 while not conversation.state.agent_finished:
     if conversation.state.agent_waiting_for_confirmation:
-        pending_actions = conversation.get_pending_actions()
+        pending_actions = get_unmatched_actions(conversation.state.events)
 
         if pending_actions:
             print(
