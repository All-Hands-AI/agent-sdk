"""
Enhanced Hello World with Sandboxed Server Example

This example demonstrates:
1. Direct bash command execution with the improved execute_bash method
2. Agent conversation capabilities in a sandboxed environment
3. Verification of agent work using direct bash commands
4. Error handling and comprehensive logging

The example shows how you can:
- Execute bash commands directly and get complete results (exit code, output)
- Run agent conversations that can interact with the sandboxed environment
- Verify and inspect the agent's work using direct system commands
- Handle both successful operations and error conditions

This showcases the dual nature of the sandboxed server: it can both host
agent conversations AND provide direct programmatic access to the environment.
"""

import os
import time

from pydantic import SecretStr

from openhands.sdk import (
    LLM,
    Conversation,
    RemoteConversation,
    Workspace,
    get_logger,
)
from openhands.sdk.sandbox import DockerSandboxedAgentServer
from openhands.tools.preset.default import get_default_agent


logger = get_logger(__name__)


def main() -> None:
    # 1) Ensure we have LLM API key
    api_key = os.getenv("LITELLM_API_KEY")
    assert api_key is not None, "LITELLM_API_KEY environment variable is not set."

    llm = LLM(
        service_id="agent",
        model="litellm_proxy/anthropic/claude-sonnet-4-5-20250929",
        base_url="https://llm-proxy.eval.all-hands.dev",
        api_key=SecretStr(api_key),
    )

    # 2) Start the dev image in Docker via the SDK helper and wait for health
    #    Forward LITELLM_API_KEY into the container so remote tools can use it.
    with DockerSandboxedAgentServer(
        base_image="nikolaik/python-nodejs:python3.12-nodejs22",
        host_port=8010,
        # TODO: Change this to your platform if not linux/arm64
        platform="linux/arm64",
    ) as server:
        # 3) Create agent – IMPORTANT: working_dir must be the path inside container
        #    where we mounted the current repo.
        agent = get_default_agent(
            llm=llm,
            cli_mode=True,
        )

        # 4) Set up callback collection, like example 22
        received_events: list = []
        last_event_time = {"ts": time.time()}

        def event_callback(event) -> None:
            event_type = type(event).__name__
            logger.info(f"🔔 Callback received event: {event_type}\n{event}")
            received_events.append(event)
            last_event_time["ts"] = time.time()

        # 5) Create RemoteConversation and do the same 2-step task
        workspace = Workspace(host=server.base_url)
        result = workspace.execute_command(
            "echo 'Hello from sandboxed environment!' && pwd"
        )
        logger.info(f"Result of command execution: {result}")
        conversation = Conversation(
            agent=agent,
            workspace=workspace,
            callbacks=[event_callback],
            visualize=True,
        )
        assert isinstance(conversation, RemoteConversation)

        try:
<<<<<<< HEAD
            # First, demonstrate direct bash execution capabilities
            logger.info("\n🔧 === DEMONSTRATING DIRECT BASH EXECUTION ===")

            # Test 1: Simple command with successful output
            logger.info("🧪 Test 1: Basic command execution")
            result = server.execute_bash(
                "echo 'Hello from sandboxed environment!' && pwd"
            )
            logger.info("✅ Command completed:")
            logger.info(f"   Command ID: {result.command_id}")
            logger.info(f"   Exit Code: {result.exit_code}")
            logger.info(f"   Output: {result.output.strip()}")

            # Test 2: Command that produces error
            logger.info("\n🧪 Test 2: Command with error")
            error_result = server.execute_bash("ls /nonexistent_directory")
            logger.info("❌ Command failed as expected:")
            logger.info(f"   Exit Code: {error_result.exit_code}")
            logger.info(f"   Output: {error_result.output.strip()}")

            # Test 3: Multi-line command with environment info
            logger.info("\n🧪 Test 3: Environment information")
            env_result = server.execute_bash("""
                echo "=== Environment Information ==="
                echo "Python version: $(python --version)"
                echo "Node version: $(node --version)"
                echo "Current directory: $(pwd)"
                echo "Available disk space:"
                df -h / | tail -1
                echo "Memory info:"
                free -h | head -2
            """)
            logger.info("📊 Environment info:")
            logger.info(f"   Exit Code: {env_result.exit_code}")
            logger.info(f"   Output:\n{env_result.output}")

            # Test 4: Create and execute a Python script
            logger.info("\n🧪 Test 4: Create and run Python script")
            script_result = server.execute_bash("""
                cat > test_script.py << 'EOF'
import sys
import os
print("Hello from Python script!")
print(f"Python version: {sys.version}")
print(f"Current working directory: {os.getcwd()}")
print("Files in current directory:")
for item in os.listdir('.'):
    print(f"  - {item}")
EOF
                python test_script.py
            """)
            logger.info("🐍 Python script execution:")
            logger.info(f"   Exit Code: {script_result.exit_code}")
            logger.info(f"   Output:\n{script_result.output}")

            # Test 5: File operations
            logger.info("\n🧪 Test 5: File operations")
            file_result = server.execute_bash("""
                echo "Creating test files..."
                echo "This is test file 1" > file1.txt
                echo "This is test file 2" > file2.txt
                echo "Files created:"
                ls -la *.txt
                echo "Content of file1.txt:"
                cat file1.txt
                echo "Cleaning up..."
                rm file1.txt file2.txt test_script.py
                echo "Cleanup complete!"
            """)
            logger.info("📁 File operations:")
            logger.info(f"   Exit Code: {file_result.exit_code}")
            logger.info(f"   Output:\n{file_result.output}")

            logger.info("\n🤖 === NOW STARTING AGENT CONVERSATION ===")
            logger.info(f"📋 Conversation ID: {conversation.state.id}")
=======
            logger.info(f"\n📋 Conversation ID: {conversation.state.id}")

>>>>>>> c3cba527
            logger.info("📝 Sending first message...")
            conversation.send_message(
                "Read the current repo and write 3 facts about the project into "
                "FACTS.txt."
            )
            logger.info("🚀 Running conversation...")
            conversation.run()
            logger.info("✅ First task completed!")
            logger.info(f"Agent status: {conversation.state.agent_status}")

            # Wait for events to settle (no events for 2 seconds)
            logger.info("⏳ Waiting for events to stop...")
            while time.time() - last_event_time["ts"] < 2.0:
                time.sleep(0.1)
            logger.info("✅ Events have stopped")

            # Verify the agent's work using direct bash execution
            logger.info("\n🔍 Verifying agent's work with direct bash execution...")
            verify_result = server.execute_bash(
                "ls -la FACTS.txt && echo '--- Content of FACTS.txt ---' && "
                "cat FACTS.txt"
            )
            if verify_result.exit_code == 0:
                logger.info("✅ Agent successfully created FACTS.txt:")
                logger.info(f"{verify_result.output}")
            else:
                logger.info("❌ FACTS.txt not found or error reading it:")
                logger.info(f"{verify_result.output}")

            logger.info("🚀 Running conversation again...")
            conversation.send_message("Great! Now delete that file.")
            conversation.run()
            logger.info("✅ Second task completed!")

            # Verify deletion using direct bash execution
            logger.info("\n🔍 Verifying file deletion...")
            delete_verify_result = server.execute_bash(
                "ls -la FACTS.txt 2>&1 || echo 'File successfully deleted'"
            )
            logger.info("🗑️ Deletion verification:")
            logger.info(f"   Exit Code: {delete_verify_result.exit_code}")
            logger.info(f"   Output: {delete_verify_result.output.strip()}")

        finally:
            print("\n🧹 Cleaning up conversation...")
            conversation.close()


if __name__ == "__main__":
    main()<|MERGE_RESOLUTION|>--- conflicted
+++ resolved
@@ -88,86 +88,8 @@
         assert isinstance(conversation, RemoteConversation)
 
         try:
-<<<<<<< HEAD
-            # First, demonstrate direct bash execution capabilities
-            logger.info("\n🔧 === DEMONSTRATING DIRECT BASH EXECUTION ===")
-
-            # Test 1: Simple command with successful output
-            logger.info("🧪 Test 1: Basic command execution")
-            result = server.execute_bash(
-                "echo 'Hello from sandboxed environment!' && pwd"
-            )
-            logger.info("✅ Command completed:")
-            logger.info(f"   Command ID: {result.command_id}")
-            logger.info(f"   Exit Code: {result.exit_code}")
-            logger.info(f"   Output: {result.output.strip()}")
-
-            # Test 2: Command that produces error
-            logger.info("\n🧪 Test 2: Command with error")
-            error_result = server.execute_bash("ls /nonexistent_directory")
-            logger.info("❌ Command failed as expected:")
-            logger.info(f"   Exit Code: {error_result.exit_code}")
-            logger.info(f"   Output: {error_result.output.strip()}")
-
-            # Test 3: Multi-line command with environment info
-            logger.info("\n🧪 Test 3: Environment information")
-            env_result = server.execute_bash("""
-                echo "=== Environment Information ==="
-                echo "Python version: $(python --version)"
-                echo "Node version: $(node --version)"
-                echo "Current directory: $(pwd)"
-                echo "Available disk space:"
-                df -h / | tail -1
-                echo "Memory info:"
-                free -h | head -2
-            """)
-            logger.info("📊 Environment info:")
-            logger.info(f"   Exit Code: {env_result.exit_code}")
-            logger.info(f"   Output:\n{env_result.output}")
-
-            # Test 4: Create and execute a Python script
-            logger.info("\n🧪 Test 4: Create and run Python script")
-            script_result = server.execute_bash("""
-                cat > test_script.py << 'EOF'
-import sys
-import os
-print("Hello from Python script!")
-print(f"Python version: {sys.version}")
-print(f"Current working directory: {os.getcwd()}")
-print("Files in current directory:")
-for item in os.listdir('.'):
-    print(f"  - {item}")
-EOF
-                python test_script.py
-            """)
-            logger.info("🐍 Python script execution:")
-            logger.info(f"   Exit Code: {script_result.exit_code}")
-            logger.info(f"   Output:\n{script_result.output}")
-
-            # Test 5: File operations
-            logger.info("\n🧪 Test 5: File operations")
-            file_result = server.execute_bash("""
-                echo "Creating test files..."
-                echo "This is test file 1" > file1.txt
-                echo "This is test file 2" > file2.txt
-                echo "Files created:"
-                ls -la *.txt
-                echo "Content of file1.txt:"
-                cat file1.txt
-                echo "Cleaning up..."
-                rm file1.txt file2.txt test_script.py
-                echo "Cleanup complete!"
-            """)
-            logger.info("📁 File operations:")
-            logger.info(f"   Exit Code: {file_result.exit_code}")
-            logger.info(f"   Output:\n{file_result.output}")
-
-            logger.info("\n🤖 === NOW STARTING AGENT CONVERSATION ===")
-            logger.info(f"📋 Conversation ID: {conversation.state.id}")
-=======
             logger.info(f"\n📋 Conversation ID: {conversation.state.id}")
 
->>>>>>> c3cba527
             logger.info("📝 Sending first message...")
             conversation.send_message(
                 "Read the current repo and write 3 facts about the project into "
