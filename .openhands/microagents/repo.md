--- conflicted
+++ resolved
@@ -185,12 +185,8 @@
 - Use existing packages/libraries instead of implementing yourselves whenever possible.
 - Avoid using # type: ignore. Treat it only as a last resort. In most cases, issues should be resolved by improving type annotations, adding assertions, or adjusting code/tests—rather than silencing the type checker.
   - Please AVOID using # type: ignore[attr-defined] unless absolutely necessary. If the issue can be addressed by adding a few extra assert statements to verify types, prefer that approach instead!
-<<<<<<< HEAD
-  - For issue like # type: ignore[call-arg]: if you discover that the argument doesn’t actually exist, do not try to mock it again in tests. Instead, simply remove it.
+  - For issue like # type: ignore[call-arg]: if you discover that the argument doesn't actually exist, do not try to mock it again in tests. Instead, simply remove it.
 - Avoid getattr/hasattr guards and instead enforce type correctness by relying on explicit type assertions and proper object usage, ensuring functions only receive the expected Pydantic models or typed inputs.
-=======
-  - For issue like # type: ignore[call-arg]: if you discover that the argument doesn't actually exist, do not try to mock it again in tests. Instead, simply remove it.
->>>>>>> 7489bd8d
 </CODE>
 
 <TESTING>
